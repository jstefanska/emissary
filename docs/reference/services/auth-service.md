--- conflicted
+++ resolved
@@ -25,16 +25,12 @@
 include_body:
   max_bytes: 4096
   allow_partial: true
-<<<<<<< HEAD
-add_linkerd_headers: true
-=======
 status_on_error: 
   code: 503
 failure_mode_allow: false
 retry_policy:
   retry_on: "5xx"
   num_retries: 2
->>>>>>> c9a102d8
 ```
 
 - `proto` (optional) specifies the protocol to use when communicating with the auth service. Valid options are `http` (default) or `grpc`.
@@ -64,14 +60,10 @@
 
 - `allow_request_body` is deprecated. It is exactly equivalent to `include_body` with `max_bytes` 4096 and `allow_partial` true.
 
-<<<<<<< HEAD
-- `add_linkerd_headers` (optional) when true, adds `l5d-dst-override` to the authorization request and set the hostname of the authorization server as the header value. 
-=======
 - `status_on_error` (optional) status code returned when unable to communicate with auth service. 
     * `code` Defaults to 403
 
 - `failure_mode_allow` (optional) if requests should be allowed on auth service failure. Defaults to false
->>>>>>> c9a102d8
 
 ### v0 (Ambassador versions prior to 0.50.0)
 
