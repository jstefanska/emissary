--- conflicted
+++ resolved
@@ -112,19 +112,7 @@
             - title: External Filter
               link: /docs/pre-release/topics/using/filters/external
             - title: Plugin Filter
-<<<<<<< HEAD
-              link: /docs/latest/topics/using/filters/plugin
-=======
               link: /docs/pre-release/topics/using/filters/plugin
-        - title: Service Preview and Edge Control
-          items:
-            - title: Introduction to Service Preview and Edge Control
-              link: /docs/pre-release/topics/using/edgectl/
-            - title: Edge Control
-              link: /docs/pre-release/topics/using/edgectl/edge-control
-            - title: Using Edge Control in CI
-              link: /docs/pre-release/topics/using/edgectl/edge-control-in-ci
->>>>>>> c865b22b
         - title: Developer Portal
           link: /docs/pre-release/topics/using/dev-portal
         - title: Edge Policy Console
@@ -264,24 +252,20 @@
         - title: Using cert-manager
           link: /docs/pre-release/howtos/cert-manager
         - title: Client Certificate Validation
-<<<<<<< HEAD
-          link: /docs/latest/howtos/client-cert-validation
+          link: /docs/pre-release/howtos/client-cert-validation
 - title: Service Preview
-  link: /docs/latest/topics/using/edgectl/
+  link: /docs/pre-release/topics/using/edgectl/
   items:
   - title: Quick Start
-    link: /docs/latest/topics/using/edgectl/service-preview-install
+    link: /docs/pre-release/topics/using/edgectl/service-preview-install
   - title: Tutorial
-    link: /docs/latest/topics/using/edgectl/service-preview-tutorial
+    link: /docs/pre-release/topics/using/edgectl/service-preview-tutorial
   - title: Service Preview Reference
-    link: /docs/latest/topics/using/edgectl/service-preview-reference
+    link: /docs/pre-release/topics/using/edgectl/service-preview-reference
   - title: Edge Control Reference
-    link: /docs/latest/topics/using/edgectl/edge-control
+    link: /docs/pre-release/topics/using/edgectl/edge-control
   - title: Using Edge Control in CI
-    link: /docs/latest/topics/using/edgectl/edge-control-in-ci
-=======
-          link: /docs/pre-release/howtos/client-cert-validation
->>>>>>> c865b22b
+    link: /docs/pre-release/topics/using/edgectl/edge-control-in-ci
 - title: Frequently Asked Questions
   link: /docs/pre-release/about/faq
 - title: Community
