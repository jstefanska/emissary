--- conflicted
+++ resolved
@@ -26,31 +26,7 @@
 
 from .VERSION import Version
 
-<<<<<<< HEAD
 class SystemInfo:
-=======
-logger = logging.getLogger("utils")
-logger.setLevel(logging.INFO)
-
-
-class TLSPaths(Enum):
-    mount_cert_dir = "/etc/certs"
-    mount_tls_crt = os.path.join(mount_cert_dir, "tls.crt")
-    mount_tls_key = os.path.join(mount_cert_dir, "tls.key")
-
-    client_mount_dir = "/etc/cacert"
-    client_mount_crt = os.path.join(client_mount_dir, "tls.crt")
-
-    cert_dir = "/ambassador/certs"
-    tls_crt = os.path.join(cert_dir, "tls.crt")
-    tls_key = os.path.join(cert_dir, "tls.key")
-
-    client_cert_dir = "/ambassador/cacert"
-    client_tls_crt = os.path.join(client_cert_dir, "tls.crt")
-
-
-class SystemInfo (object):
->>>>>>> b11c029e
     MyHostName = socket.gethostname()
     MyResolvedName = socket.gethostbyname(socket.gethostname())
 
