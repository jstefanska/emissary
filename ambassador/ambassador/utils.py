#!/usr/bin/env python

# Copyright 2018 Datawire. All rights reserved.
#
# Licensed under the Apache License, Version 2.0 (the "License");
# you may not use this file except in compliance with the License.
# You may obtain a copy of the License at
#
#     http://www.apache.org/licenses/LICENSE-2.0
#
# Unless required by applicable law or agreed to in writing, software
# distributed under the License is distributed on an "AS IS" BASIS,
# WITHOUT WARRANTIES OR CONDITIONS OF ANY KIND, either express or implied.
# See the License for the specific language governing permissions and
# limitations under the License

from typing import Any, Dict, List, Optional, TextIO, TYPE_CHECKING

import binascii
import hashlib
import io
import socket
import threading
import time
import os
import logging
import requests
import yaml

from .VERSION import Version

if TYPE_CHECKING:
    from .ir.irtlscontext import IRTLSContext
    from .config.acresource import ACResource

logger = logging.getLogger("utils")
logger.setLevel(logging.INFO)

# XXX What a hack. There doesn't seem to be a way to convince mypy that SafeLoader
# and CSafeLoader share a base class, even though they do. Sigh.

yaml_loader: Any = yaml.SafeLoader
yaml_dumper: Any = yaml.SafeDumper

try:
    yaml_loader = yaml.CSafeLoader
except AttributeError:
    pass

try:
    yaml_dumper = yaml.CSafeDumper
except AttributeError:
    pass

yaml_logged_loader = False
yaml_logged_dumper = False


def parse_yaml(serialization: str, **kwargs) -> Any:
    global yaml_logged_loader

    if not yaml_logged_loader:
        yaml_logged_loader = True

        logger.info("YAML: using %s parser" % ("Python" if (yaml_loader == yaml.SafeLoader) else "C"))

    return list(yaml.load_all(serialization, Loader=yaml_loader))


def dump_yaml(obj: Any, **kwargs) -> str:
    global yaml_logged_dumper

    if not yaml_logged_dumper:
        yaml_logged_dumper = True

        logger.info("YAML: using %s dumper" % ("Python" if (yaml_dumper == yaml.SafeDumper) else "C"))

    return yaml.dump(obj, Dumper=yaml_dumper, **kwargs)


def _load_url_contents(logger: logging.Logger, url: str, stream1: TextIO, stream2: Optional[TextIO]=None) -> bool:
    saved = False

    try:
        with requests.get(url, stream=True) as r:
            if r.status_code == 200:

                # All's well, pull the config down.
                try:
                    for chunk in r.iter_content(chunk_size=65536):
                        # We do this by hand instead of with 'decode_unicode=True'
                        # above because setting decode_unicode only decodes text,
                        # and WATT hands us application/json...
                        chunk = chunk.decode('utf-8')
                        stream1.write(chunk)

                        if stream2:
                            stream2.write(chunk)

                    saved = True
                except IOError as e:
                    logger.error("couldn't save Kubernetes resources: %s" % e)
                except Exception as e:
                    logger.error("couldn't read Kubernetes resources: %s" % e)
    except requests.exceptions.RequestException as e:
        logger.error("could not load new snapshot: %s" % e)

    return saved


def save_url_contents(logger: logging.Logger, url: str, path: str, stream2: Optional[TextIO]=None) -> bool:
    with open(path, 'w', encoding='utf-8') as stream:
        return _load_url_contents(logger, url, stream, stream2=stream2)


def load_url_contents(logger: logging.Logger, url: str, stream2: Optional[TextIO]=None) -> Optional[str]:
    stream = io.StringIO()

    saved = _load_url_contents(logger, url, stream, stream2=stream2)

    if saved:
        return stream.getvalue()
    else:
        return None


class SystemInfo:
    MyHostName = os.environ.get('HOSTNAME', None)

    if not MyHostName:
        MyHostName = 'localhost'

        try:
            MyHostName = socket.gethostname()
        except:
            pass


class RichStatus:
    def __init__(self, ok, **kwargs):
        self.ok = ok
        self.info = kwargs
        self.info['hostname'] = SystemInfo.MyHostName
        self.info['version'] = Version

    # Remember that __getattr__ is called only as a last resort if the key
    # isn't a normal attr.
    def __getattr__(self, key):
        return self.info.get(key)

    def __bool__(self):
        return self.ok

    def __nonzero__(self):
        return bool(self)
        
    def __contains__(self, key):
        return key in self.info

    def __str__(self):
        attrs = ["%s=%s" % (key, self.info[key]) for key in sorted(self.info.keys())]
        astr = " ".join(attrs)

        if astr:
            astr = " " + astr

        return "<RichStatus %s%s>" % ("OK" if self else "BAD", astr)

    def as_dict(self):
        d = { 'ok': self.ok }

        for key in self.info.keys():
            d[key] = self.info[key]

        return d

    @classmethod
    def fromError(self, error, **kwargs):
        kwargs['error'] = error
        return RichStatus(False, **kwargs)

    @classmethod
    def OK(self, **kwargs):
        return RichStatus(True, **kwargs)


class DelayTrigger (threading.Thread):
    def __init__(self, onfired, timeout=5, name=None):
        super().__init__()

        if name:
            self.name = name

        self.trigger_source, self.trigger_dest = socket.socketpair()

        self.onfired = onfired
        self.timeout = timeout

        self.setDaemon(True)
        self.start()

    def trigger(self):
        self.trigger_source.sendall(b'X')

    def run(self):
        while True:
            self.trigger_dest.settimeout(None)
            x = self.trigger_dest.recv(128)

            self.trigger_dest.settimeout(self.timeout)

            while True:
                try:
                    x = self.trigger_dest.recv(128)
                except socket.timeout:
                    self.onfired()
                    break


class PeriodicTrigger(threading.Thread):
    def __init__(self, onfired, period=5, name=None):
        super().__init__()

        if name:
            self.name = name

        self.onfired = onfired
        self.period = period

        self.daemon = True
        self.start()

    def trigger(self):
        pass

    def run(self):
        while True:
            time.sleep(self.period)
            self.onfired()


class SecretInfo:
    def __init__(self, name: str, namespace: str,
                 tls_crt: str, tls_key: Optional[str]=None, decode_b64=True) -> None:
        self.name = name
        self.namespace = namespace

        if decode_b64:
            if tls_crt and not tls_crt.startswith('-----BEGIN'):
                tls_crt = self.decode(tls_crt)

            if tls_key and not tls_key.startswith('-----BEGIN'):
                tls_key = self.decode(tls_key)

        self.tls_crt = tls_crt
        self.tls_key = tls_key

    @staticmethod
    def decode(b64_pem: str) -> Optional[str]:
        utf8_pem = None
        pem = None

        try:
            utf8_pem = binascii.a2b_base64(b64_pem)
        except binascii.Error:
            return None

        try:
            pem = utf8_pem.decode('utf-8')
        except UnicodeDecodeError:
            return None

        return pem

    @staticmethod
    def fingerprint(pem: str) -> str:
        if not pem:
            return '<none>'

        h = hashlib.new('sha1')
        h.update(pem.encode('utf-8'))
        hd = h.hexdigest()[0:16].upper()

        keytype = 'PEM' if pem.startswith('-----BEGIN') else 'RAW'

        return f'{keytype}: {hd}'

    def to_dict(self) -> Dict[str, Any]:
        return {
            'name': self.name,
            'namespace': self.namespace,
            'tls_crt': self.fingerprint(self.tls_crt),
            'tls_key': self.fingerprint(self.tls_key)
        }

    @classmethod
    def from_aconf_secret(cls, aconf_object: 'ACResource') -> 'SecretInfo':
        return SecretInfo(
            aconf_object.name,
            aconf_object.namespace,
            aconf_object.tls_crt,
            aconf_object.get('tls_key', None)
        )

    @classmethod
    def from_dict(cls, context: 'IRTLSContext',
                  secret_name: str, namespace: str, source: str,
                  cert_data: Optional[Dict[str, Any]]) -> Optional['SecretInfo']:
        logger = context.ir.logger

        if not cert_data:
            logger.error("TLSContext %s: found no certificate in %s?" % (context.name, source))
            return None

        # OK, we have something to work with. Hopefully.
        cert = cert_data.get('tls.crt', None)

        if not cert:
            # Having no public half is definitely an error. Having no private half given a public half
            # might be OK, though -- that's up to our caller to decide.
            logger.error("TLSContext %s: found data but no cert in %s?" % (context.name, source))
            return None

        key = cert_data.get('tls.key', None)

        return SecretInfo(secret_name, namespace, cert, key)


class SavedSecret:
    def __init__(self, secret_name: str, namespace: str,
                 cert_path: Optional[str], key_path: Optional[str], cert_data: Optional[Dict]) -> None:
        self.secret_name = secret_name
        self.namespace = namespace
        self.cert_path = cert_path
        self.key_path = key_path
        self.cert_data = cert_data

    @property
    def name(self) -> str:
        return "secret %s in namespace %s" % (self.secret_name, self.namespace)

    def __bool__(self) -> bool:
        return bool(bool(self.cert_path) and (self.cert_data is not None))

    def __str__(self) -> str:
        return "<SavedSecret %s.%s -- cert_path %s, key_path %s, cert_data %s>" % (
                  self.secret_name, self.namespace, self.cert_path, self.key_path,
                  "present" if self.cert_data else "absent"
                )


class SecretHandler:
    logger: logging.Logger
    source_root: str
    cache_dir: str

    def __init__(self, logger: logging.Logger, source_root: str, cache_dir: str) -> None:
        self.logger = logger
        self.source_root = source_root
        self.cache_dir = cache_dir

    def load_secret(self, context: 'IRTLSContext',
                    secret_name: str, namespace: str) -> Optional[SecretInfo]:
        # This is the fallback load_secret implementation; it is expected that subclasses
        # will override this.
        #
        # All this one does is return None, meaning that it couldn't find the requested
        # secret (because, well, it doesn't really look).
        return None

    def cache_secret(self, context: 'IRTLSContext', secret_info: SecretInfo) -> SavedSecret:
        name = secret_info.name
        namespace = secret_info.namespace
        cert = secret_info.tls_crt
        key = secret_info.tls_key

        cert_path = None
        key_path = None
        cert_data = None

        if cert:
            secret_dir = os.path.join(self.cache_dir, namespace, "secrets-decoded", name)

            try:
                os.makedirs(secret_dir)
            except FileExistsError:
                pass

            cert_path = os.path.join(secret_dir, "tls.crt")
            open(cert_path, "w").write(cert)

            if key:
                key_path = os.path.join(secret_dir, "tls.key")
                open(key_path, "w").write(key)

            cert_data = {
                'tls_crt': cert,
                'tls_key': key
            }

        return SavedSecret(name, namespace, cert_path, key_path, cert_data)

    # secret_info_from_k8s takes a K8s Secret and returns a SecretInfo (or None if something
    # is wrong).
    def secret_info_from_k8s(self, context: 'IRTLSContext',
                             secret_name: str, namespace: str, source: str,
                             serialization: Optional[str]) -> Optional[SecretInfo]:
        objects: Optional[List[Any]] = None

        # If serialization is None or empty, we'll just return None.

        if serialization:
            try:
                objects = parse_yaml(serialization)
            except yaml.error.YAMLError as e:
                self.logger.error("TLSContext %s: could not parse %s: %s" %
                                  (context.name, source, e))

        if not objects:
            # Nothing in the serialization, we're done.
            return None

<<<<<<< HEAD
=======
    def secret_parser(self) -> SavedSecret:
        objects: List[Any] = []
>>>>>>> a3ee58e8
        cert_data = None
        ocount = 0
        errors = 0

        for obj in objects:
            ocount += 1
            kind = obj.get('kind', None)

            if kind != "Secret":
                self.logger.error("TLSContext %s: found K8s %s at %s.%d?" %
                                  (context.name, kind, source, ocount))
                errors += 1
                continue

            metadata = obj.get('metadata', None)

            if not metadata:
                self.logger.error("TLSContext %s: found K8s Secret with no metadata at %s.%d?" %
                                  (context.name, source, ocount))
                errors += 1
                continue

            if 'data' in obj:
                if cert_data:
                    self.logger.error("TLSContext %s: found multiple Secrets in %s?" %
                                      (context.name, source))
                    errors += 1
                    continue

                cert_data = obj['data']

        if errors:
            # Bzzt.
            return None

        return SecretInfo.from_dict(context, secret_name, source, namespace, cert_data)


class FSSecretHandler(SecretHandler):
    def load_secret(self, context: 'IRTLSContext', secret_name: str, namespace: str) -> Optional[SecretInfo]:
        source = os.path.join(self.source_root, namespace, "secrets", "%s.yaml" % secret_name)

        serialization = None

        try:
            serialization = open(source, "r").read()
        except IOError as e:
            self.logger.error("TLSContext %s: FSSecretHandler could not open %s" % (context.name, source))

        # Yes, this duplicates part of self.secret_info_from_k8s, but whatever.
        objects: Optional[List[Any]] = None

        # If serialization is None or empty, we'll just return None.
        if serialization:
            try:
                objects = parse_yaml(serialization)
            except yaml.error.YAMLError as e:
                self.logger.error("TLSContext %s: could not parse %s: %s" %
                                  (context.name, source, e))

        if not objects:
            # Nothing in the serialization, we're done.
            return None

        if len(objects) != 1:
            self.logger.error("TLSContext %s: found %d objects in %s instead of exactly 1" %
                              (context.name, len(objects), source))
            return None

        obj = objects[0]

        version = obj.get('apiVersion', None)
        kind = obj.get('kind', None)

        if version.startswith('ambassador') and (kind == 'Secret'):
            # It's an Ambassador Secret. It should have a public key and maybe a private key.
            return self.secret_info_from_dict(context, secret_name, namespace, source, obj)

        # Didn't look like an Ambassador object. Try K8s.
        return self.secret_info_from_k8s(context, secret_name, namespace, source, serialization)


class KubewatchSecretHandler(SecretHandler):
    def load_secret(self, context: 'IRTLSContext', secret_name: str, namespace: str) -> Optional[SecretInfo]:
        source = "%s/secrets/%s/%s" % (self.source_root, namespace, secret_name)
        serialization = load_url_contents(self.logger, source)

        if not serialization:
            self.logger.error("TLSContext %s: SCC.url_reader could not load %s" % (context.name, source))

        return self.secret_info_from_k8s(context, secret_name, namespace, source, serialization)<|MERGE_RESOLUTION|>--- conflicted
+++ resolved
@@ -420,11 +420,6 @@
             # Nothing in the serialization, we're done.
             return None
 
-<<<<<<< HEAD
-=======
-    def secret_parser(self) -> SavedSecret:
-        objects: List[Any] = []
->>>>>>> a3ee58e8
         cert_data = None
         ocount = 0
         errors = 0
