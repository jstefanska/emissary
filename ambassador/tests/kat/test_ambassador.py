import json
import pytest

from typing import ClassVar, Dict, Sequence, Tuple, Union

from kat.harness import variants, Name, Query, Runner, Test

<<<<<<< HEAD
from abstract_tests import AmbassadorTest, HTTP

from abstract_tests import MappingTest, OptionTest, ServiceType, Node, DEV
=======
from abstract_tests import DEV, AmbassadorTest, HTTP
from abstract_tests import MappingTest, OptionTest, ServiceType, Node
>>>>>>> 2449d199

from t_ratelimit import RateLimitTest
from t_tracing import TracingTest


# XXX: should test empty ambassador config


class AuthenticationTestV1(AmbassadorTest):

    target: ServiceType
    auth: ServiceType

    def init(self):
        self.target = HTTP()
        self.auth = HTTP(name="auth")

    def config(self):
        yield self, self.format("""
---
apiVersion: ambassador/v1
kind: AuthService
name:  {self.auth.path.k8s}
auth_service: "{self.auth.path.k8s}"
path_prefix: "/extauth"
timeout_ms: 5000

allowed_request_headers:
- X-Foo
- X-Bar
- Requested-Status
- Requested-Header
- Location

allowed_authorization_headers:
- X-Foo

""")
        yield self, self.format("""
---
apiVersion: ambassador/v0
kind:  Mapping
name:  {self.target.path.k8s}
prefix: /target/
service: {self.target.path.k8s}
""")

    def queries(self):
        # [0]
        yield Query(self.url("target/"), headers={"Requested-Status": "401", 
                                                  "Baz": "baz",
                                                  "Request-Header": "Baz"}, expected=401)
        # [1]
        yield Query(self.url("target/"), headers={"requested-status": "302",
                                                  "location": "foo",
                                                  "requested-header": "location"}, expected=302)
        # [2]
        yield Query(self.url("target/"), headers={"Requested-Status": "401",
                                                  "X-Foo": "foo",
                                                  "Requested-Header": "X-Foo"}, expected=401)
        # [3]
        yield Query(self.url("target/"), headers={"Requested-Status": "401",
                                                  "X-Bar": "bar",
                                                  "Requested-Header": "X-Bar"}, expected=401)
        # [4]
        yield Query(self.url("target/"), headers={"Requested-Status": "200",
                                                  "Authorization": "foo-11111",
                                                  "Requested-Header": "Authorization"}, expected=200)

    def check(self):
        # [0] Verifies all request headers sent to the authorization server.
        assert self.results[0].backend.name == self.auth.path.k8s
        assert self.results[0].backend.request.url.path == "/extauth/target/"
        assert self.results[0].backend.request.headers["x-forwarded-proto"]== ["http"]
        assert self.results[0].backend.request.headers["content-length"]== ["0"]
        assert "x-forwarded-for" in self.results[0].backend.request.headers
        assert "user-agent" in self.results[0].backend.request.headers
        assert "baz" not in self.results[0].backend.request.headers
        assert self.results[0].status == 401
        assert self.results[0].headers["Server"] == ["envoy"]

        # [1] Verifies that Location header is returned from Envoy. 
        assert self.results[1].backend.name == self.auth.path.k8s
        assert self.results[1].backend.request.headers["requested-status"] == ["302"]
        assert self.results[1].backend.request.headers["requested-header"] == ["location"]
        assert self.results[1].backend.request.headers["location"] == ["foo"]
        assert self.results[1].status == 302
        assert self.results[1].headers["Server"] == ["envoy"]
        assert self.results[1].headers["Location"] == ["foo"]

        # [2] Verifies Envoy returns whitelisted headers input by the user.  
        assert self.results[2].backend.name == self.auth.path.k8s
        assert self.results[2].backend.request.headers["requested-status"] == ["401"]
        assert self.results[2].backend.request.headers["requested-header"] == ["X-Foo"]
        assert self.results[2].backend.request.headers["x-foo"] == ["foo"]
        assert self.results[2].status == 401
        assert self.results[2].headers["Server"] == ["envoy"]
        assert self.results[2].headers["X-Foo"] == ["foo"]

        # [3] Verifies that envoy does not return not whitelisted headers.
        assert self.results[3].backend.name == self.auth.path.k8s
        assert self.results[3].backend.request.headers["requested-status"] == ["401"]
        assert self.results[3].backend.request.headers["requested-header"] == ["X-Bar"]
        assert self.results[3].backend.request.headers["x-bar"] == ["bar"]
        assert self.results[3].status == 401
        assert self.results[3].headers["Server"] == ["envoy"]
        assert "X-Bar" not in self.results[3].headers

        # [4] Verifies default whitelisted Authorization request header.
        assert self.results[4].backend.request.headers["requested-status"] == ["200"]
        assert self.results[4].backend.request.headers["requested-header"] == ["Authorization"]
        assert self.results[4].backend.request.headers["authorization"] == ["foo-11111"]
        assert self.results[4].status == 200
        assert self.results[4].headers["Server"] == ["envoy"]
        assert self.results[4].headers["Authorization"] == ["foo-11111"]

        # TODO(gsagula): Write tests for all UCs which request header headers 
        # are overridden, e.g. Authorization.


class AuthenticationTest(AmbassadorTest):
    target: ServiceType
    auth: ServiceType

    def init(self):
        self.target = HTTP()
        self.auth = HTTP(name="auth")

    def config(self):
        yield self, self.format("""
---
apiVersion: ambassador/v0
kind: AuthService
name:  {self.auth.path.k8s}
auth_service: "{self.auth.path.k8s}"
path_prefix: "/extauth"

allowed_headers:
- X-Foo
- X-Bar
- Requested-Status
- Requested-Header
- Location
- X-Foo

""")
        yield self, self.format("""
---
apiVersion: ambassador/v0
kind:  Mapping
name:  {self.target.path.k8s}
prefix: /target/
service: {self.target.path.k8s}
""")

    def queries(self):
        # [0]
        yield Query(self.url("target/"), headers={"Requested-Status": "401", 
                                                  "Baz": "baz",
                                                  "Request-Header": "Baz"}, expected=401)
        # [1]
        yield Query(self.url("target/"), headers={"requested-status": "302",
                                                  "location": "foo",
                                                  "requested-header": "location"}, expected=302)
        # [2]
        yield Query(self.url("target/"), headers={"Requested-Status": "401",
                                                  "X-Foo": "foo",
                                                  "Requested-Header": "X-Foo"}, expected=401)
        # [3]
        yield Query(self.url("target/"), headers={"Requested-Status": "401",
                                                  "X-Bar": "bar",
                                                  "Requested-Header": "X-Bar"}, expected=401)
        # [4]
        yield Query(self.url("target/"), headers={"Requested-Status": "200",
                                                  "Authorization": "foo-11111",
                                                  "Requested-Header": "Authorization"}, expected=200)

    def check(self):
        # [0] Verifies all request headers sent to the authorization server.
        assert self.results[0].backend.name == self.auth.path.k8s
        assert self.results[0].backend.request.url.path == "/extauth/target/"
        assert self.results[0].backend.request.headers["content-length"]== ["0"]
        assert "x-forwarded-for" in self.results[0].backend.request.headers
        assert "user-agent" in self.results[0].backend.request.headers
        assert "baz" not in self.results[0].backend.request.headers
        assert self.results[0].status == 401
        assert self.results[0].headers["Server"] == ["envoy"]

        # [1] Verifies that Location header is returned from Envoy. 
        assert self.results[1].backend.name == self.auth.path.k8s
        assert self.results[1].backend.request.headers["requested-status"] == ["302"]
        assert self.results[1].backend.request.headers["requested-header"] == ["location"]
        assert self.results[1].backend.request.headers["location"] == ["foo"]
        assert self.results[1].status == 302
        assert self.results[1].headers["Server"] == ["envoy"]
        assert self.results[1].headers["Location"] == ["foo"]

        # [2] Verifies Envoy returns whitelisted headers input by the user.  
        assert self.results[2].backend.name == self.auth.path.k8s
        assert self.results[2].backend.request.headers["requested-status"] == ["401"]
        assert self.results[2].backend.request.headers["requested-header"] == ["X-Foo"]
        assert self.results[2].backend.request.headers["x-foo"] == ["foo"]
        assert self.results[2].status == 401
        assert self.results[2].headers["Server"] == ["envoy"]
        assert self.results[2].headers["X-Foo"] == ["foo"]

        # [3] Verifies that envoy does not return not whitelisted headers.
        assert self.results[3].backend.name == self.auth.path.k8s
        assert self.results[3].backend.request.headers["requested-status"] == ["401"]
        assert self.results[3].backend.request.headers["requested-header"] == ["X-Bar"]
        assert self.results[3].backend.request.headers["x-bar"] == ["bar"]
        assert self.results[3].status == 401
        assert self.results[3].headers["Server"] == ["envoy"]
        assert "X-Bar" in self.results[3].headers

        # [4] Verifies default whitelisted Authorization request header.
        assert self.results[4].backend.request.headers["requested-status"] == ["200"]
        assert self.results[4].backend.request.headers["requested-header"] == ["Authorization"]
        assert self.results[4].backend.request.headers["authorization"] == ["foo-11111"]
        assert self.results[4].status == 200
        assert self.results[4].headers["Server"] == ["envoy"]
        assert self.results[4].headers["Authorization"] == ["foo-11111"]

        # TODO(gsagula): Write tests for all UCs which request header headers 
        # are overridden, e.g. Authorization.


class TLS(AmbassadorTest):

    target: ServiceType

    def init(self):
        self.target = HTTP()

    def manifests(self) -> str:
        return super().manifests() + """
---
apiVersion: v1
kind: Secret
metadata:
  name: test-certs-secret
type: kubernetes.io/tls
data:
  tls.crt: LS0tLS1CRUdJTiBDRVJUSUZJQ0FURS0tLS0tCk1JSURwakNDQW82Z0F3SUJBZ0lKQUpxa1Z4Y1RtQ1FITUEwR0NTcUdTSWIzRFFFQkN3VUFNR2d4Q3pBSkJnTlYKQkFZVEFsVlRNUXN3Q1FZRFZRUUlEQUpOUVRFUE1BMEdBMVVFQnd3R1FtOXpkRzl1TVJFd0R3WURWUVFLREFoRQpZWFJoZDJseVpURVVNQklHQTFVRUN3d0xSVzVuYVc1bFpYSnBibWN4RWpBUUJnTlZCQU1NQ1d4dlkyRnNhRzl6CmREQWVGdzB4T0RFd01UQXhNREk1TURKYUZ3MHlPREV3TURjeE1ESTVNREphTUdneEN6QUpCZ05WQkFZVEFsVlQKTVFzd0NRWURWUVFJREFKTlFURVBNQTBHQTFVRUJ3d0dRbTl6ZEc5dU1SRXdEd1lEVlFRS0RBaEVZWFJoZDJseQpaVEVVTUJJR0ExVUVDd3dMUlc1bmFXNWxaWEpwYm1jeEVqQVFCZ05WQkFNTUNXeHZZMkZzYUc5emREQ0NBU0l3CkRRWUpLb1pJaHZjTkFRRUJCUUFEZ2dFUEFEQ0NBUW9DZ2dFQkFMcTZtdS9FSzlQc1Q0YkR1WWg0aEZPVnZiblAKekV6MGpQcnVzdXcxT05MQk9jT2htbmNSTnE4c1FyTGxBZ3NicDBuTFZmQ1pSZHQ4UnlOcUFGeUJlR29XS3IvZAprQVEybVBucjBQRHlCTzk0UHo4VHdydDBtZEtEU1dGanNxMjlOYVJaT0JqdStLcGV6RytOZ3pLMk04M0ZtSldUCnFYdTI3ME9pOXlqb2VGQ3lPMjdwUkdvcktkQk9TcmIwd3ozdFdWUGk4NFZMdnFKRWprT0JVZjJYNVF3b25XWngKMktxVUJ6OUFSZVVUMzdwUVJZQkJMSUdvSnM4U042cjF4MSt1dTNLdTVxSkN1QmRlSHlJbHpKb2V0aEp2K3pTMgowN0pFc2ZKWkluMWNpdXhNNzNPbmVRTm1LUkpsL2NEb3BLemswSldRSnRSV1NnbktneFNYWkRrZjJMOENBd0VBCkFhTlRNRkV3SFFZRFZSME9CQllFRkJoQzdDeVRpNGFkSFVCd0wvTkZlRTZLdnFIRE1COEdBMVVkSXdRWU1CYUEKRkJoQzdDeVRpNGFkSFVCd0wvTkZlRTZLdnFIRE1BOEdBMVVkRXdFQi93UUZNQU1CQWY4d0RRWUpLb1pJaHZjTgpBUUVMQlFBRGdnRUJBSFJvb0xjcFdEa1IyMEhENEJ5d1BTUGRLV1hjWnN1U2tXYWZyekhoYUJ5MWJZcktIR1o1CmFodFF3L1gwQmRnMWtidlpZUDJSTzdGTFhBSlNTdXVJT0NHTFVwS0pkVHE1NDREUThNb1daWVZKbTc3UWxxam0KbHNIa2VlTlRNamFOVjdMd0MzalBkMERYelczbGVnWFRoYWpmZ2dtLzBJZXNGRzBVWjFEOTJHNURmc0hLekpSagpNSHZyVDNtVmJGZjkrSGJhRE4yT2g5VjIxUWhWSzF2M0F2dWNXczhUWCswZHZFZ1dtWHBRcndEd2pTMU04QkRYCldoWjVsZTZjVzhNYjhnZmRseG1JckpnQStuVVZzMU9EbkJKS1F3MUY4MVdkc25tWXdweVUrT2xVais4UGt1TVoKSU4rUlhQVnZMSWJ3czBmamJ4UXRzbTArZVBpRnN2d0NsUFk9Ci0tLS0tRU5EIENFUlRJRklDQVRFLS0tLS0K
  tls.key: LS0tLS1CRUdJTiBQUklWQVRFIEtFWS0tLS0tCk1JSUV2Z0lCQURBTkJna3Foa2lHOXcwQkFRRUZBQVNDQktnd2dnU2tBZ0VBQW9JQkFRQzZ1cHJ2eEN2VDdFK0cKdzdtSWVJUlRsYjI1ejh4TTlJejY3ckxzTlRqU3dUbkRvWnAzRVRhdkxFS3k1UUlMRzZkSnkxWHdtVVhiZkVjagphZ0JjZ1hocUZpcS8zWkFFTnBqNTY5RHc4Z1R2ZUQ4L0U4SzdkSm5TZzBsaFk3S3R2VFdrV1RnWTd2aXFYc3h2CmpZTXl0alBOeFppVms2bDd0dTlEb3ZjbzZIaFFzanR1NlVScUt5blFUa3EyOU1NOTdWbFQ0dk9GUzc2aVJJNUQKZ1ZIOWwrVU1LSjFtY2RpcWxBYy9RRVhsRTkrNlVFV0FRU3lCcUNiUEVqZXE5Y2RmcnJ0eXJ1YWlRcmdYWGg4aQpKY3lhSHJZU2IvczB0dE95UkxIeVdTSjlYSXJzVE85enAza0RaaWtTWmYzQTZLU3M1TkNWa0NiVVZrb0p5b01VCmwyUTVIOWkvQWdNQkFBRUNnZ0VBSVFsZzNpamNCRHViK21Eb2syK1hJZDZ0V1pHZE9NUlBxUm5RU0NCR2RHdEIKV0E1Z2NNNTMyVmhBV0x4UnR6dG1ScFVXR0dKVnpMWlpNN2ZPWm85MWlYZHdpcytkYWxGcWtWVWFlM2FtVHVQOApkS0YvWTRFR3Nnc09VWSs5RGlZYXRvQWVmN0xRQmZ5TnVQTFZrb1JQK0FrTXJQSWFHMHhMV3JFYmYzNVp3eFRuCnd5TTF3YVpQb1oxWjZFdmhHQkxNNzlXYmY2VFY0WXVzSTRNOEVQdU1GcWlYcDNlRmZ4L0tnNHhtYnZtN1JhYzcKOEJ3Z3pnVmljNXlSbkVXYjhpWUh5WGtyazNTL0VCYUNEMlQwUjM5VmlVM1I0VjBmMUtyV3NjRHowVmNiVWNhKwpzeVdyaVhKMHBnR1N0Q3FWK0dRYy9aNmJjOGt4VWpTTWxOUWtudVJRZ1FLQmdRRHpwM1ZaVmFzMTA3NThVT00rCnZUeTFNL0V6azg4cWhGb21kYVFiSFRlbStpeGpCNlg3RU9sRlkya3JwUkwvbURDSEpwR0MzYlJtUHNFaHVGSUwKRHhSQ2hUcEtTVmNsSytaaUNPaWE1ektTVUpxZnBOcW15RnNaQlhJNnRkNW9mWk42aFpJVTlJR2RUaGlYMjBONwppUW01UnZlSUx2UHVwMWZRMmRqd2F6Ykgvd0tCZ1FERU1MN21Mb2RqSjBNTXh6ZnM3MW1FNmZOUFhBMVY2ZEgrCllCVG4xS2txaHJpampRWmFNbXZ6dEZmL1F3Wkhmd3FKQUVuNGx2em5ncUNzZTMvUElZMy8zRERxd1p2NE1vdy8KRGdBeTBLQmpQYVJGNjhYT1B1d0VuSFN1UjhyZFg2UzI3TXQ2cEZIeFZ2YjlRRFJuSXc4a3grSFVreml4U0h5Ugo2NWxESklEdlFRS0JnUURpQTF3ZldoQlBCZk9VYlpQZUJydmhlaVVycXRob29BemYwQkJCOW9CQks1OHczVTloCjdQWDFuNWxYR3ZEY2x0ZXRCbUhEK3RQMFpCSFNyWit0RW5mQW5NVE5VK3E2V0ZhRWFhOGF3WXR2bmNWUWdTTXgKd25oK1pVYm9udnVJQWJSajJyTC9MUzl1TTVzc2dmKy9BQWM5RGs5ZXkrOEtXY0Jqd3pBeEU4TGxFUUtCZ0IzNwoxVEVZcTFoY0I4Tk1MeC9tOUtkN21kUG5IYUtqdVpSRzJ1c1RkVWNxajgxdklDbG95MWJUbVI5Si93dXVQczN4ClhWekF0cVlyTUtNcnZMekxSQWgyZm9OaVU1UDdKYlA5VDhwMFdBN1N2T2h5d0NobE5XeisvRlltWXJxeWcxbngKbHFlSHRYNU03REtJUFhvRndhcTlZYVk3V2M2K1pVdG4xbVNNajZnQkFvR0JBSTgwdU9iTkdhRndQTVYrUWhiZApBelkrSFNGQjBkWWZxRytzcTBmRVdIWTNHTXFmNFh0aVRqUEFjWlg3RmdtT3Q5Uit3TlFQK0dFNjZoV0JpKzBWCmVLV3prV0lXeS9sTVZCSW0zVWtlSlRCT3NudTFVaGhXbm5WVDhFeWhEY1FxcndPSGlhaUo3bFZSZmRoRWFyQysKSnpaU0czOHVZUVlyc0lITnRVZFgySmdPCi0tLS0tRU5EIFBSSVZBVEUgS0VZLS0tLS0K
"""

    def config(self):
        # Use self here, not self.target, because we want the TLS module to
        # be annotated on the Ambassador itself.
        yield self, self.format("""
---
apiVersion: ambassador/v0
kind: Module
name: tls
ambassador_id: {self.ambassador_id}
config:
  server:
    enabled: True
    secret: test-certs-secret
""")

        # Use self.target _here_, because we want the httpbin mapping to
        # be annotated on the service, not the Ambassador. Also, you don't
        # need to include the ambassador_id unless you need some special
        # ambassador_id that isn't something that kat already knows about.
        #
        # If the test were more complex, we'd probably need to do some sort
        # of mangling for the mapping name and prefix. For this simple test,
        # it's not necessary.
        yield self.target, self.format("""
---
apiVersion: ambassador/v0
kind:  Mapping
name:  tls_target_mapping
prefix: /tls-target/
service: {self.target.path.k8s}
""")

    def scheme(self) -> str:
        return "https"

    def queries(self):
        yield Query(self.url("tls-target/"), insecure=True)


class TLSInvalidSecret(TLS):

    def config(self):
        yield self, self.format("""
---
apiVersion: ambassador/v0
kind: Module
name: tls
ambassador_id: {self.ambassador_id}
config:
  server:
    enabled: True
    secret: test-certs-secret-invalid
""")

        yield self.target, self.format("""
---
apiVersion: ambassador/v0
kind:  Mapping
name:  tls_target_mapping
prefix: /tls-target/
service: {self.target.path.k8s}
""")

    def scheme(self) -> str:
        return "http"


class RedirectTests(AmbassadorTest):

    target: ServiceType

    def init(self):
        self.target = HTTP()

    def requirements(self):
        # only check https urls since test rediness will only end up barfing on redirect
        yield from (r for r in super().requirements() if r[0] == "url" and r[1].url.startswith("https"))

    def config(self):
        # Use self here, not self.target, because we want the TLS module to
        # be annotated on the Ambassador itself.
        yield self, self.format("""
---
apiVersion: ambassador/v0
kind: Module
name: tls
ambassador_id: {self.ambassador_id}
config:
  server:
    enabled: True
    redirect_cleartext_from: 80
""")

        yield self.target, self.format("""
---
apiVersion: ambassador/v0
kind:  Mapping
name:  tls_target_mapping
prefix: /tls-target/
service: {self.target.path.k8s}
""")

    def queries(self):
        q = Query(self.url("tls-target/"), expected=301)

        # if DEV:
        q.xfail="skip until port madness is wrangled"

        yield q


class Plain(AmbassadorTest):

    @classmethod
    def variants(cls):
        yield cls(variants(MappingTest))

    def config(self) -> Union[str, Tuple[Node, str]]:
        yield self, """
---
apiVersion: ambassador/v0
kind:  Module
name:  ambassador
config: {}
"""


def unique(options):
    added = set()
    result = []
    for o in options:
        if o.__class__ not in added:
            added.add(o.__class__)
            result.append(o)
    return tuple(result)


class SimpleMapping(MappingTest):

    parent: AmbassadorTest
    target: ServiceType

    @classmethod
    def variants(cls):
        for st in variants(ServiceType):
            yield cls(st, name="{self.target.name}")

            for mot in variants(OptionTest):
                yield cls(st, (mot,), name="{self.target.name}-{self.options[0].name}")

            yield cls(st, unique(v for v in variants(OptionTest)
                                 if not getattr(v, "isolated", False)), name="{self.target.name}-all")

    def config(self):
        yield self, self.format("""
---
apiVersion: ambassador/v0
kind:  Mapping
name:  {self.name}
prefix: /{self.name}/
service: http://{self.target.path.k8s}
""")

    def queries(self):
        yield Query(self.parent.url(self.name + "/"))

    def check(self):
        for r in self.results:
            if r.backend:
                assert r.backend.name == self.target.path.k8s, (r.backend.name, self.target.path.k8s)


class AddRequestHeaders(OptionTest):

    parent: Test

    VALUES: ClassVar[Sequence[Dict[str, str]]] = (
        { "foo": "bar" },
        { "moo": "arf" }
    )

    def config(self):
        yield "add_request_headers: %s" % json.dumps(self.value)

    def check(self):
        for r in self.parent.results:
            for k, v in self.value.items():
                actual = r.backend.request.headers.get(k.lower())
                assert actual == [v], (actual, [v])


class HostHeaderMapping(MappingTest):

    parent: AmbassadorTest

    @classmethod
    def variants(cls):
        for st in variants(ServiceType):
            yield cls(st, name="{self.target.name}")

    def config(self):
        yield self, self.format("""
---
apiVersion: ambassador/v0
kind:  Mapping
name:  {self.name}
prefix: /{self.name}/
service: http://{self.target.path.k8s}
host: inspector.external
""")

    def queries(self):
        yield Query(self.parent.url(self.name + "/"), expected=404)
        yield Query(self.parent.url(self.name + "/"), headers={"Host": "inspector.internal"}, expected=404)
        yield Query(self.parent.url(self.name + "/"), headers={"Host": "inspector.external"})


class TLSContext(AmbassadorTest):
    def init(self):
        self.target = HTTP()

    def manifests(self) -> str:
        return super().manifests() + """
---
apiVersion: v1
data:
  tls.crt: LS0tLS1CRUdJTiBDRVJUSUZJQ0FURS0tLS0tCk1JSURnRENDQW1pZ0F3SUJBZ0lKQUpycUl0ekY2MTBpTUEwR0NTcUdTSWIzRFFFQkN3VUFNRlV4Q3pBSkJnTlYKQkFZVEFsVlRNUXN3Q1FZRFZRUUlEQUpOUVRFUE1BMEdBMVVFQnd3R1FtOXpkRzl1TVFzd0NRWURWUVFLREFKRQpWekViTUJrR0ExVUVBd3dTZEd4ekxXTnZiblJsZUhRdGFHOXpkQzB4TUI0WERURTRNVEV3TVRFek5UTXhPRm9YCkRUSTRNVEF5T1RFek5UTXhPRm93VlRFTE1Ba0dBMVVFQmhNQ1ZWTXhDekFKQmdOVkJBZ01BazFCTVE4d0RRWUQKVlFRSERBWkNiM04wYjI0eEN6QUpCZ05WQkFvTUFrUlhNUnN3R1FZRFZRUUREQkowYkhNdFkyOXVkR1Y0ZEMxbwpiM04wTFRFd2dnRWlNQTBHQ1NxR1NJYjNEUUVCQVFVQUE0SUJEd0F3Z2dFS0FvSUJBUUM5T2dDOHd4eUlyUHpvCkdYc0xwUEt0NzJERXgyd2p3VzhuWFcyd1dieWEzYzk2bjJuU0NLUEJuODVoYnFzaHpqNWloU1RBTURJb2c5RnYKRzZSS1dVUFhUNEtJa1R2M0NESHFYc0FwSmxKNGxTeW5ReW8yWnYwbytBZjhDTG5nWVpCK3JmenRad3llRGhWcAp3WXpCVjIzNXp6NisycWJWbUNabHZCdVhiVXFUbEVZWXZ1R2xNR3o3cFBmT1dLVXBlWW9kYkcyZmIraEZGcGVvCkN4a1VYclFzT29SNUpkSEc1aldyWnVCTzQ1NVNzcnpCTDhSbGU1VUhvMDVXY0s3YkJiaVF6MTA2cEhDSllaK3AKdmxQSWNOU1g1S2gzNEZnOTZVUHg5bFFpQTN6RFRLQmZ5V2NMUStxMWNabExjV2RnUkZjTkJpckdCLzdyYTFWVApnRUplR2tQekFnTUJBQUdqVXpCUk1CMEdBMVVkRGdRV0JCUkRWVUtYWWJsRFdNTzE3MUJuWWZhYlkzM0NFVEFmCkJnTlZIU01FR0RBV2dCUkRWVUtYWWJsRFdNTzE3MUJuWWZhYlkzM0NFVEFQQmdOVkhSTUJBZjhFQlRBREFRSC8KTUEwR0NTcUdTSWIzRFFFQkN3VUFBNElCQVFBUE8vRDRUdDUyWHJsQ0NmUzZnVUVkRU5DcnBBV05YRHJvR2M2dApTVGx3aC8rUUxRYk5hZEtlaEtiZjg5clhLaituVXF0cS9OUlpQSXNBSytXVWtHOVpQb1FPOFBRaVY0V1g1clE3CjI5dUtjSmZhQlhrZHpVVzdxTlFoRTRjOEJhc0JySWVzcmtqcFQ5OVF4SktuWFFhTitTdzdvRlBVSUFOMzhHcWEKV2wvS1BNVHRicWt3eWFjS01CbXExVkx6dldKb0g1Q2l6Skp3aG5rWHh0V0tzLzY3clROblBWTXorbWVHdHZTaQpkcVg2V1NTbUdMRkVFcjJoZ1VjQVpqazNWdVFoLzc1aFh1K1UySXRzQys1cXBsaEc3Q1hzb1huS0t5MVhsT0FFCmI4a3IyZFdXRWs2STVZNm5USnpXSWxTVGtXODl4d1hyY3RtTjlzYjlxNFNuaVZsegotLS0tLUVORCBDRVJUSUZJQ0FURS0tLS0tCg==
  tls.key: LS0tLS1CRUdJTiBQUklWQVRFIEtFWS0tLS0tCk1JSUV2UUlCQURBTkJna3Foa2lHOXcwQkFRRUZBQVNDQktjd2dnU2pBZ0VBQW9JQkFRQzlPZ0M4d3h5SXJQem8KR1hzTHBQS3Q3MkRFeDJ3andXOG5YVzJ3V2J5YTNjOTZuMm5TQ0tQQm44NWhicXNoemo1aWhTVEFNRElvZzlGdgpHNlJLV1VQWFQ0S0lrVHYzQ0RIcVhzQXBKbEo0bFN5blF5bzJadjBvK0FmOENMbmdZWkIrcmZ6dFp3eWVEaFZwCndZekJWMjM1eno2KzJxYlZtQ1psdkJ1WGJVcVRsRVlZdnVHbE1HejdwUGZPV0tVcGVZb2RiRzJmYitoRkZwZW8KQ3hrVVhyUXNPb1I1SmRIRzVqV3JadUJPNDU1U3NyekJMOFJsZTVVSG8wNVdjSzdiQmJpUXoxMDZwSENKWVorcAp2bFBJY05TWDVLaDM0Rmc5NlVQeDlsUWlBM3pEVEtCZnlXY0xRK3ExY1psTGNXZGdSRmNOQmlyR0IvN3JhMVZUCmdFSmVHa1B6QWdNQkFBRUNnZ0VBQmFsN3BpcE1hMGFKMXNRVWEzZkhEeTlQZlBQZXAzODlQVGROZGU1cGQxVFYKeFh5SnBSQS9IaWNTL05WYjU0b05VZE5jRXlnZUNCcFJwUHAxd3dmQ3dPbVBKVmo3SzF3aWFqbmxsQldpZUJzMgpsOWFwcDdFVE9DdWJ5WTNWU2dLQldWa0piVzBjOG9uSFdEL0RYM0duUjhkTXdGYzRrTUdadkllUlo4bU1acmdHCjZPdDNKOHI2eVZsZWI2OGF1WmtneXMwR2VGc3pNdVRubHJCOEw5djI1UUtjVGtESjIvRWx1Y1p5aER0eGF0OEIKTzZOUnNubmNyOHhwUVdPci9sV3M5VVFuZEdCdHFzbXMrdGNUN1ZUNU9UanQ4WHY5NVhNSHB5Z29pTHk3czhvYwpJMGprNDJabzRKZW5JT3c2Rm0weUFEZ0E3eWlXcks0bEkzWGhqaTVSb1FLQmdRRGRqaWNkTUpYVUZWc28rNTJkCkUwT2EwcEpVMFNSaC9JQmdvRzdNakhrVWxiaXlpR1pNanA5MEo5VHFaL1ErM1pWZVdqMmxPSWF0OG5nUzB6MDAKVzA3T1ZxYXprMVNYaFZlY2tGNWFEcm5PRDNhU2VWMSthV3JUdDFXRWdqOVFxYnJZYVA5emd4UkpkRzV3WENCUApGNDNFeXE5ZEhXOWF6SSt3UHlJQ0JqNnZBd0tCZ1FEYXBTelhPR2ViMi9SMWhlWXdWV240czNGZEtYVjgzemtTCnFSWDd6d1pLdkk5OGMybDU1Y1ZNUzBoTGM0bTVPMXZCaUd5SG80eTB2SVAvR0k0Rzl4T1FhMXdpVnNmUVBiSU4KLzJPSDFnNXJLSFdCWVJUaHZGcERqdHJRU2xyRHVjWUNSRExCd1hUcDFrbVBkL09mY2FybG42MjZEamthZllieAp3dWUydlhCTVVRS0JnQm4vTmlPOHNiZ0RFWUZMbFFEN1k3RmxCL3FmMTg4UG05aTZ1b1dSN2hzMlBrZmtyV3hLClIvZVBQUEtNWkNLRVNhU2FuaVVtN3RhMlh0U0dxT1hkMk85cFI0Skd4V1JLSnkrZDJSUmtLZlU5NTBIa3I4M0gKZk50KzVhLzR3SWtzZ1ZvblorSWIvV05wSUJSYkd3ZHMwaHZIVkxCdVpjU1h3RHlFQysrRTRCSVZBb0dCQUoxUQp6eXlqWnRqYnI4NkhZeEpQd29teEF0WVhLSE9LWVJRdUdLVXZWY1djV2xrZTZUdE51V0dsb1FTNHd0VkdBa1VECmxhTWFaL2o2MHJaT3dwSDhZRlUvQ2ZHakl1MlFGbmEvMUtzOXR1NGZGRHpjenh1RVhDWFR1Vmk0eHdtZ3R2bVcKZkRhd3JTQTZrSDdydlp4eE9wY3hCdHloc3pCK05RUHFTckpQSjJlaEFvR0FkdFJKam9vU0lpYURVU25lZUcyZgpUTml1T01uazJkeFV3RVF2S1E4eWNuUnpyN0QwaEtZVWIycThHKzE2bThQUjNCcFMzZDFLbkpMVnI3TUhaWHpSCitzZHNaWGtTMWVEcEZhV0RFREFEWWI0ckRCb2RBdk8xYm03ZXdTMzhSbk1UaTlhdFZzNVNTODNpZG5HbFZiSmsKYkZKWG0rWWxJNHFkaXowTFdjWGJyREE9Ci0tLS0tRU5EIFBSSVZBVEUgS0VZLS0tLS0K
kind: Secret
metadata:
  name: same-secret-1
type: kubernetes.io/tls
---
apiVersion: v1
data:
  tls.crt: LS0tLS1CRUdJTiBDRVJUSUZJQ0FURS0tLS0tCk1JSURnRENDQW1pZ0F3SUJBZ0lKQUlIWTY3cFNoZ3NyTUEwR0NTcUdTSWIzRFFFQkN3VUFNRlV4Q3pBSkJnTlYKQkFZVEFsVlRNUXN3Q1FZRFZRUUlEQUpOUVRFUE1BMEdBMVVFQnd3R1FtOXpkRzl1TVFzd0NRWURWUVFLREFKRQpWekViTUJrR0ExVUVBd3dTZEd4ekxXTnZiblJsZUhRdGFHOXpkQzB5TUI0WERURTRNVEV3TVRFME1EUXhObG9YCkRUSTRNVEF5T1RFME1EUXhObG93VlRFTE1Ba0dBMVVFQmhNQ1ZWTXhDekFKQmdOVkJBZ01BazFCTVE4d0RRWUQKVlFRSERBWkNiM04wYjI0eEN6QUpCZ05WQkFvTUFrUlhNUnN3R1FZRFZRUUREQkowYkhNdFkyOXVkR1Y0ZEMxbwpiM04wTFRJd2dnRWlNQTBHQ1NxR1NJYjNEUUVCQVFVQUE0SUJEd0F3Z2dFS0FvSUJBUURjQThZdGgvUFdhT0dTCm9ObXZFSFoyNGpRN1BLTitENG93TEhXZWl1UmRtaEEwWU92VTN3cUczVnFZNFpwbFpBVjBQS2xELysyWlNGMTQKejh3MWVGNFFUelphWXh3eTkrd2ZITmtUREVwTWpQOEpNMk9FYnlrVVJ4VVJ2VzQrN0QzMEUyRXo1T1BseG1jMApNWU0vL0pINUVEUWhjaURybFlxZTFTUk1SQUxaZVZta2FBeXU2TkhKVEJ1ajBTSVB1ZExUY2grOTBxK3Jkd255CmZrVDF4M09UYW5iV2pub21FSmU3TXZ5NG12dnFxSUh1NDhTOUM4WmQxQkdWUGJ1OFYvVURyU1dROXpZQ1g0U0cKT2FzbDhDMFhtSDZrZW1oUERsRC9UdjB4dnlINXE1TVVjSGk0bUp0Titnem9iNTREd3pWR0VqZWY1TGVTMVY1RgowVEFQMGQrWEFnTUJBQUdqVXpCUk1CMEdBMVVkRGdRV0JCUWRGMEdRSGRxbHRoZG5RWXFWaXVtRXJsUk9mREFmCkJnTlZIU01FR0RBV2dCUWRGMEdRSGRxbHRoZG5RWXFWaXVtRXJsUk9mREFQQmdOVkhSTUJBZjhFQlRBREFRSC8KTUEwR0NTcUdTSWIzRFFFQkN3VUFBNElCQVFBbUFLYkNsdUhFZS9JRmJ1QWJneDBNenV6aTkwd2xtQVBiOGdtTwpxdmJwMjl1T1ZzVlNtUUFkZFBuZEZhTVhWcDFaaG1UVjVDU1F0ZFgyQ1ZNVyswVzQ3Qy9DT0Jkb1NFUTl5akJmCmlGRGNseG04QU4yUG1hR1FhK3hvT1hnWkxYZXJDaE5LV0JTWlIrWktYTEpTTTlVYUVTbEhmNXVuQkxFcENqK2oKZEJpSXFGY2E3eElGUGtyKzBSRW9BVmMveFBubnNhS2pMMlV5Z0dqUWZGTnhjT042Y3VjYjZMS0pYT1pFSVRiNQpINjhKdWFSQ0tyZWZZK0l5aFFWVk5taWk3dE1wY1UyS2pXNXBrVktxVTNkS0l0RXEyVmtTZHpNVUtqTnhZd3FGCll6YnozNFQ1MENXbm9HbU5SQVdKc0xlVmlPWVUyNmR3YkFXZDlVYitWMDFRam43OAotLS0tLUVORCBDRVJUSUZJQ0FURS0tLS0tCg==
  tls.key: LS0tLS1CRUdJTiBQUklWQVRFIEtFWS0tLS0tCk1JSUV2d0lCQURBTkJna3Foa2lHOXcwQkFRRUZBQVNDQktrd2dnU2xBZ0VBQW9JQkFRRGNBOFl0aC9QV2FPR1MKb05tdkVIWjI0alE3UEtOK0Q0b3dMSFdlaXVSZG1oQTBZT3ZVM3dxRzNWcVk0WnBsWkFWMFBLbEQvKzJaU0YxNAp6OHcxZUY0UVR6WmFZeHd5OSt3ZkhOa1RERXBNalA4Sk0yT0VieWtVUnhVUnZXNCs3RDMwRTJFejVPUGx4bWMwCk1ZTS8vSkg1RURRaGNpRHJsWXFlMVNSTVJBTFplVm1rYUF5dTZOSEpUQnVqMFNJUHVkTFRjaCs5MHErcmR3bnkKZmtUMXgzT1RhbmJXam5vbUVKZTdNdnk0bXZ2cXFJSHU0OFM5QzhaZDFCR1ZQYnU4Vi9VRHJTV1E5ellDWDRTRwpPYXNsOEMwWG1INmtlbWhQRGxEL1R2MHh2eUg1cTVNVWNIaTRtSnROK2d6b2I1NER3elZHRWplZjVMZVMxVjVGCjBUQVAwZCtYQWdNQkFBRUNnZ0VCQUk2U3I0anYwZForanJhN0gzVnZ3S1RYZnl0bjV6YVlrVjhZWUh3RjIyakEKbm9HaTBSQllIUFU2V2l3NS9oaDRFWVM2anFHdkptUXZYY3NkTldMdEJsK2hSVUtiZVRtYUtWd2NFSnRrV24xeQozUTQwUytnVk5OU2NINDRvYUZuRU0zMklWWFFRZnBKMjJJZ2RFY1dVUVcvWnpUNWpPK3dPTXc4c1plSTZMSEtLCkdoOENsVDkrRGUvdXFqbjNCRnQwelZ3cnFLbllKSU1DSWFrb2lDRmtIcGhVTURFNVkyU1NLaGFGWndxMWtLd0sKdHFvWFpKQnlzYXhnUTFRa21mS1RnRkx5WlpXT01mRzVzb1VrU1RTeURFRzFsYnVYcHpUbTlVSTlKU2lsK01yaAp1LzVTeXBLOHBCSHhBdFg5VXdiTjFiRGw3Sng1SWJyMnNoM0F1UDF4OUpFQ2dZRUE4dGNTM09URXNOUFpQZlptCk9jaUduOW9STTdHVmVGdjMrL05iL3JodHp1L1RQUWJBSzhWZ3FrS0dPazNGN1krY2txS1NTWjFnUkF2SHBsZEIKaTY0Y0daT1dpK01jMWZVcEdVV2sxdnZXbG1nTUlQVjVtbFpvOHowMlNTdXhLZTI1Y2VNb09oenFlay9vRmFtdgoyTmxFeTh0dEhOMUxMS3grZllhMkpGcWVycThDZ1lFQTUvQUxHSXVrU3J0K0dkektJLzV5cjdSREpTVzIzUTJ4CkM5ZklUTUFSL1Q4dzNsWGhyUnRXcmlHL3l0QkVPNXdTMVIwdDkydW1nVkhIRTA5eFFXbzZ0Tm16QVBNb1RSekMKd08yYnJqQktBdUJkQ0RISjZsMlFnOEhPQWovUncrK2x4bEN0VEI2YS8xWEZIZnNHUGhqMEQrWlJiWVZzaE00UgpnSVVmdmpmQ1Y1a0NnWUVBMzdzL2FieHJhdThEaTQ3a0NBQ3o1N3FsZHBiNk92V2d0OFF5MGE5aG0vSmhFQ3lVCkNML0VtNWpHeWhpMWJuV05yNXVRWTdwVzR0cG5pdDJCU2d1VFlBMFYrck8zOFhmNThZcTBvRTFPR3l5cFlBUkoKa09SanRSYUVXVTJqNEJsaGJZZjNtL0xnSk9oUnp3T1RPNXFSUTZHY1dhZVlod1ExVmJrelByTXUxNGtDZ1lCbwp4dEhjWnNqelVidm5wd3hTTWxKUStaZ1RvZlAzN0lWOG1pQk1POEJrclRWQVczKzFtZElRbkFKdWRxTThZb2RICmF3VW03cVNyYXV3SjF5dU1wNWFadUhiYkNQMjl5QzVheFh3OHRtZlk0TTVtTTBmSjdqYW9ydGFId1pqYmNObHMKdTJsdUo2MVJoOGVpZ1pJU1gyZHgvMVB0ckFhWUFCZDcvYWVYWU0wVWtRS0JnUUNVbkFIdmRQUGhIVnJDWU1rTgpOOFBEK0t0YmhPRks2S3MvdlgyUkcyRnFmQkJPQWV3bEo1d0xWeFBLT1RpdytKS2FSeHhYMkcvREZVNzduOEQvCkR5V2RjM2ZCQWQ0a1lJamZVaGRGa1hHNEFMUDZBNVFIZVN4NzNScTFLNWxMVWhPbEZqc3VPZ0NKS28wVlFmRC8KT05paDB6SzN5Wmc3aDVQamZ1TUdGb09OQWc9PQotLS0tLUVORCBQUklWQVRFIEtFWS0tLS0tCg==
kind: Secret
metadata:
  name: same-secret-2
type: kubernetes.io/tls
"""

    def config(self):
        yield self, self.format("""
---
apiVersion: ambassador/v0
kind:  Mapping
name:  {self.name}-same-prefix-1
prefix: /tls-context-same/
service: http://{self.target.path.k8s}
host: tls-context-host-1
""")
        yield self, self.format("""
---
apiVersion: ambassador/v0
kind: TLSContext
name: {self.name}-same-context-1
hosts:
- tls-context-host-1
secret: same-secret-1
""")
        yield self, self.format("""
---
apiVersion: ambassador/v0
kind:  Mapping
name:  {self.name}-same-prefix-2
prefix: /tls-context-same/
service: http://{self.target.path.k8s}
host: tls-context-host-2
""")
        yield self, self.format("""
---
apiVersion: ambassador/v0
kind: TLSContext
name: {self.name}-same-context-2
hosts:
- tls-context-host-2
secret: same-secret-2
""")

    def scheme(self) -> str:
        return "https"

    def queries(self):
        # Correct host
        yield Query(self.url("tls-context-same/"),
                    headers={"Host": "tls-context-host-1"},
                    expected=200,
                    insecure=True,
                    sni=True)

        # Correct host
        yield Query(self.url("tls-context-same/"),
                    headers={"Host": "tls-context-host-2"},
                    expected=200,
                    insecure=True,
                    sni=True)

        # Incorrect host
        yield Query(self.url("tls-context-same/"),
                    headers={"Host": "tls-context-host-3"},
                    expected=404,
                    insecure=True,
                    sni=True)

        # Incorrect path, correct host
        yield Query(self.url("tls-context-different/"),
                    headers={"Host": "tls-context-host-1"},
                    expected=404,
                    insecure=True,
                    sni=True)

    def check(self):
        for result in self.results:
            if result.status == 200:
                host_header = result.query.headers['Host']
                tls_common_name = result.tls[0]['Issuer']['CommonName']
                assert host_header == tls_common_name


    def url(self, prefix, scheme=None) -> str:
        if scheme is None:
            scheme = self.scheme()
        if DEV:
            port = 8080
            return "%s://%s/%s" % (scheme, "localhost:%s" % (port + self.index), prefix)
        else:
            return "%s://%s/%s" % (scheme, self.path.k8s, prefix)

    def requirements(self):
        yield ("url", Query(self.url("ambassador/v0/check_ready"), headers={"Host": "tls-context-host-1"}, insecure=True, sni=True))
        yield ("url", Query(self.url("ambassador/v0/check_alive"), headers={"Host": "tls-context-host-1"}, insecure=True, sni=True))
        yield ("url", Query(self.url("ambassador/v0/check_ready"), headers={"Host": "tls-context-host-2"}, insecure=True, sni=True))
        yield ("url", Query(self.url("ambassador/v0/check_alive"), headers={"Host": "tls-context-host-2"}, insecure=True, sni=True))
        yield ("url", Query(self.url("tls-context-same/"), headers={"Host": "tls-context-host-1"}, expected=200, insecure=True, sni=True))
        yield ("url", Query(self.url("tls-context-same/"), headers={"Host": "tls-context-host-2"}, expected=200, insecure=True, sni=True))


class UseWebsocket(OptionTest):
    # TODO: add a check with a websocket client as soon as we have backend support for it

    def config(self):
        yield 'use_websocket: true'


class WebSocketMapping(MappingTest):

    parent: AmbassadorTest

    @classmethod
    def variants(cls):
        for st in variants(ServiceType):
            yield cls(st, name="{self.target.name}")

    def config(self):
        yield self, self.format("""
---
apiVersion: ambassador/v0
kind:  Mapping
name:  {self.name}
prefix: /{self.name}/
service: echo.websocket.org:80
host_rewrite: echo.websocket.org
use_websocket: true
""")

    def queries(self):
        yield Query(self.parent.url(self.name + "/"), expected=404)

        yield Query(self.parent.url(self.name + "/"), expected=101, headers={
            "Connection": "Upgrade",
            "Upgrade": "websocket",
            "sec-websocket-key": "DcndnpZl13bMQDh7HOcz0g==",
            "sec-websocket-version": "13"
        })

        yield Query(self.parent.url(self.name + "/", scheme="ws"), messages=["one", "two", "three"])

    def check(self):
        assert self.results[-1].messages == ["one", "two", "three"]


class CORS(OptionTest):
    # isolated = True
    # debug = True

    parent: MappingTest

    def config(self):
        yield 'cors: { origins: "*" }'

    def queries(self):
        for q in self.parent.queries():
            yield Query(q.url)  # redundant with parent
            yield Query(q.url, headers={ "Origin": "https://www.test-cors.org" })

    def check(self):
        # can assert about self.parent.results too
        assert self.results[0].backend.name == self.parent.target.path.k8s
        # Uh. Is it OK that this is case-sensitive?
        assert "Access-Control-Allow-Origin" not in self.results[0].headers

        assert self.results[1].backend.name == self.parent.target.path.k8s
        # Uh. Is it OK that this is case-sensitive?
        assert self.results[1].headers["Access-Control-Allow-Origin"] == [ "https://www.test-cors.org" ]


class CaseSensitive(OptionTest):

    parent: MappingTest

    def config(self):
        yield "case_sensitive: false"

    def queries(self):
        for q in self.parent.queries():
            idx = q.url.find("/", q.url.find("://") + 3)
            upped = q.url[:idx] + q.url[idx:].upper()
            assert upped != q.url
            yield Query(upped)


class AutoHostRewrite(OptionTest):

    parent: MappingTest

    def config(self):
        yield "auto_host_rewrite: true"

    def check(self):
        for r in self.parent.results:
            host = r.backend.request.host
            assert r.backend.name == host, (r.backend.name, host)


class Rewrite(OptionTest):

    parent: MappingTest

    VALUES = ("/foo", "foo")

    def config(self):
        yield self.format("rewrite: {self.value}")

    def queries(self):
        if self.value[0] != "/":
            for q in self.parent.pending:
                q.xfail = "rewrite option is broken for values not beginning in slash"

        return super(OptionTest, self).queries()

    def check(self):
        if self.value[0] != "/":
            pytest.xfail("this is broken")

        for r in self.parent.results:
            assert r.backend.request.url.path == self.value


class TLSOrigination(MappingTest):

    parent: AmbassadorTest
    definition: str

    IMPLICIT = """
---
apiVersion: ambassador/v0
kind:  Mapping
name:  {self.name}
prefix: /{self.name}/
service: https://{self.target.path.k8s}
    """

    EXPLICIT = """
---
apiVersion: ambassador/v0
kind:  Mapping
name:  {self.name}
prefix: /{self.name}/
service: {self.target.path.k8s}
tls: true
    """

    @classmethod
    def variants(cls):
        for v in variants(ServiceType):
            for name, dfn in ("IMPLICIT", cls.IMPLICIT), ("EXPLICIT", cls.EXPLICIT):
                yield cls(v, dfn, name="{self.target.name}-%s" % name)

    def init(self, target, definition):
        MappingTest.init(self, target)
        self.definition = definition

    def config(self):
        yield self.target, self.format(self.definition)

    def queries(self):
        yield Query(self.parent.url(self.name + "/"))

    def check(self):
        for r in self.results:
            assert r.backend.request.tls.enabled


class CanaryMapping(MappingTest):

    parent: AmbassadorTest
    target: ServiceType
    canary: ServiceType
    weight: int

    @classmethod
    def variants(cls):
        for v in variants(ServiceType):
            for w in (10, 50):
                yield cls(v, v.clone("canary"), w, name="{self.target.name}-{self.weight}")

    def init(self, target: ServiceType, canary: ServiceType, weight):
        MappingTest.init(self, target)
        self.canary = canary
        self.weight = weight

    def config(self):
        yield self.target, self.format("""
---
apiVersion: ambassador/v0
kind:  Mapping
name:  {self.name}
prefix: /{self.name}/
service: http://{self.target.path.k8s}
""")
        yield self.canary, self.format("""
---
apiVersion: ambassador/v0
kind:  Mapping
name:  {self.name}-canary
prefix: /{self.name}/
service: http://{self.canary.path.k8s}
weight: {self.weight}
""")

    def queries(self):
        for i in range(100):
            yield Query(self.parent.url(self.name + "/"))

    def check(self):
        hist = {}

        for r in self.results:
            hist[r.backend.name] = hist.get(r.backend.name, 0) + 1

        canary = 100*hist.get(self.canary.path.k8s, 0)/len(self.results)
        # main = 100*hist.get(self.target.path.k8s, 0)/len(self.results)

        assert abs(self.weight - canary) < 25, (self.weight, canary)


class AmbassadorIDTest(AmbassadorTest):

    target: ServiceType

    def init(self):
        self.target = HTTP()

    def config(self) -> Union[str, Tuple[Node, str]]:
        yield self, """
---
apiVersion: ambassador/v0
kind:  Module
name:  ambassador
config: {}
"""
        for prefix, amb_id in (("findme", "{self.ambassador_id}"),
                               ("findme-array", "[{self.ambassador_id}, missme]"),
                               ("findme-array2", "[missme, {self.ambassador_id}]"),
                               ("missme", "missme"),
                               ("missme-array", "[missme1, missme2]")):
            yield self.target, self.format("""
---
apiVersion: ambassador/v0
kind:  Mapping
name:  {self.path.k8s}-{prefix}
prefix: /{prefix}/
service: {self.target.path.k8s}
ambassador_id: {amb_id}
            """, prefix=self.format(prefix), amb_id=self.format(amb_id))

    def queries(self):
        yield Query(self.url("findme/"))
        yield Query(self.url("findme-array/"))
        yield Query(self.url("findme-array2/"))
        yield Query(self.url("missme/"), expected=404)
        yield Query(self.url("missme-array/"), expected=404)



# pytest will find this because Runner is a toplevel callable object in a file
# that pytest is willing to look inside.
#
# Also note:
# - Runner(cls) will look for variants of _every subclass_ of cls.
# - Any class you pass to Runner needs to be standalone (it must have its
#   own manifests and be able to set up its own world).
main = Runner(AmbassadorTest)
<|MERGE_RESOLUTION|>--- conflicted
+++ resolved
@@ -5,14 +5,8 @@
 
 from kat.harness import variants, Name, Query, Runner, Test
 
-<<<<<<< HEAD
-from abstract_tests import AmbassadorTest, HTTP
-
-from abstract_tests import MappingTest, OptionTest, ServiceType, Node, DEV
-=======
 from abstract_tests import DEV, AmbassadorTest, HTTP
 from abstract_tests import MappingTest, OptionTest, ServiceType, Node
->>>>>>> 2449d199
 
 from t_ratelimit import RateLimitTest
 from t_tracing import TracingTest
