--- conflicted
+++ resolved
@@ -492,19 +492,11 @@
 class ServiceType(Node):
     _manifests: Optional[str]
     use_superpod: bool = True
-<<<<<<< HEAD
 
     def __init__(self,
                  namespace: Optional[str] = None,
                  service_manifests: Optional[str] = None,
                  *args, **kwargs) -> None:
-        if namespace is not None:
-            print("%s init %s" % (type(self), namespace))
-
-=======
- 
-    def __init__(self, service_manifests: str=None, namespace: str=None, *args, **kwargs) -> None:
->>>>>>> 0b652525
         super().__init__(namespace=namespace, *args, **kwargs)
 
         self._manifests = service_manifests
