--- conflicted
+++ resolved
@@ -387,15 +387,10 @@
   #     labels:
   #       cluster_name: "$1"
 
-<<<<<<< HEAD
-# Prometheus Operator ServiceMonitor configuration
-# See documentation: https://github.com/coreos/prometheus-operator/blob/master/Documentation/api.md#servicemonitor
-metrics:
-  serviceMonitor:
-    enabled: false
-    # interval: 30s
-    # scrapeTimeout: 30s
-    # selector: {}
+# DEPRECATED: Use security.podSecurityContext
+# securityContext:
+#   runAsUser: 8888 
+
 
 # Configures Service Preview that ships with the Ambassador Edge Stack and edgectl.
 # Setting servicePreview.enabled: true will install the Traffic Agent Service Account, Traffic Manager with RBAC, and ambassador-injector
@@ -424,9 +419,4 @@
       # for the Common Name (CN) of `<ambassador-injector>.<namespace>.svc`, which is the cluster-internal DNS name
       # for the service.
       crtPEM: ""
-      keyPEM: ""
-=======
-# DEPRECATED: Use security.podSecurityContext
-# securityContext:
-#   runAsUser: 8888 
->>>>>>> 6a56fc70
+      keyPEM: ""