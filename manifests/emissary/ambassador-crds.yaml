# GENERATED FILE: edits made by hand will not be preserved.
---
apiVersion: apiextensions.k8s.io/v1beta1
kind: CustomResourceDefinition
metadata:
  annotations:
    controller-gen.kubebuilder.io/version: v0.4.1
  labels:
    app.kubernetes.io/name: ambassador
    product: aes
  name: ambassadorlisteners.getambassador.io
spec:
  additionalPrinterColumns:
  - JSONPath: .spec.port
    name: Port
    type: string
  - JSONPath: .spec.protocol
    name: Protocol
    type: string
  - JSONPath: .spec.protocolStack
    name: Stack
    type: string
  - JSONPath: .spec.securityModel
    name: Security
    type: string
  - JSONPath: .spec.l7Depth
    name: L7Depth
    type: string
  group: getambassador.io
  names:
    categories:
    - ambassador-crds
    kind: AmbassadorListener
    listKind: AmbassadorListenerList
    plural: ambassadorlisteners
    singular: ambassadorlistener
  scope: Namespaced
  subresources: {}
  validation:
    openAPIV3Schema:
      description: AmbassadorListener is the Schema for the hosts API
      properties:
        apiVersion:
          description: 'APIVersion defines the versioned schema of this representation of an object. Servers should convert recognized schemas to the latest internal value, and may reject unrecognized values. More info: https://git.k8s.io/community/contributors/devel/sig-architecture/api-conventions.md#resources'
          type: string
        kind:
          description: 'Kind is a string value representing the REST resource this object represents. Servers may infer this from the endpoint the client submits requests to. Cannot be updated. In CamelCase. More info: https://git.k8s.io/community/contributors/devel/sig-architecture/api-conventions.md#types-kinds'
          type: string
        metadata:
          type: object
        spec:
          description: AmbassadorListenerSpec defines the desired state of this Port
          properties:
            ambassador_id:
              description: "AmbassadorID declares which Ambassador instances should pay attention to this resource. If no value is provided, the default is: \n    ambassador_id:    - \"default\""
              items:
                type: string
              type: array
            hostBinding:
              description: HostBinding allows restricting which Hosts will be used for this AmbassadorListener.
              properties:
                namespace:
                  description: NamespaceBindingType defines we we specify which namespaces to look for Hosts in.
                  properties:
                    from:
                      description: NamespaceFromType defines how we evaluate a NamespaceBindingType.
                      enum:
                      - SELF
                      - ALL
                      - SELECTOR
                      type: string
                  type: object
                selector:
                  description: A label selector is a label query over a set of resources. The result of matchLabels and matchExpressions are ANDed. An empty label selector matches all objects. A null label selector matches no objects.
                  properties:
                    matchExpressions:
                      description: matchExpressions is a list of label selector requirements. The requirements are ANDed.
                      items:
                        description: A label selector requirement is a selector that contains values, a key, and an operator that relates the key and values.
                        properties:
                          key:
                            description: key is the label key that the selector applies to.
                            type: string
                          operator:
                            description: operator represents a key's relationship to a set of values. Valid operators are In, NotIn, Exists and DoesNotExist.
                            type: string
                          values:
                            description: values is an array of string values. If the operator is In or NotIn, the values array must be non-empty. If the operator is Exists or DoesNotExist, the values array must be empty. This array is replaced during a strategic merge patch.
                            items:
                              type: string
                            type: array
                        required:
                        - key
                        - operator
                        type: object
                      type: array
                    matchLabels:
                      additionalProperties:
                        type: string
                      description: matchLabels is a map of {key,value} pairs. A single {key,value} in the matchLabels map is equivalent to an element of matchExpressions, whose key field is "key", the operator is "In", and the values array contains only "value". The requirements are ANDed.
                      type: object
                  type: object
              type: object
            l7Depth:
              description: L7Depth specifies how many layer 7 load balancers are between us and the edge of the network.
              format: int32
              type: integer
            port:
              description: Port is the network port. Only one AmbassadorListener can use a given port.
              format: int32
              maximum: 65535
              minimum: 1
              type: integer
            protocol:
              description: Protocol is a shorthand for certain predefined stacks. Exactly one of Protocol or ProtocolStack must be supplied.
              enum:
              - HTTP
              - HTTPS
              - HTTPPROXY
              - HTTPSPROXY
              - TCP
              - TLS
              - UDP
              type: string
            protocolStack:
              description: ProtocolStack explicitly specifies the protocol stack to set up. Exactly one of Protocol or ProtocolStack must be supplied.
              items:
                description: ProtocolStackElement defines specific layers that may be combined in a protocol stack for processing connections to a port.
                enum:
                - HTTP
                - PROXY
                - TLS
                - TCP
                - UDP
                type: string
              type: array
            securityModel:
              description: SecurityModel specifies how to determine whether connections to this port are secure or insecure.
              enum:
              - XFP
              - SECURE
              - INSECURE
              type: string
          type: object
      type: object
  version: v3alpha1
  versions:
  - name: v3alpha1
    served: true
    storage: true
---
apiVersion: apiextensions.k8s.io/v1beta1
kind: CustomResourceDefinition
metadata:
  annotations:
    controller-gen.kubebuilder.io/version: v0.4.1
  labels:
    app.kubernetes.io/name: ambassador
    product: aes
  name: authservices.getambassador.io
spec:
  group: getambassador.io
  names:
    categories:
    - ambassador-crds
    kind: AuthService
    listKind: AuthServiceList
    plural: authservices
    singular: authservice
  scope: Namespaced
  version: v2
  versions:
  - name: v2
    schema:
      openAPIV3Schema:
        description: AuthService is the Schema for the authservices API
        properties:
          apiVersion:
            description: 'APIVersion defines the versioned schema of this representation of an object. Servers should convert recognized schemas to the latest internal value, and may reject unrecognized values. More info: https://git.k8s.io/community/contributors/devel/sig-architecture/api-conventions.md#resources'
            type: string
          kind:
            description: 'Kind is a string value representing the REST resource this object represents. Servers may infer this from the endpoint the client submits requests to. Cannot be updated. In CamelCase. More info: https://git.k8s.io/community/contributors/devel/sig-architecture/api-conventions.md#types-kinds'
            type: string
          metadata:
            type: object
          spec:
            description: AuthServiceSpec defines the desired state of AuthService
            properties:
              add_auth_headers:
                additionalProperties:
                  description: BoolOrString is a type that can hold a Boolean or a string.
                  oneOf:
                  - type: string
                  - type: boolean
                type: object
              add_linkerd_headers:
                type: boolean
              allow_request_body:
                type: boolean
              allowed_authorization_headers:
                items:
                  type: string
                type: array
              allowed_request_headers:
                items:
                  type: string
                type: array
              ambassador_id:
                description: "AmbassadorID declares which Ambassador instances should pay attention to this resource.  May either be a string or a list of strings.  If no value is provided, the default is: \n    ambassador_id:    - \"default\""
                items:
                  type: string
                oneOf:
                - type: string
                - type: array
              auth_service:
                type: string
              failure_mode_allow:
                type: boolean
              include_body:
                properties:
                  allow_partial:
                    type: boolean
                  max_bytes:
                    description: These aren't pointer types because they are required.
                    type: integer
                required:
                - allow_partial
                - max_bytes
                type: object
              path_prefix:
                type: string
              proto:
                enum:
                - http
                - grpc
                type: string
              protocol_version:
                enum:
                - v2
                - v3
                type: string
              status_on_error:
                description: Why isn't this just an int??
                properties:
                  code:
                    type: integer
                type: object
              timeout_ms:
                type: integer
              tls:
                description: BoolOrString is a type that can hold a Boolean or a string.
                oneOf:
                - type: string
                - type: boolean
            required:
            - auth_service
            type: object
        type: object
    served: true
    storage: false
  - name: v3alpha1
    schema:
      openAPIV3Schema:
        description: AuthService is the Schema for the authservices API
        properties:
          apiVersion:
            description: 'APIVersion defines the versioned schema of this representation of an object. Servers should convert recognized schemas to the latest internal value, and may reject unrecognized values. More info: https://git.k8s.io/community/contributors/devel/sig-architecture/api-conventions.md#resources'
            type: string
          kind:
            description: 'Kind is a string value representing the REST resource this object represents. Servers may infer this from the endpoint the client submits requests to. Cannot be updated. In CamelCase. More info: https://git.k8s.io/community/contributors/devel/sig-architecture/api-conventions.md#types-kinds'
            type: string
          metadata:
            type: object
          spec:
            description: AuthServiceSpec defines the desired state of AuthService
            properties:
              add_auth_headers:
                additionalProperties:
                  description: BoolOrString is a type that can hold a Boolean or a string.
                  oneOf:
                  - type: string
                  - type: boolean
                type: object
              add_linkerd_headers:
                type: boolean
              allow_request_body:
                type: boolean
              allowed_authorization_headers:
                items:
                  type: string
                type: array
              allowed_request_headers:
                items:
                  type: string
                type: array
              ambassador_id:
                description: "AmbassadorID declares which Ambassador instances should pay attention to this resource. If no value is provided, the default is: \n    ambassador_id:    - \"default\""
                items:
                  type: string
                type: array
              auth_service:
                type: string
              failure_mode_allow:
                type: boolean
              include_body:
                properties:
                  allow_partial:
                    type: boolean
                  max_bytes:
                    description: These aren't pointer types because they are required.
                    type: integer
                required:
                - allow_partial
                - max_bytes
                type: object
              path_prefix:
                type: string
              proto:
                enum:
                - http
                - grpc
                type: string
              protocol_version:
                enum:
                - v2
                - v3
                type: string
              status_on_error:
                description: Why isn't this just an int??
                properties:
                  code:
                    type: integer
                type: object
              timeout_ms:
                type: integer
              tls:
                description: BoolOrString is a type that can hold a Boolean or a string.
                oneOf:
                - type: string
                - type: boolean
            required:
            - auth_service
            type: object
        type: object
    served: true
    storage: true
---
apiVersion: apiextensions.k8s.io/v1beta1
kind: CustomResourceDefinition
metadata:
  annotations:
    controller-gen.kubebuilder.io/version: v0.4.1
  labels:
    app.kubernetes.io/name: ambassador
    product: aes
  name: consulresolvers.getambassador.io
spec:
  group: getambassador.io
  names:
    categories:
    - ambassador-crds
    kind: ConsulResolver
    listKind: ConsulResolverList
    plural: consulresolvers
    singular: consulresolver
  scope: Namespaced
  version: v2
  versions:
  - name: v2
    schema:
      openAPIV3Schema:
        description: ConsulResolver is the Schema for the ConsulResolver API
        properties:
          apiVersion:
            description: 'APIVersion defines the versioned schema of this representation of an object. Servers should convert recognized schemas to the latest internal value, and may reject unrecognized values. More info: https://git.k8s.io/community/contributors/devel/sig-architecture/api-conventions.md#resources'
            type: string
          kind:
            description: 'Kind is a string value representing the REST resource this object represents. Servers may infer this from the endpoint the client submits requests to. Cannot be updated. In CamelCase. More info: https://git.k8s.io/community/contributors/devel/sig-architecture/api-conventions.md#types-kinds'
            type: string
          metadata:
            type: object
          spec:
            description: ConsulResolver tells Ambassador to use Consul to resolve services. In addition to the AmbassadorID, it needs information about which Consul server and DC to use.
            properties:
              address:
                type: string
              ambassador_id:
                description: "AmbassadorID declares which Ambassador instances should pay attention to this resource.  May either be a string or a list of strings.  If no value is provided, the default is: \n    ambassador_id:    - \"default\""
                items:
                  type: string
                oneOf:
                - type: string
                - type: array
              datacenter:
                type: string
            type: object
        type: object
    served: true
    storage: false
  - name: v3alpha1
    schema:
      openAPIV3Schema:
        description: ConsulResolver is the Schema for the ConsulResolver API
        properties:
          apiVersion:
            description: 'APIVersion defines the versioned schema of this representation of an object. Servers should convert recognized schemas to the latest internal value, and may reject unrecognized values. More info: https://git.k8s.io/community/contributors/devel/sig-architecture/api-conventions.md#resources'
            type: string
          kind:
            description: 'Kind is a string value representing the REST resource this object represents. Servers may infer this from the endpoint the client submits requests to. Cannot be updated. In CamelCase. More info: https://git.k8s.io/community/contributors/devel/sig-architecture/api-conventions.md#types-kinds'
            type: string
          metadata:
            type: object
          spec:
            description: ConsulResolver tells Ambassador to use Consul to resolve services. In addition to the AmbassadorID, it needs information about which Consul server and DC to use.
            properties:
              address:
                type: string
              ambassador_id:
                description: "AmbassadorID declares which Ambassador instances should pay attention to this resource. If no value is provided, the default is: \n    ambassador_id:    - \"default\""
                items:
                  type: string
                type: array
              datacenter:
                type: string
            type: object
        type: object
    served: true
    storage: true
---
apiVersion: apiextensions.k8s.io/v1beta1
kind: CustomResourceDefinition
metadata:
  annotations:
    controller-gen.kubebuilder.io/version: v0.4.1
  labels:
    app.kubernetes.io/name: ambassador
    product: aes
  name: devportals.getambassador.io
spec:
  group: getambassador.io
  names:
    categories:
    - ambassador-crds
    kind: DevPortal
    listKind: DevPortalList
    plural: devportals
    singular: devportal
  scope: Namespaced
  version: v2
  versions:
  - name: v2
    schema:
      openAPIV3Schema:
        description: "DevPortal is the Schema for the DevPortals API \n DevPortal resources specify the `what` and `how` is shown in a DevPortal: \n * `what` is in a DevPortal can be controlled with   - a `selector`, that can be used for filtering `Mappings`.   - a `docs` listing of (services, url) * `how` is a pointer to some `contents` (a checkout of a Git repository   with go-templates/markdown/css). \n Multiple `DevPortal`s can exist in the cluster, and the Dev Portal server will show them at different endpoints. A `DevPortal` resource with a special name, `ambassador`, will be used for configuring the default Dev Portal (served at `/docs/` by default)."
        properties:
          apiVersion:
            description: 'APIVersion defines the versioned schema of this representation of an object. Servers should convert recognized schemas to the latest internal value, and may reject unrecognized values. More info: https://git.k8s.io/community/contributors/devel/sig-architecture/api-conventions.md#resources'
            type: string
          kind:
            description: 'Kind is a string value representing the REST resource this object represents. Servers may infer this from the endpoint the client submits requests to. Cannot be updated. In CamelCase. More info: https://git.k8s.io/community/contributors/devel/sig-architecture/api-conventions.md#types-kinds'
            type: string
          metadata:
            type: object
          spec:
            description: DevPortalSpec defines the desired state of DevPortal
            properties:
              ambassador_id:
                description: "AmbassadorID declares which Ambassador instances should pay attention to this resource.  May either be a string or a list of strings.  If no value is provided, the default is: \n    ambassador_id:    - \"default\""
                items:
                  type: string
                oneOf:
                - type: string
                - type: array
              content:
                description: Content specifies where the content shown in the DevPortal come from
                properties:
                  branch:
                    type: string
                  dir:
                    type: string
                  url:
                    type: string
                type: object
              default:
                description: Default must be true when this is the default DevPortal
                type: boolean
              docs:
                description: Docs is a static docs definition
                items:
                  description: 'DevPortalDocsSpec is a static documentation definition: instead of using a Selector for finding documentation for services, users can provide a static list of <service>:<URL> tuples. These services will be shown in the Dev Portal with the documentation obtained from this URL.'
                  properties:
                    service:
                      description: Service is the service being documented
                      type: string
                    url:
                      description: URL is the URL used for obtaining docs
                      type: string
                  type: object
                type: array
              naming_scheme:
                description: Describes how to display "services" in the DevPortal. Default namespace.name
                enum:
                - namespace.name
                - name.prefix
                type: string
              search:
                description: DevPortalSearchSpec allows configuration over search functionality for the DevPortal
                properties:
                  enabled:
                    type: boolean
                  type:
                    description: 'Type of search. "title-only" does a fuzzy search over openapi and page titles "all-content" will fuzzy search over all openapi and page content. "title-only" is the default. warning:  using all-content may incur a larger memory footprint'
                    enum:
                    - title-only
                    - all-content
                    type: string
                type: object
              selector:
                description: Selector is used for choosing what is shown in the DevPortal
                properties:
                  matchLabels:
                    additionalProperties:
                      type: string
                    description: MatchLabels specifies the list of labels that must be present in Mappings for being present in this DevPortal.
                    type: object
                  matchNamespaces:
                    description: MatchNamespaces is a list of namespaces that will be included in this DevPortal.
                    items:
                      type: string
                    type: array
                type: object
            type: object
        type: object
    served: true
    storage: false
  - name: v3alpha1
    schema:
      openAPIV3Schema:
        description: "DevPortal is the Schema for the DevPortals API \n DevPortal resources specify the `what` and `how` is shown in a DevPortal: \n * `what` is in a DevPortal can be controlled with   - a `selector`, that can be used for filtering `Mappings`.   - a `docs` listing of (services, url) * `how` is a pointer to some `contents` (a checkout of a Git repository   with go-templates/markdown/css). \n Multiple `DevPortal`s can exist in the cluster, and the Dev Portal server will show them at different endpoints. A `DevPortal` resource with a special name, `ambassador`, will be used for configuring the default Dev Portal (served at `/docs/` by default)."
        properties:
          apiVersion:
            description: 'APIVersion defines the versioned schema of this representation of an object. Servers should convert recognized schemas to the latest internal value, and may reject unrecognized values. More info: https://git.k8s.io/community/contributors/devel/sig-architecture/api-conventions.md#resources'
            type: string
          kind:
            description: 'Kind is a string value representing the REST resource this object represents. Servers may infer this from the endpoint the client submits requests to. Cannot be updated. In CamelCase. More info: https://git.k8s.io/community/contributors/devel/sig-architecture/api-conventions.md#types-kinds'
            type: string
          metadata:
            type: object
          spec:
            description: DevPortalSpec defines the desired state of DevPortal
            properties:
              ambassador_id:
                description: "AmbassadorID declares which Ambassador instances should pay attention to this resource. If no value is provided, the default is: \n    ambassador_id:    - \"default\""
                items:
                  type: string
                type: array
              content:
                description: Content specifies where the content shown in the DevPortal come from
                properties:
                  branch:
                    type: string
                  dir:
                    type: string
                  url:
                    type: string
                type: object
              default:
                description: Default must be true when this is the default DevPortal
                type: boolean
              docs:
                description: Docs is a static docs definition
                items:
                  description: 'DevPortalDocsSpec is a static documentation definition: instead of using a Selector for finding documentation for services, users can provide a static list of <service>:<URL> tuples. These services will be shown in the Dev Portal with the documentation obtained from this URL.'
                  properties:
                    service:
                      description: Service is the service being documented
                      type: string
                    url:
                      description: URL is the URL used for obtaining docs
                      type: string
                  type: object
                type: array
              naming_scheme:
                description: Describes how to display "services" in the DevPortal. Default namespace.name
                enum:
                - namespace.name
                - name.prefix
                type: string
              search:
                description: DevPortalSearchSpec allows configuration over search functionality for the DevPortal
                properties:
                  enabled:
                    type: boolean
                  type:
                    description: 'Type of search. "title-only" does a fuzzy search over openapi and page titles "all-content" will fuzzy search over all openapi and page content. "title-only" is the default. warning:  using all-content may incur a larger memory footprint'
                    enum:
                    - title-only
                    - all-content
                    type: string
                type: object
              selector:
                description: Selector is used for choosing what is shown in the DevPortal
                properties:
                  matchLabels:
                    additionalProperties:
                      type: string
                    description: MatchLabels specifies the list of labels that must be present in Mappings for being present in this DevPortal.
                    type: object
                  matchNamespaces:
                    description: MatchNamespaces is a list of namespaces that will be included in this DevPortal.
                    items:
                      type: string
                    type: array
                type: object
            type: object
        type: object
    served: true
    storage: true
---
apiVersion: apiextensions.k8s.io/v1beta1
kind: CustomResourceDefinition
metadata:
  annotations:
    controller-gen.kubebuilder.io/version: v0.4.1
  labels:
    app.kubernetes.io/name: ambassador
    product: aes
  name: hosts.getambassador.io
spec:
  additionalPrinterColumns:
  - JSONPath: .spec.hostname
    name: Hostname
    type: string
  - JSONPath: .status.state
    name: State
    type: string
  - JSONPath: .status.phaseCompleted
    name: Phase Completed
    type: string
  - JSONPath: .status.phasePending
    name: Phase Pending
    type: string
  - JSONPath: .metadata.creationTimestamp
    name: Age
    type: date
  group: getambassador.io
  names:
    categories:
    - ambassador-crds
    kind: Host
    listKind: HostList
    plural: hosts
    singular: host
  scope: Namespaced
  subresources:
    status: {}
  version: v2
  versions:
  - name: v2
    schema:
      openAPIV3Schema:
        description: Host is the Schema for the hosts API
        properties:
          apiVersion:
            description: 'APIVersion defines the versioned schema of this representation of an object. Servers should convert recognized schemas to the latest internal value, and may reject unrecognized values. More info: https://git.k8s.io/community/contributors/devel/sig-architecture/api-conventions.md#resources'
            type: string
          kind:
            description: 'Kind is a string value representing the REST resource this object represents. Servers may infer this from the endpoint the client submits requests to. Cannot be updated. In CamelCase. More info: https://git.k8s.io/community/contributors/devel/sig-architecture/api-conventions.md#types-kinds'
            type: string
          metadata:
            type: object
          spec:
            description: HostSpec defines the desired state of Host
            properties:
              acmeProvider:
                description: Specifies whether/who to talk ACME with to automatically manage the $tlsSecret.
                properties:
                  authority:
                    description: Specifies who to talk ACME with to get certs. Defaults to Let's Encrypt; if "none" (case-insensitive), do not try to do ACME for this Host.
                    type: string
                  email:
                    type: string
                  privateKeySecret:
                    description: "Specifies the Kubernetes Secret to use to store the private key of the ACME account (essentially, where to store the auto-generated password for the auto-created ACME account).  You should not normally need to set this--the default value is based on a combination of the ACME authority being registered wit and the email address associated with the account. \n Note that this is a native-Kubernetes-style core.v1.LocalObjectReference, not an Ambassador-style `{name}.{namespace}` string.  Because we're opinionated, it does not support referencing a Secret in another namespace (because most native Kubernetes resources don't support that), but if we ever abandon that opinion and decide to support non-local references it, it would be by adding a `namespace:` field by changing it from a core.v1.LocalObjectReference to a core.v1.SecretReference, not by adopting the `{name}.{namespace}` notation."
                    properties:
                      name:
                        description: 'Name of the referent. More info: https://kubernetes.io/docs/concepts/overview/working-with-objects/names/#names TODO: Add other useful fields. apiVersion, kind, uid?'
                        type: string
                    type: object
                  registration:
                    description: This is normally set automatically
                    type: string
                type: object
              ambassador_id:
                description: Common to all Ambassador objects (and optional).
                items:
                  type: string
                oneOf:
                - type: string
                - type: array
              ambassadorId:
                description: A compatibility alias for "ambassador_id"; because Host used to be specified with protobuf, and jsonpb allowed either "ambassador_id" or "ambassadorId", and even though we didn't tell people about "ambassadorId" it's what the web policy console generated because of jsonpb.  So Hosts with 'ambassadorId' exist in the wild.
                items:
                  type: string
                oneOf:
                - type: string
                - type: array
              hostname:
                description: Hostname by which the Ambassador can be reached.
                type: string
              previewUrl:
                description: Configuration for the Preview URL feature of Service Preview. Defaults to preview URLs not enabled.
                properties:
                  enabled:
                    description: Is the Preview URL feature enabled?
                    type: boolean
                  type:
                    description: What type of Preview URL is allowed?
                    enum:
                    - Path
                    type: string
                type: object
              requestPolicy:
                description: Request policy definition.
                properties:
                  insecure:
                    properties:
                      action:
                        enum:
                        - Redirect
                        - Reject
                        - Route
                        type: string
                      additionalPort:
                        type: integer
                    type: object
                type: object
              selector:
                description: Selector by which we can find further configuration.
                properties:
                  matchExpressions:
                    description: matchExpressions is a list of label selector requirements. The requirements are ANDed.
                    items:
                      description: A label selector requirement is a selector that contains values, a key, and an operator that relates the key and values.
                      properties:
                        key:
                          description: key is the label key that the selector applies to.
                          type: string
                        operator:
                          description: operator represents a key's relationship to a set of values. Valid operators are In, NotIn, Exists and DoesNotExist.
                          type: string
                        values:
                          description: values is an array of string values. If the operator is In or NotIn, the values array must be non-empty. If the operator is Exists or DoesNotExist, the values array must be empty. This array is replaced during a strategic merge patch.
                          items:
                            type: string
                          type: array
                      required:
                      - key
                      - operator
                      type: object
                    type: array
                  matchLabels:
                    additionalProperties:
                      type: string
                    description: matchLabels is a map of {key,value} pairs. A single {key,value} in the matchLabels map is equivalent to an element of matchExpressions, whose key field is "key", the operator is "In", and the values array contains only "value". The requirements are ANDed.
                    type: object
                type: object
              tls:
                description: TLS configuration.  It is not valid to specify both `tlsContext` and `tls`.
                properties:
                  alpn_protocols:
                    type: string
                  ca_secret:
                    type: string
                  cacert_chain_file:
                    type: string
                  cert_chain_file:
                    type: string
                  cert_required:
                    type: boolean
                  cipher_suites:
                    items:
                      type: string
                    type: array
                  ecdh_curves:
                    items:
                      type: string
                    type: array
                  max_tls_version:
                    type: string
                  min_tls_version:
                    type: string
                  private_key_file:
                    type: string
                  redirect_cleartext_from:
                    type: integer
                  sni:
                    type: string
                type: object
              tlsContext:
                description: "Name of the TLSContext the Host resource is linked with. It is not valid to specify both `tlsContext` and `tls`. \n Note that this is a native-Kubernetes-style core.v1.LocalObjectReference, not an Ambassador-style `{name}.{namespace}` string.  Because we're opinionated, it does not support referencing a Secret in another namespace (because most native Kubernetes resources don't support that), but if we ever abandon that opinion and decide to support non-local references it, it would be by adding a `namespace:` field by changing it from a core.v1.LocalObjectReference to a core.v1.SecretReference, not by adopting the `{name}.{namespace}` notation."
                properties:
                  name:
                    description: 'Name of the referent. More info: https://kubernetes.io/docs/concepts/overview/working-with-objects/names/#names TODO: Add other useful fields. apiVersion, kind, uid?'
                    type: string
                type: object
              tlsSecret:
                description: "Name of the Kubernetes secret into which to save generated certificates.  If ACME is enabled (see $acmeProvider), then the default is $hostname; otherwise the default is \"\".  If the value is \"\", then we do not do TLS for this Host. \n Note that this is a native-Kubernetes-style core.v1.LocalObjectReference, not an Ambassador-style `{name}.{namespace}` string.  Because we're opinionated, it does not support referencing a Secret in another namespace (because most native Kubernetes resources don't support that), but if we ever abandon that opinion and decide to support non-local references it, it would be by adding a `namespace:` field by changing it from a core.v1.LocalObjectReference to a core.v1.SecretReference, not by adopting the `{name}.{namespace}` notation."
                properties:
                  name:
                    description: 'Name of the referent. More info: https://kubernetes.io/docs/concepts/overview/working-with-objects/names/#names TODO: Add other useful fields. apiVersion, kind, uid?'
                    type: string
                type: object
            type: object
          status:
            description: HostStatus defines the observed state of Host
            properties:
              errorBackoff:
                type: string
              errorReason:
                description: errorReason, errorTimestamp, and errorBackoff are valid when state==Error.
                type: string
              errorTimestamp:
                format: date-time
                type: string
              phaseCompleted:
                description: phaseCompleted and phasePending are valid when state==Pending or state==Error.
                enum:
                - NA
                - DefaultsFilled
                - ACMEUserPrivateKeyCreated
                - ACMEUserRegistered
                - ACMECertificateChallenge
                type: string
              phasePending:
                description: phaseCompleted and phasePending are valid when state==Pending or state==Error.
                enum:
                - NA
                - DefaultsFilled
                - ACMEUserPrivateKeyCreated
                - ACMEUserRegistered
                - ACMECertificateChallenge
                type: string
              state:
                description: The first value listed in the Enum marker becomes the "zero" value, and it would be great if "Pending" could be the default value; but it's Important that the "zero" value be able to be shown as empty/omitted from display, and we really do want `kubectl get hosts` to say "Pending" in the "STATE" column, and not leave the column empty.
                enum:
                - Initial
                - Pending
                - Ready
                - Error
                type: string
              tlsCertificateSource:
                enum:
                - Unknown
                - None
                - Other
                - ACME
                type: string
            type: object
        type: object
    served: true
    storage: false
  - name: v3alpha1
    schema:
      openAPIV3Schema:
        description: Host is the Schema for the hosts API
        properties:
          apiVersion:
            description: 'APIVersion defines the versioned schema of this representation of an object. Servers should convert recognized schemas to the latest internal value, and may reject unrecognized values. More info: https://git.k8s.io/community/contributors/devel/sig-architecture/api-conventions.md#resources'
            type: string
          kind:
            description: 'Kind is a string value representing the REST resource this object represents. Servers may infer this from the endpoint the client submits requests to. Cannot be updated. In CamelCase. More info: https://git.k8s.io/community/contributors/devel/sig-architecture/api-conventions.md#types-kinds'
            type: string
          metadata:
            type: object
          spec:
            description: HostSpec defines the desired state of Host
            properties:
              acmeProvider:
                description: Specifies whether/who to talk ACME with to automatically manage the $tlsSecret.
                properties:
                  authority:
                    description: Specifies who to talk ACME with to get certs. Defaults to Let's Encrypt; if "none" (case-insensitive), do not try to do ACME for this Host.
                    type: string
                  email:
                    type: string
                  privateKeySecret:
                    description: "Specifies the Kubernetes Secret to use to store the private key of the ACME account (essentially, where to store the auto-generated password for the auto-created ACME account).  You should not normally need to set this--the default value is based on a combination of the ACME authority being registered wit and the email address associated with the account. \n Note that this is a native-Kubernetes-style core.v1.LocalObjectReference, not an Ambassador-style `{name}.{namespace}` string.  Because we're opinionated, it does not support referencing a Secret in another namespace (because most native Kubernetes resources don't support that), but if we ever abandon that opinion and decide to support non-local references it, it would be by adding a `namespace:` field by changing it from a core.v1.LocalObjectReference to a core.v1.SecretReference, not by adopting the `{name}.{namespace}` notation."
                    properties:
                      name:
                        description: 'Name of the referent. More info: https://kubernetes.io/docs/concepts/overview/working-with-objects/names/#names TODO: Add other useful fields. apiVersion, kind, uid?'
                        type: string
                    type: object
                  registration:
                    description: This is normally set automatically
                    type: string
                type: object
              ambassador_id:
                description: Common to all Ambassador objects (and optional).
                items:
                  type: string
                type: array
              ambassadorId:
                description: A compatibility alias for "ambassador_id"; because Host used to be specified with protobuf, and jsonpb allowed either "ambassador_id" or "ambassadorId", and even though we didn't tell people about "ambassadorId" it's what the web policy console generated because of jsonpb.  So Hosts with 'ambassadorId' exist in the wild.
                items:
                  type: string
                type: array
              hostname:
                description: Hostname by which the Ambassador can be reached.
                type: string
              previewUrl:
                description: Configuration for the Preview URL feature of Service Preview. Defaults to preview URLs not enabled.
                properties:
                  enabled:
                    description: Is the Preview URL feature enabled?
                    type: boolean
                  type:
                    description: What type of Preview URL is allowed?
                    enum:
                    - Path
                    type: string
                type: object
              requestPolicy:
                description: Request policy definition.
                properties:
                  insecure:
                    properties:
                      action:
                        enum:
                        - Redirect
                        - Reject
                        - Route
                        type: string
                      additionalPort:
                        type: integer
                    type: object
                type: object
              selector:
                description: Selector by which we can find further configuration.
                properties:
                  matchExpressions:
                    description: matchExpressions is a list of label selector requirements. The requirements are ANDed.
                    items:
                      description: A label selector requirement is a selector that contains values, a key, and an operator that relates the key and values.
                      properties:
                        key:
                          description: key is the label key that the selector applies to.
                          type: string
                        operator:
                          description: operator represents a key's relationship to a set of values. Valid operators are In, NotIn, Exists and DoesNotExist.
                          type: string
                        values:
                          description: values is an array of string values. If the operator is In or NotIn, the values array must be non-empty. If the operator is Exists or DoesNotExist, the values array must be empty. This array is replaced during a strategic merge patch.
                          items:
                            type: string
                          type: array
                      required:
                      - key
                      - operator
                      type: object
                    type: array
                  matchLabels:
                    additionalProperties:
                      type: string
                    description: matchLabels is a map of {key,value} pairs. A single {key,value} in the matchLabels map is equivalent to an element of matchExpressions, whose key field is "key", the operator is "In", and the values array contains only "value". The requirements are ANDed.
                    type: object
                type: object
              tls:
                description: TLS configuration.  It is not valid to specify both `tlsContext` and `tls`.
                properties:
                  alpn_protocols:
                    type: string
                  ca_secret:
                    type: string
                  cacert_chain_file:
                    type: string
                  cert_chain_file:
                    type: string
                  cert_required:
                    type: boolean
                  cipher_suites:
                    items:
                      type: string
                    type: array
                  ecdh_curves:
                    items:
                      type: string
                    type: array
                  max_tls_version:
                    type: string
                  min_tls_version:
                    type: string
                  private_key_file:
                    type: string
                  redirect_cleartext_from:
                    type: integer
                  sni:
                    type: string
                type: object
              tlsContext:
                description: "Name of the TLSContext the Host resource is linked with. It is not valid to specify both `tlsContext` and `tls`. \n Note that this is a native-Kubernetes-style core.v1.LocalObjectReference, not an Ambassador-style `{name}.{namespace}` string.  Because we're opinionated, it does not support referencing a Secret in another namespace (because most native Kubernetes resources don't support that), but if we ever abandon that opinion and decide to support non-local references it, it would be by adding a `namespace:` field by changing it from a core.v1.LocalObjectReference to a core.v1.SecretReference, not by adopting the `{name}.{namespace}` notation."
                properties:
                  name:
                    description: 'Name of the referent. More info: https://kubernetes.io/docs/concepts/overview/working-with-objects/names/#names TODO: Add other useful fields. apiVersion, kind, uid?'
                    type: string
                type: object
              tlsSecret:
                description: "Name of the Kubernetes secret into which to save generated certificates.  If ACME is enabled (see $acmeProvider), then the default is $hostname; otherwise the default is \"\".  If the value is \"\", then we do not do TLS for this Host. \n Note that this is a native-Kubernetes-style core.v1.LocalObjectReference, not an Ambassador-style `{name}.{namespace}` string.  Because we're opinionated, it does not support referencing a Secret in another namespace (because most native Kubernetes resources don't support that), but if we ever abandon that opinion and decide to support non-local references it, it would be by adding a `namespace:` field by changing it from a core.v1.LocalObjectReference to a core.v1.SecretReference, not by adopting the `{name}.{namespace}` notation."
                properties:
                  name:
                    description: 'Name of the referent. More info: https://kubernetes.io/docs/concepts/overview/working-with-objects/names/#names TODO: Add other useful fields. apiVersion, kind, uid?'
                    type: string
                type: object
            type: object
          status:
            description: HostStatus defines the observed state of Host
            properties:
              errorBackoff:
                type: string
              errorReason:
                description: errorReason, errorTimestamp, and errorBackoff are valid when state==Error.
                type: string
              errorTimestamp:
                format: date-time
                type: string
              phaseCompleted:
                description: phaseCompleted and phasePending are valid when state==Pending or state==Error.
                enum:
                - NA
                - DefaultsFilled
                - ACMEUserPrivateKeyCreated
                - ACMEUserRegistered
                - ACMECertificateChallenge
                type: string
              phasePending:
                description: phaseCompleted and phasePending are valid when state==Pending or state==Error.
                enum:
                - NA
                - DefaultsFilled
                - ACMEUserPrivateKeyCreated
                - ACMEUserRegistered
                - ACMECertificateChallenge
                type: string
              state:
                description: The first value listed in the Enum marker becomes the "zero" value, and it would be great if "Pending" could be the default value; but it's Important that the "zero" value be able to be shown as empty/omitted from display, and we really do want `kubectl get hosts` to say "Pending" in the "STATE" column, and not leave the column empty.
                enum:
                - Initial
                - Pending
                - Ready
                - Error
                type: string
              tlsCertificateSource:
                enum:
                - Unknown
                - None
                - Other
                - ACME
                type: string
            type: object
        type: object
    served: true
    storage: true
---
apiVersion: apiextensions.k8s.io/v1beta1
kind: CustomResourceDefinition
metadata:
  annotations:
    controller-gen.kubebuilder.io/version: v0.4.1
  labels:
    app.kubernetes.io/name: ambassador
    product: aes
  name: kubernetesendpointresolvers.getambassador.io
spec:
  group: getambassador.io
  names:
    categories:
    - ambassador-crds
    kind: KubernetesEndpointResolver
    listKind: KubernetesEndpointResolverList
    plural: kubernetesendpointresolvers
    singular: kubernetesendpointresolver
  scope: Namespaced
  version: v2
  versions:
  - name: v2
    schema:
      openAPIV3Schema:
        description: KubernetesEndpointResolver is the Schema for the kubernetesendpointresolver API
        properties:
          apiVersion:
            description: 'APIVersion defines the versioned schema of this representation of an object. Servers should convert recognized schemas to the latest internal value, and may reject unrecognized values. More info: https://git.k8s.io/community/contributors/devel/sig-architecture/api-conventions.md#resources'
            type: string
          kind:
            description: 'Kind is a string value representing the REST resource this object represents. Servers may infer this from the endpoint the client submits requests to. Cannot be updated. In CamelCase. More info: https://git.k8s.io/community/contributors/devel/sig-architecture/api-conventions.md#types-kinds'
            type: string
          metadata:
            type: object
          spec:
            description: KubernetesEndpointResolver tells Ambassador to use Kubernetes Endpoints resources to resolve services. It actually has no spec other than the AmbassadorID.
            properties:
              ambassador_id:
                description: "AmbassadorID declares which Ambassador instances should pay attention to this resource.  May either be a string or a list of strings.  If no value is provided, the default is: \n    ambassador_id:    - \"default\""
                items:
                  type: string
                oneOf:
                - type: string
                - type: array
            type: object
        type: object
    served: true
    storage: false
  - name: v3alpha1
    schema:
      openAPIV3Schema:
        description: KubernetesEndpointResolver is the Schema for the kubernetesendpointresolver API
        properties:
          apiVersion:
            description: 'APIVersion defines the versioned schema of this representation of an object. Servers should convert recognized schemas to the latest internal value, and may reject unrecognized values. More info: https://git.k8s.io/community/contributors/devel/sig-architecture/api-conventions.md#resources'
            type: string
          kind:
            description: 'Kind is a string value representing the REST resource this object represents. Servers may infer this from the endpoint the client submits requests to. Cannot be updated. In CamelCase. More info: https://git.k8s.io/community/contributors/devel/sig-architecture/api-conventions.md#types-kinds'
            type: string
          metadata:
            type: object
          spec:
            description: KubernetesEndpointResolver tells Ambassador to use Kubernetes Endpoints resources to resolve services. It actually has no spec other than the AmbassadorID.
            properties:
              ambassador_id:
                description: "AmbassadorID declares which Ambassador instances should pay attention to this resource. If no value is provided, the default is: \n    ambassador_id:    - \"default\""
                items:
                  type: string
                type: array
            type: object
        type: object
    served: true
    storage: true
---
apiVersion: apiextensions.k8s.io/v1beta1
kind: CustomResourceDefinition
metadata:
  annotations:
    controller-gen.kubebuilder.io/version: v0.4.1
  labels:
    app.kubernetes.io/name: ambassador
    product: aes
  name: kubernetesserviceresolvers.getambassador.io
spec:
  group: getambassador.io
  names:
    categories:
    - ambassador-crds
    kind: KubernetesServiceResolver
    listKind: KubernetesServiceResolverList
    plural: kubernetesserviceresolvers
    singular: kubernetesserviceresolver
  scope: Namespaced
  version: v2
  versions:
  - name: v2
    schema:
      openAPIV3Schema:
        description: KubernetesServiceResolver is the Schema for the kubernetesserviceresolver API
        properties:
          apiVersion:
            description: 'APIVersion defines the versioned schema of this representation of an object. Servers should convert recognized schemas to the latest internal value, and may reject unrecognized values. More info: https://git.k8s.io/community/contributors/devel/sig-architecture/api-conventions.md#resources'
            type: string
          kind:
            description: 'Kind is a string value representing the REST resource this object represents. Servers may infer this from the endpoint the client submits requests to. Cannot be updated. In CamelCase. More info: https://git.k8s.io/community/contributors/devel/sig-architecture/api-conventions.md#types-kinds'
            type: string
          metadata:
            type: object
          spec:
            description: KubernetesServiceResolver tells Ambassador to use Kubernetes Service resources to resolve services. It actually has no spec other than the AmbassadorID.
            properties:
              ambassador_id:
                description: "AmbassadorID declares which Ambassador instances should pay attention to this resource.  May either be a string or a list of strings.  If no value is provided, the default is: \n    ambassador_id:    - \"default\""
                items:
                  type: string
                oneOf:
                - type: string
                - type: array
            type: object
        type: object
    served: true
    storage: false
  - name: v3alpha1
    schema:
      openAPIV3Schema:
        description: KubernetesServiceResolver is the Schema for the kubernetesserviceresolver API
        properties:
          apiVersion:
            description: 'APIVersion defines the versioned schema of this representation of an object. Servers should convert recognized schemas to the latest internal value, and may reject unrecognized values. More info: https://git.k8s.io/community/contributors/devel/sig-architecture/api-conventions.md#resources'
            type: string
          kind:
            description: 'Kind is a string value representing the REST resource this object represents. Servers may infer this from the endpoint the client submits requests to. Cannot be updated. In CamelCase. More info: https://git.k8s.io/community/contributors/devel/sig-architecture/api-conventions.md#types-kinds'
            type: string
          metadata:
            type: object
          spec:
            description: KubernetesServiceResolver tells Ambassador to use Kubernetes Service resources to resolve services. It actually has no spec other than the AmbassadorID.
            properties:
              ambassador_id:
                description: "AmbassadorID declares which Ambassador instances should pay attention to this resource. If no value is provided, the default is: \n    ambassador_id:    - \"default\""
                items:
                  type: string
                type: array
            type: object
        type: object
    served: true
    storage: true
---
apiVersion: apiextensions.k8s.io/v1beta1
kind: CustomResourceDefinition
metadata:
  annotations:
    controller-gen.kubebuilder.io/version: v0.4.1
  labels:
    app.kubernetes.io/name: ambassador
    product: aes
  name: logservices.getambassador.io
spec:
  group: getambassador.io
  names:
    categories:
    - ambassador-crds
    kind: LogService
    listKind: LogServiceList
    plural: logservices
    singular: logservice
  scope: Namespaced
  version: v2
  versions:
  - name: v2
    schema:
      openAPIV3Schema:
        description: LogService is the Schema for the logservices API
        properties:
          apiVersion:
            description: 'APIVersion defines the versioned schema of this representation of an object. Servers should convert recognized schemas to the latest internal value, and may reject unrecognized values. More info: https://git.k8s.io/community/contributors/devel/sig-architecture/api-conventions.md#resources'
            type: string
          kind:
            description: 'Kind is a string value representing the REST resource this object represents. Servers may infer this from the endpoint the client submits requests to. Cannot be updated. In CamelCase. More info: https://git.k8s.io/community/contributors/devel/sig-architecture/api-conventions.md#types-kinds'
            type: string
          metadata:
            type: object
          spec:
            description: LogServiceSpec defines the desired state of LogService
            properties:
              ambassador_id:
                description: "AmbassadorID declares which Ambassador instances should pay attention to this resource.  May either be a string or a list of strings.  If no value is provided, the default is: \n    ambassador_id:    - \"default\""
                items:
                  type: string
                oneOf:
                - type: string
                - type: array
              driver:
                enum:
                - tcp
                - http
                type: string
              driver_config:
                properties:
                  additional_log_headers:
                    items:
                      properties:
                        during_request:
                          type: boolean
                        during_response:
                          type: boolean
                        during_trailer:
                          type: boolean
                        header_name:
                          type: string
                      type: object
                    type: array
                type: object
              flush_interval_byte_size:
                type: integer
              flush_interval_time:
                type: integer
              grpc:
                type: boolean
              service:
                type: string
            type: object
        type: object
    served: true
    storage: false
  - name: v3alpha1
    schema:
      openAPIV3Schema:
        description: LogService is the Schema for the logservices API
        properties:
          apiVersion:
            description: 'APIVersion defines the versioned schema of this representation of an object. Servers should convert recognized schemas to the latest internal value, and may reject unrecognized values. More info: https://git.k8s.io/community/contributors/devel/sig-architecture/api-conventions.md#resources'
            type: string
          kind:
            description: 'Kind is a string value representing the REST resource this object represents. Servers may infer this from the endpoint the client submits requests to. Cannot be updated. In CamelCase. More info: https://git.k8s.io/community/contributors/devel/sig-architecture/api-conventions.md#types-kinds'
            type: string
          metadata:
            type: object
          spec:
            description: LogServiceSpec defines the desired state of LogService
            properties:
              ambassador_id:
                description: "AmbassadorID declares which Ambassador instances should pay attention to this resource. If no value is provided, the default is: \n    ambassador_id:    - \"default\""
                items:
                  type: string
                type: array
              driver:
                enum:
                - tcp
                - http
                type: string
              driver_config:
                properties:
                  additional_log_headers:
                    items:
                      properties:
                        during_request:
                          type: boolean
                        during_response:
                          type: boolean
                        during_trailer:
                          type: boolean
                        header_name:
                          type: string
                      type: object
                    type: array
                type: object
              flush_interval_byte_size:
                type: integer
              flush_interval_time:
                type: integer
              grpc:
                type: boolean
              service:
                type: string
            type: object
        type: object
    served: true
    storage: true
---
apiVersion: apiextensions.k8s.io/v1beta1
kind: CustomResourceDefinition
metadata:
  annotations:
    controller-gen.kubebuilder.io/version: v0.4.1
  labels:
    app.kubernetes.io/name: ambassador
    product: aes
  name: mappings.getambassador.io
spec:
  additionalPrinterColumns:
  - JSONPath: .spec.host
    name: Source Host
    type: string
  - JSONPath: .spec.prefix
    name: Source Prefix
    type: string
  - JSONPath: .spec.service
    name: Dest Service
    type: string
  - JSONPath: .status.state
    name: State
    type: string
  - JSONPath: .status.reason
    name: Reason
    type: string
  group: getambassador.io
  names:
    categories:
    - ambassador-crds
    kind: Mapping
    listKind: MappingList
    plural: mappings
    singular: mapping
  scope: Namespaced
  subresources:
    status: {}
  version: v2
  versions:
  - name: v2
    schema:
      openAPIV3Schema:
        description: Mapping is the Schema for the mappings API
        properties:
          apiVersion:
            description: 'APIVersion defines the versioned schema of this representation of an object. Servers should convert recognized schemas to the latest internal value, and may reject unrecognized values. More info: https://git.k8s.io/community/contributors/devel/sig-architecture/api-conventions.md#resources'
            type: string
          kind:
            description: 'Kind is a string value representing the REST resource this object represents. Servers may infer this from the endpoint the client submits requests to. Cannot be updated. In CamelCase. More info: https://git.k8s.io/community/contributors/devel/sig-architecture/api-conventions.md#types-kinds'
            type: string
          metadata:
            type: object
          spec:
            description: MappingSpec defines the desired state of Mapping
            properties:
              add_linkerd_headers:
                type: boolean
              add_request_headers:
                additionalProperties:
                  oneOf:
                  - type: string
                  - type: boolean
                  - type: object
                type: object
              add_response_headers:
                additionalProperties:
                  oneOf:
                  - type: string
                  - type: boolean
                  - type: object
                type: object
              allow_upgrade:
                description: "A case-insensitive list of the non-HTTP protocols to allow \"upgrading\" to from HTTP via the \"Connection: upgrade\" mechanism[1].  After the upgrade, Ambassador does not interpret the traffic, and behaves similarly to how it does for TCPMappings. \n [1]: https://tools.ietf.org/html/rfc7230#section-6.7 \n For example, if your upstream service supports WebSockets, you would write \n    allow_upgrade:    - websocket \n Or if your upstream service supports upgrading from HTTP to SPDY (as the Kubernetes apiserver does for `kubectl exec` functionality), you would write \n    allow_upgrade:    - spdy/3.1"
                items:
                  type: string
                type: array
              ambassador_id:
                description: "AmbassadorID declares which Ambassador instances should pay attention to this resource.  May either be a string or a list of strings.  If no value is provided, the default is: \n    ambassador_id:    - \"default\""
                items:
                  type: string
                oneOf:
                - type: string
                - type: array
              auth_context_extensions:
                additionalProperties:
                  type: string
                type: object
              auto_host_rewrite:
                type: boolean
              bypass_auth:
                type: boolean
              bypass_error_response_overrides:
                description: If true, bypasses any `error_response_overrides` set on the Ambassador module.
                type: boolean
              case_sensitive:
                type: boolean
              circuit_breakers:
                items:
                  properties:
                    max_connections:
                      type: integer
                    max_pending_requests:
                      type: integer
                    max_requests:
                      type: integer
                    max_retries:
                      type: integer
                    priority:
                      enum:
                      - default
                      - high
                      type: string
                  type: object
                type: array
              cluster_idle_timeout_ms:
                type: integer
              cluster_max_connection_lifetime_ms:
                type: integer
              cluster_tag:
                type: string
              connect_timeout_ms:
                type: integer
              cors:
                properties:
                  credentials:
                    type: boolean
                  exposed_headers:
                    description: StringOrStringList is just what it says on the tin, but note that it will always marshal as a list of strings right now.
                    items:
                      type: string
                    oneOf:
                    - type: string
                    - type: array
                  headers:
                    description: StringOrStringList is just what it says on the tin, but note that it will always marshal as a list of strings right now.
                    items:
                      type: string
                    oneOf:
                    - type: string
                    - type: array
                  max_age:
                    type: string
                  methods:
                    description: StringOrStringList is just what it says on the tin, but note that it will always marshal as a list of strings right now.
                    items:
                      type: string
                    oneOf:
                    - type: string
                    - type: array
                  origins:
                    description: StringOrStringList is just what it says on the tin, but note that it will always marshal as a list of strings right now.
                    items:
                      type: string
                    oneOf:
                    - type: string
                    - type: array
                type: object
              docs:
                description: DocsInfo provides some extra information about the docs for the Mapping (used by the Dev Portal)
                properties:
                  display_name:
                    type: string
                  ignored:
                    type: boolean
                  path:
                    type: string
                  url:
                    type: string
                type: object
              enable_ipv4:
                type: boolean
              enable_ipv6:
                type: boolean
              envoy_override:
                description: UntypedDict is relatively opaque as a Go type, but it preserves its contents in a roundtrippable way.
                type: object
              error_response_overrides:
                description: Error response overrides for this Mapping. Replaces all of the `error_response_overrides` set on the Ambassador module, if any.
                items:
                  description: A response rewrite for an HTTP error response
                  properties:
                    body:
                      description: The new response body
                      properties:
                        content_type:
                          description: The content type to set on the error response body when using text_format or text_format_source. Defaults to 'text/plain'.
                          type: string
                        json_format:
                          additionalProperties:
                            type: string
                          description: 'A JSON response with content-type: application/json. The values can contain format text like in text_format.'
                          type: object
                        text_format:
                          description: A format string representing a text response body. Content-Type can be set using the `content_type` field below.
                          type: string
                        text_format_source:
                          description: A format string sourced from a file on the Ambassador container. Useful for larger response bodies that should not be placed inline in configuration.
                          properties:
                            filename:
                              description: The name of a file on the Ambassador pod that contains a format text string.
                              type: string
                          type: object
                      type: object
                    on_status_code:
                      description: The status code to match on -- not a pointer because it's required.
                      maximum: 599
                      minimum: 400
                      type: integer
                  required:
                  - body
                  - on_status_code
                  type: object
                minItems: 1
                type: array
              grpc:
                type: boolean
              headers:
                additionalProperties:
                  description: BoolOrString is a type that can hold a Boolean or a string.
                  oneOf:
                  - type: string
                  - type: boolean
                type: object
              host:
                description: "Exact match for the hostname of a request if HostRegex is false; regex match for the hostname if HostRegex is true. \n Host specifies both a match for the ':authority' header of a request, as well as a match criterion for Host CRDs: a Mapping that specifies Host will not associate with a Host that doesn't have a matching Hostname."
                type: string
              host_redirect:
                type: boolean
              host_regex:
                type: boolean
              host_rewrite:
                type: string
              idle_timeout_ms:
                type: integer
              keepalive:
                properties:
                  idle_time:
                    type: integer
                  interval:
                    type: integer
                  probes:
                    type: integer
                type: object
              labels:
                additionalProperties:
                  description: A MappingLabelGroupsArray is an array of MappingLabelGroups. I know, complex.
                  items:
                    additionalProperties:
                      description: 'A MappingLabelsArray is the value in the MappingLabelGroup: an array of label specifiers.'
                      items:
                        description: A MappingLabelSpecifier (finally!) defines a single label. There are multiple kinds of label, so this is more complex than we'd like it to be. See the remarks about schema on custom types in `./common.go`.
                      type: array
                    description: 'A MappingLabelGroup is a single element of a MappingLabelGroupsArray: a second map, where the key is a human-readable name that identifies the group.'
                    type: object
                  type: array
                description: A DomainMap is the overall Mapping.spec.Labels type. It maps domains (kind of like namespaces for Mapping labels) to arrays of label groups.
                type: object
              load_balancer:
                properties:
                  cookie:
                    properties:
                      name:
                        type: string
                      path:
                        type: string
                      ttl:
                        type: string
                    required:
                    - name
                    type: object
                  header:
                    type: string
                  policy:
                    enum:
                    - round_robin
                    - ring_hash
                    - maglev
                    - least_request
                    type: string
                  source_ip:
                    type: boolean
                required:
                - policy
                type: object
              method:
                type: string
              method_regex:
                type: boolean
              modules:
                items:
                  description: UntypedDict is relatively opaque as a Go type, but it preserves its contents in a roundtrippable way.
                  type: object
                type: array
              outlier_detection:
                type: string
              path_redirect:
                description: Path replacement to use when generating an HTTP redirect. Used with `host_redirect`.
                type: string
              precedence:
                type: integer
              prefix:
                type: string
              prefix_exact:
                type: boolean
              prefix_redirect:
                description: Prefix rewrite to use when generating an HTTP redirect. Used with `host_redirect`.
                type: string
              prefix_regex:
                type: boolean
              priority:
                type: string
              query_parameters:
                additionalProperties:
                  description: BoolOrString is a type that can hold a Boolean or a string.
                  oneOf:
                  - type: string
                  - type: boolean
                type: object
              redirect_response_code:
                description: The response code to use when generating an HTTP redirect. Defaults to 301. Used with `host_redirect`.
                enum:
                - 301
                - 302
                - 303
                - 307
                - 308
                type: integer
              regex_headers:
                additionalProperties:
                  description: BoolOrString is a type that can hold a Boolean or a string.
                  oneOf:
                  - type: string
                  - type: boolean
                type: object
              regex_query_parameters:
                additionalProperties:
                  description: BoolOrString is a type that can hold a Boolean or a string.
                  oneOf:
                  - type: string
                  - type: boolean
                type: object
              regex_redirect:
                additionalProperties:
                  description: BoolOrString is a type that can hold a Boolean or a string.
                  oneOf:
                  - type: string
                  - type: boolean
                description: Prefix regex rewrite to use when generating an HTTP redirect. Used with `host_redirect`.
                type: object
              regex_rewrite:
                additionalProperties:
                  description: BoolOrString is a type that can hold a Boolean or a string.
                  oneOf:
                  - type: string
                  - type: boolean
                type: object
              remove_request_headers:
                description: StringOrStringList is just what it says on the tin, but note that it will always marshal as a list of strings right now.
                items:
                  type: string
                oneOf:
                - type: string
                - type: array
              remove_response_headers:
                description: StringOrStringList is just what it says on the tin, but note that it will always marshal as a list of strings right now.
                items:
                  type: string
                oneOf:
                - type: string
                - type: array
              resolver:
                type: string
              retry_policy:
                properties:
                  num_retries:
                    type: integer
                  per_try_timeout:
                    type: string
                  retry_on:
                    enum:
                    - 5xx
                    - gateway-error
                    - connect-failure
                    - retriable-4xx
                    - refused-stream
                    - retriable-status-codes
                    type: string
                type: object
              rewrite:
                type: string
              service:
                type: string
              shadow:
                type: boolean
              timeout_ms:
                description: The timeout for requests that use this Mapping. Overrides `cluster_request_timeout_ms` set on the Ambassador Module, if it exists.
                type: integer
              tls:
                description: BoolOrString is a type that can hold a Boolean or a string.
                oneOf:
                - type: string
                - type: boolean
              use_websocket:
                description: 'use_websocket is deprecated, and is equivlaent to setting `allow_upgrade: ["websocket"]`'
                type: boolean
              weight:
                type: integer
            required:
            - prefix
            - service
            type: object
          status:
            description: MappingStatus defines the observed state of Mapping
            properties:
              reason:
                type: string
              state:
                enum:
                - ""
                - Inactive
                - Running
                type: string
            type: object
        type: object
    served: true
    storage: false
  - name: v3alpha1
    schema:
      openAPIV3Schema:
        description: Mapping is the Schema for the mappings API
        properties:
          apiVersion:
            description: 'APIVersion defines the versioned schema of this representation of an object. Servers should convert recognized schemas to the latest internal value, and may reject unrecognized values. More info: https://git.k8s.io/community/contributors/devel/sig-architecture/api-conventions.md#resources'
            type: string
          kind:
            description: 'Kind is a string value representing the REST resource this object represents. Servers may infer this from the endpoint the client submits requests to. Cannot be updated. In CamelCase. More info: https://git.k8s.io/community/contributors/devel/sig-architecture/api-conventions.md#types-kinds'
            type: string
          metadata:
            type: object
          spec:
            description: MappingSpec defines the desired state of Mapping
            properties:
              add_linkerd_headers:
                type: boolean
              add_request_headers:
                additionalProperties:
                  oneOf:
                  - type: string
                  - type: boolean
                  - type: object
                type: object
              add_response_headers:
                additionalProperties:
                  oneOf:
                  - type: string
                  - type: boolean
                  - type: object
                type: object
              allow_upgrade:
                description: "A case-insensitive list of the non-HTTP protocols to allow \"upgrading\" to from HTTP via the \"Connection: upgrade\" mechanism[1].  After the upgrade, Ambassador does not interpret the traffic, and behaves similarly to how it does for TCPMappings. \n [1]: https://tools.ietf.org/html/rfc7230#section-6.7 \n For example, if your upstream service supports WebSockets, you would write \n    allow_upgrade:    - websocket \n Or if your upstream service supports upgrading from HTTP to SPDY (as the Kubernetes apiserver does for `kubectl exec` functionality), you would write \n    allow_upgrade:    - spdy/3.1"
                items:
                  type: string
                type: array
              ambassador_id:
                description: "AmbassadorID declares which Ambassador instances should pay attention to this resource. If no value is provided, the default is: \n    ambassador_id:    - \"default\""
                items:
                  type: string
                type: array
              auth_context_extensions:
                additionalProperties:
                  type: string
                type: object
              auto_host_rewrite:
                type: boolean
              bypass_auth:
                type: boolean
              bypass_error_response_overrides:
                description: If true, bypasses any `error_response_overrides` set on the Ambassador module.
                type: boolean
              case_sensitive:
                type: boolean
              circuit_breakers:
                items:
                  properties:
                    max_connections:
                      type: integer
                    max_pending_requests:
                      type: integer
                    max_requests:
                      type: integer
                    max_retries:
                      type: integer
                    priority:
                      enum:
                      - default
                      - high
                      type: string
                  type: object
                type: array
              cluster_idle_timeout_ms:
                type: integer
              cluster_max_connection_lifetime_ms:
                type: integer
              cluster_tag:
                type: string
              connect_timeout_ms:
                type: integer
              cors:
                properties:
                  credentials:
                    type: boolean
                  exposed_headers:
                    items:
                      type: string
                    type: array
                  headers:
                    items:
                      type: string
                    type: array
                  max_age:
                    type: string
                  methods:
                    items:
                      type: string
                    type: array
                  origins:
                    items:
                      type: string
                    type: array
                type: object
              docs:
                description: DocsInfo provides some extra information about the docs for the Mapping (used by the Dev Portal)
                properties:
                  display_name:
                    type: string
                  ignored:
                    type: boolean
                  path:
                    type: string
                  url:
                    type: string
                type: object
              enable_ipv4:
                type: boolean
              enable_ipv6:
                type: boolean
              envoy_override:
                description: UntypedDict is relatively opaque as a Go type, but it preserves its contents in a roundtrippable way.
                type: object
              error_response_overrides:
                description: Error response overrides for this Mapping. Replaces all of the `error_response_overrides` set on the Ambassador module, if any.
                items:
                  description: A response rewrite for an HTTP error response
                  properties:
                    body:
                      description: The new response body
                      properties:
                        content_type:
                          description: The content type to set on the error response body when using text_format or text_format_source. Defaults to 'text/plain'.
                          type: string
                        json_format:
                          additionalProperties:
                            type: string
                          description: 'A JSON response with content-type: application/json. The values can contain format text like in text_format.'
                          type: object
                        text_format:
                          description: A format string representing a text response body. Content-Type can be set using the `content_type` field below.
                          type: string
                        text_format_source:
                          description: A format string sourced from a file on the Ambassador container. Useful for larger response bodies that should not be placed inline in configuration.
                          properties:
                            filename:
                              description: The name of a file on the Ambassador pod that contains a format text string.
                              type: string
                          type: object
                      type: object
                    on_status_code:
                      description: The status code to match on -- not a pointer because it's required.
                      maximum: 599
                      minimum: 400
                      type: integer
                  required:
                  - body
                  - on_status_code
                  type: object
                minItems: 1
                type: array
              grpc:
                type: boolean
              headers:
                additionalProperties:
                  description: BoolOrString is a type that can hold a Boolean or a string.
                  oneOf:
                  - type: string
                  - type: boolean
                type: object
              host:
                description: "Exact match for the hostname of a request if HostRegex is false; regex match for the hostname if HostRegex is true. \n Host specifies both a match for the ':authority' header of a request, as well as a match criterion for Host CRDs: a Mapping that specifies Host will not associate with a Host that doesn't have a matching Hostname. \n If both Host and Hostname are set, an error is logged, Host is ignored, and Hostname is used."
                type: string
              host_redirect:
                type: boolean
              host_regex:
                type: boolean
              host_rewrite:
                type: string
              hostname:
                description: "Glob match for the hostname of a request. Ignores HostRegex. \n Hostname specifies both a match for the ':authority' header of a request, as well as a match criterion for Host CRDs: a Mapping that specifies Hostname will not associate with a Host that doesn't have a matching Hostname. \n If both Host and Hostname are set, an error is logged, Host is ignored, and Hostname is used."
                type: string
              idle_timeout_ms:
                type: integer
              keepalive:
                properties:
                  idle_time:
                    type: integer
                  interval:
                    type: integer
                  probes:
                    type: integer
                type: object
              labels:
                additionalProperties:
                  description: A MappingLabelGroupsArray is an array of MappingLabelGroups. I know, complex.
                  items:
                    additionalProperties:
                      description: 'A MappingLabelsArray is the value in the MappingLabelGroup: an array of label specifiers.'
                      items:
                        description: A MappingLabelSpecifier (finally!) defines a single label. There are multiple kinds of label, so this is more complex than we'd like it to be. See the remarks about schema on custom types in `./common.go`.
                      type: array
                    description: 'A MappingLabelGroup is a single element of a MappingLabelGroupsArray: a second map, where the key is a human-readable name that identifies the group.'
                    type: object
                  type: array
                description: A DomainMap is the overall Mapping.spec.Labels type. It maps domains (kind of like namespaces for Mapping labels) to arrays of label groups.
                type: object
              load_balancer:
                properties:
                  cookie:
                    properties:
                      name:
                        type: string
                      path:
                        type: string
                      ttl:
                        type: string
                    required:
                    - name
                    type: object
                  header:
                    type: string
                  policy:
                    enum:
                    - round_robin
                    - ring_hash
                    - maglev
                    - least_request
                    type: string
                  source_ip:
                    type: boolean
                required:
                - policy
                type: object
              method:
                type: string
              method_regex:
                type: boolean
              modules:
                items:
                  description: UntypedDict is relatively opaque as a Go type, but it preserves its contents in a roundtrippable way.
                  type: object
                type: array
              outlier_detection:
                type: string
              path_redirect:
                description: Path replacement to use when generating an HTTP redirect. Used with `host_redirect`.
                type: string
              precedence:
                type: integer
              prefix:
                type: string
              prefix_exact:
                type: boolean
              prefix_redirect:
                description: Prefix rewrite to use when generating an HTTP redirect. Used with `host_redirect`.
                type: string
              prefix_regex:
                type: boolean
              priority:
                type: string
              query_parameters:
                additionalProperties:
                  description: BoolOrString is a type that can hold a Boolean or a string.
                  oneOf:
                  - type: string
                  - type: boolean
                type: object
              redirect_response_code:
                description: The response code to use when generating an HTTP redirect. Defaults to 301. Used with `host_redirect`.
                enum:
                - 301
                - 302
                - 303
                - 307
                - 308
                type: integer
              regex_headers:
                additionalProperties:
                  description: BoolOrString is a type that can hold a Boolean or a string.
                  oneOf:
                  - type: string
                  - type: boolean
                type: object
              regex_query_parameters:
                additionalProperties:
                  description: BoolOrString is a type that can hold a Boolean or a string.
                  oneOf:
                  - type: string
                  - type: boolean
                type: object
              regex_redirect:
                additionalProperties:
                  description: BoolOrString is a type that can hold a Boolean or a string.
                  oneOf:
                  - type: string
                  - type: boolean
                description: Prefix regex rewrite to use when generating an HTTP redirect. Used with `host_redirect`.
                type: object
              regex_rewrite:
                additionalProperties:
                  description: BoolOrString is a type that can hold a Boolean or a string.
                  oneOf:
                  - type: string
                  - type: boolean
                type: object
              remove_request_headers:
                items:
                  type: string
                type: array
              remove_response_headers:
                items:
                  type: string
                type: array
              resolver:
                type: string
              retry_policy:
                properties:
                  num_retries:
                    type: integer
                  per_try_timeout:
                    type: string
                  retry_on:
                    enum:
                    - 5xx
                    - gateway-error
                    - connect-failure
                    - retriable-4xx
                    - refused-stream
                    - retriable-status-codes
                    type: string
                type: object
              rewrite:
                type: string
              service:
                type: string
              shadow:
                type: boolean
              timeout_ms:
                description: The timeout for requests that use this Mapping. Overrides `cluster_request_timeout_ms` set on the Ambassador Module, if it exists.
                type: integer
              tls:
                description: BoolOrString is a type that can hold a Boolean or a string.
                oneOf:
                - type: string
                - type: boolean
              use_websocket:
                description: 'use_websocket is deprecated, and is equivlaent to setting `allow_upgrade: ["websocket"]`'
                type: boolean
              weight:
                type: integer
            required:
            - prefix
            - service
            type: object
          status:
            description: MappingStatus defines the observed state of Mapping
            properties:
              reason:
                type: string
              state:
                enum:
                - ""
                - Inactive
                - Running
                type: string
            type: object
        type: object
    served: true
    storage: true
---
apiVersion: apiextensions.k8s.io/v1beta1
kind: CustomResourceDefinition
metadata:
  annotations:
    controller-gen.kubebuilder.io/version: v0.4.1
  labels:
    app.kubernetes.io/name: ambassador
    product: aes
  name: modules.getambassador.io
spec:
  group: getambassador.io
  names:
    categories:
    - ambassador-crds
    kind: Module
    listKind: ModuleList
    plural: modules
    singular: module
  scope: Namespaced
  version: v2
  versions:
  - name: v2
    schema:
      openAPIV3Schema:
        description: "A Module defines system-wide configuration.  The type of module is controlled by the .metadata.name; valid names are \"ambassador\" or \"tls\". \n https://www.getambassador.io/docs/edge-stack/latest/topics/running/ambassador/#the-ambassador-module https://www.getambassador.io/docs/edge-stack/latest/topics/running/tls/#tls-module-deprecated"
        properties:
          apiVersion:
            description: 'APIVersion defines the versioned schema of this representation of an object. Servers should convert recognized schemas to the latest internal value, and may reject unrecognized values. More info: https://git.k8s.io/community/contributors/devel/sig-architecture/api-conventions.md#resources'
            type: string
          kind:
            description: 'Kind is a string value representing the REST resource this object represents. Servers may infer this from the endpoint the client submits requests to. Cannot be updated. In CamelCase. More info: https://git.k8s.io/community/contributors/devel/sig-architecture/api-conventions.md#types-kinds'
            type: string
          metadata:
            type: object
          spec:
            properties:
              ambassador_id:
                description: "AmbassadorID declares which Ambassador instances should pay attention to this resource.  May either be a string or a list of strings.  If no value is provided, the default is: \n    ambassador_id:    - \"default\""
                items:
                  type: string
                oneOf:
                - type: string
                - type: array
              config:
                description: UntypedDict is relatively opaque as a Go type, but it preserves its contents in a roundtrippable way.
                type: object
            type: object
        type: object
    served: true
    storage: false
  - name: v3alpha1
    schema:
      openAPIV3Schema:
        description: "A Module defines system-wide configuration.  The type of module is controlled by the .metadata.name; valid names are \"ambassador\" or \"tls\". \n https://www.getambassador.io/docs/edge-stack/latest/topics/running/ambassador/#the-ambassador-module https://www.getambassador.io/docs/edge-stack/latest/topics/running/tls/#tls-module-deprecated"
        properties:
          apiVersion:
            description: 'APIVersion defines the versioned schema of this representation of an object. Servers should convert recognized schemas to the latest internal value, and may reject unrecognized values. More info: https://git.k8s.io/community/contributors/devel/sig-architecture/api-conventions.md#resources'
            type: string
          kind:
            description: 'Kind is a string value representing the REST resource this object represents. Servers may infer this from the endpoint the client submits requests to. Cannot be updated. In CamelCase. More info: https://git.k8s.io/community/contributors/devel/sig-architecture/api-conventions.md#types-kinds'
            type: string
          metadata:
            type: object
          spec:
            properties:
              ambassador_id:
                description: "AmbassadorID declares which Ambassador instances should pay attention to this resource. If no value is provided, the default is: \n    ambassador_id:    - \"default\""
                items:
                  type: string
                type: array
              config:
                description: UntypedDict is relatively opaque as a Go type, but it preserves its contents in a roundtrippable way.
                type: object
            type: object
        type: object
    served: true
    storage: true
---
apiVersion: apiextensions.k8s.io/v1beta1
kind: CustomResourceDefinition
metadata:
  annotations:
    controller-gen.kubebuilder.io/version: v0.4.1
  labels:
    app.kubernetes.io/name: ambassador
    product: aes
  name: ratelimitservices.getambassador.io
spec:
  group: getambassador.io
  names:
    categories:
    - ambassador-crds
    kind: RateLimitService
    listKind: RateLimitServiceList
    plural: ratelimitservices
    singular: ratelimitservice
  scope: Namespaced
  version: v2
  versions:
  - name: v2
    schema:
      openAPIV3Schema:
        description: RateLimitService is the Schema for the ratelimitservices API
        properties:
          apiVersion:
            description: 'APIVersion defines the versioned schema of this representation of an object. Servers should convert recognized schemas to the latest internal value, and may reject unrecognized values. More info: https://git.k8s.io/community/contributors/devel/sig-architecture/api-conventions.md#resources'
            type: string
          kind:
            description: 'Kind is a string value representing the REST resource this object represents. Servers may infer this from the endpoint the client submits requests to. Cannot be updated. In CamelCase. More info: https://git.k8s.io/community/contributors/devel/sig-architecture/api-conventions.md#types-kinds'
            type: string
          metadata:
            type: object
          spec:
            description: RateLimitServiceSpec defines the desired state of RateLimitService
            properties:
              ambassador_id:
                description: Common to all Ambassador objects.
                items:
                  type: string
                oneOf:
                - type: string
                - type: array
              domain:
                type: string
              protocol_version:
                enum:
                - v2
                - v3
                type: string
              service:
                type: string
              timeout_ms:
                type: integer
              tls:
                description: BoolOrString is a type that can hold a Boolean or a string.
                oneOf:
                - type: string
                - type: boolean
            required:
            - service
            type: object
        type: object
    served: true
    storage: false
  - name: v3alpha1
    schema:
      openAPIV3Schema:
        description: RateLimitService is the Schema for the ratelimitservices API
        properties:
          apiVersion:
            description: 'APIVersion defines the versioned schema of this representation of an object. Servers should convert recognized schemas to the latest internal value, and may reject unrecognized values. More info: https://git.k8s.io/community/contributors/devel/sig-architecture/api-conventions.md#resources'
            type: string
          kind:
            description: 'Kind is a string value representing the REST resource this object represents. Servers may infer this from the endpoint the client submits requests to. Cannot be updated. In CamelCase. More info: https://git.k8s.io/community/contributors/devel/sig-architecture/api-conventions.md#types-kinds'
            type: string
          metadata:
            type: object
          spec:
            description: RateLimitServiceSpec defines the desired state of RateLimitService
            properties:
              ambassador_id:
                description: Common to all Ambassador objects.
                items:
                  type: string
                type: array
              domain:
                type: string
              protocol_version:
                enum:
                - v2
                - v3
                type: string
              service:
                type: string
              timeout_ms:
                type: integer
              tls:
                description: BoolOrString is a type that can hold a Boolean or a string.
                oneOf:
                - type: string
                - type: boolean
            required:
            - service
            type: object
        type: object
    served: true
    storage: true
---
apiVersion: apiextensions.k8s.io/v1beta1
kind: CustomResourceDefinition
metadata:
  annotations:
    controller-gen.kubebuilder.io/version: v0.4.1
  labels:
    app.kubernetes.io/name: ambassador
    product: aes
  name: tcpmappings.getambassador.io
spec:
  group: getambassador.io
  names:
    categories:
    - ambassador-crds
    kind: TCPMapping
    listKind: TCPMappingList
    plural: tcpmappings
    singular: tcpmapping
  scope: Namespaced
  version: v2
  versions:
  - name: v2
    schema:
      openAPIV3Schema:
        description: TCPMapping is the Schema for the tcpmappings API
        properties:
          apiVersion:
            description: 'APIVersion defines the versioned schema of this representation of an object. Servers should convert recognized schemas to the latest internal value, and may reject unrecognized values. More info: https://git.k8s.io/community/contributors/devel/sig-architecture/api-conventions.md#resources'
            type: string
          kind:
            description: 'Kind is a string value representing the REST resource this object represents. Servers may infer this from the endpoint the client submits requests to. Cannot be updated. In CamelCase. More info: https://git.k8s.io/community/contributors/devel/sig-architecture/api-conventions.md#types-kinds'
            type: string
          metadata:
            type: object
          spec:
            description: TCPMappingSpec defines the desired state of TCPMapping
            properties:
              address:
                type: string
              ambassador_id:
                description: "AmbassadorID declares which Ambassador instances should pay attention to this resource.  May either be a string or a list of strings.  If no value is provided, the default is: \n    ambassador_id:    - \"default\""
                items:
                  type: string
                oneOf:
                - type: string
                - type: array
              circuit_breakers:
                items:
                  properties:
                    max_connections:
                      type: integer
                    max_pending_requests:
                      type: integer
                    max_requests:
                      type: integer
                    max_retries:
                      type: integer
                    priority:
                      enum:
                      - default
                      - high
                      type: string
                  type: object
                type: array
              cluster_tag:
                type: string
              enable_ipv4:
                type: boolean
              enable_ipv6:
                type: boolean
              host:
                type: string
              idle_timeout_ms:
                description: 'FIXME(lukeshu): Surely this should be an ''int''?'
                type: string
              port:
                description: Port isn't a pointer because it's required.
                type: integer
              resolver:
                type: string
              service:
                type: string
              tls:
                description: BoolOrString is a type that can hold a Boolean or a string.
                oneOf:
                - type: string
                - type: boolean
              weight:
                type: integer
            required:
            - port
            - service
            type: object
        type: object
    served: true
    storage: false
  - name: v3alpha1
    schema:
      openAPIV3Schema:
        description: TCPMapping is the Schema for the tcpmappings API
        properties:
          apiVersion:
            description: 'APIVersion defines the versioned schema of this representation of an object. Servers should convert recognized schemas to the latest internal value, and may reject unrecognized values. More info: https://git.k8s.io/community/contributors/devel/sig-architecture/api-conventions.md#resources'
            type: string
          kind:
            description: 'Kind is a string value representing the REST resource this object represents. Servers may infer this from the endpoint the client submits requests to. Cannot be updated. In CamelCase. More info: https://git.k8s.io/community/contributors/devel/sig-architecture/api-conventions.md#types-kinds'
            type: string
          metadata:
            type: object
          spec:
            description: TCPMappingSpec defines the desired state of TCPMapping
            properties:
              address:
                type: string
              ambassador_id:
                description: "AmbassadorID declares which Ambassador instances should pay attention to this resource. If no value is provided, the default is: \n    ambassador_id:    - \"default\""
                items:
                  type: string
                type: array
              circuit_breakers:
                items:
                  properties:
                    max_connections:
                      type: integer
                    max_pending_requests:
                      type: integer
                    max_requests:
                      type: integer
                    max_retries:
                      type: integer
                    priority:
                      enum:
                      - default
                      - high
                      type: string
                  type: object
                type: array
              cluster_tag:
                type: string
              enable_ipv4:
                type: boolean
              enable_ipv6:
                type: boolean
              host:
                type: string
              idle_timeout_ms:
                description: 'FIXME(lukeshu): Surely this should be an ''int''?'
                type: string
              port:
                description: Port isn't a pointer because it's required.
                type: integer
              resolver:
                type: string
              service:
                type: string
              tls:
                description: BoolOrString is a type that can hold a Boolean or a string.
                oneOf:
                - type: string
                - type: boolean
              weight:
                type: integer
            required:
            - port
            - service
            type: object
        type: object
    served: true
    storage: true
---
apiVersion: apiextensions.k8s.io/v1beta1
kind: CustomResourceDefinition
metadata:
  annotations:
    controller-gen.kubebuilder.io/version: v0.4.1
  labels:
    app.kubernetes.io/name: ambassador
    product: aes
  name: tlscontexts.getambassador.io
spec:
  group: getambassador.io
  names:
    categories:
    - ambassador-crds
    kind: TLSContext
    listKind: TLSContextList
    plural: tlscontexts
    singular: tlscontext
  scope: Namespaced
  version: v2
  versions:
  - name: v2
    schema:
      openAPIV3Schema:
        description: TLSContext is the Schema for the tlscontexts API
        properties:
          apiVersion:
            description: 'APIVersion defines the versioned schema of this representation of an object. Servers should convert recognized schemas to the latest internal value, and may reject unrecognized values. More info: https://git.k8s.io/community/contributors/devel/sig-architecture/api-conventions.md#resources'
            type: string
          kind:
            description: 'Kind is a string value representing the REST resource this object represents. Servers may infer this from the endpoint the client submits requests to. Cannot be updated. In CamelCase. More info: https://git.k8s.io/community/contributors/devel/sig-architecture/api-conventions.md#types-kinds'
            type: string
          metadata:
            type: object
          spec:
            description: TLSContextSpec defines the desired state of TLSContext
            properties:
              alpn_protocols:
                type: string
              ambassador_id:
                description: "AmbassadorID declares which Ambassador instances should pay attention to this resource.  May either be a string or a list of strings.  If no value is provided, the default is: \n    ambassador_id:    - \"default\""
                items:
                  type: string
                oneOf:
                - type: string
                - type: array
              ca_secret:
                type: string
              cacert_chain_file:
                type: string
              cert_chain_file:
                type: string
              cert_required:
                type: boolean
              cipher_suites:
                items:
                  type: string
                type: array
              ecdh_curves:
                items:
                  type: string
                type: array
              hosts:
                items:
                  type: string
                type: array
              max_tls_version:
                enum:
                - v1.0
                - v1.1
                - v1.2
                - v1.3
                type: string
              min_tls_version:
                enum:
                - v1.0
                - v1.1
                - v1.2
                - v1.3
                type: string
              private_key_file:
                type: string
              redirect_cleartext_from:
                type: integer
              secret:
                type: string
              secret_namespacing:
                type: boolean
              sni:
                type: string
            type: object
        type: object
    served: true
    storage: false
  - name: v3alpha1
    schema:
      openAPIV3Schema:
        description: TLSContext is the Schema for the tlscontexts API
        properties:
          apiVersion:
            description: 'APIVersion defines the versioned schema of this representation of an object. Servers should convert recognized schemas to the latest internal value, and may reject unrecognized values. More info: https://git.k8s.io/community/contributors/devel/sig-architecture/api-conventions.md#resources'
            type: string
          kind:
            description: 'Kind is a string value representing the REST resource this object represents. Servers may infer this from the endpoint the client submits requests to. Cannot be updated. In CamelCase. More info: https://git.k8s.io/community/contributors/devel/sig-architecture/api-conventions.md#types-kinds'
            type: string
          metadata:
            type: object
          spec:
            description: TLSContextSpec defines the desired state of TLSContext
            properties:
              alpn_protocols:
                type: string
              ambassador_id:
                description: "AmbassadorID declares which Ambassador instances should pay attention to this resource. If no value is provided, the default is: \n    ambassador_id:    - \"default\""
                items:
                  type: string
                type: array
              ca_secret:
                type: string
              cacert_chain_file:
                type: string
              cert_chain_file:
                type: string
              cert_required:
                type: boolean
              cipher_suites:
                items:
                  type: string
                type: array
              ecdh_curves:
                items:
                  type: string
                type: array
              hosts:
                items:
                  type: string
                type: array
              max_tls_version:
                enum:
                - v1.0
                - v1.1
                - v1.2
                - v1.3
                type: string
              min_tls_version:
                enum:
                - v1.0
                - v1.1
                - v1.2
                - v1.3
                type: string
              private_key_file:
                type: string
              redirect_cleartext_from:
                type: integer
              secret:
                type: string
              secret_namespacing:
                type: boolean
              sni:
                type: string
            type: object
        type: object
    served: true
    storage: true
---
apiVersion: apiextensions.k8s.io/v1beta1
kind: CustomResourceDefinition
metadata:
  annotations:
    controller-gen.kubebuilder.io/version: v0.4.1
  labels:
    app.kubernetes.io/name: ambassador
    product: aes
  name: tracingservices.getambassador.io
spec:
  group: getambassador.io
  names:
    categories:
    - ambassador-crds
    kind: TracingService
    listKind: TracingServiceList
    plural: tracingservices
    singular: tracingservice
  scope: Namespaced
<<<<<<< HEAD
  version: v2
  versions:
  - name: v2
    schema:
      openAPIV3Schema:
        description: TracingService is the Schema for the tracingservices API
        properties:
          apiVersion:
            description: 'APIVersion defines the versioned schema of this representation of an object. Servers should convert recognized schemas to the latest internal value, and may reject unrecognized values. More info: https://git.k8s.io/community/contributors/devel/sig-architecture/api-conventions.md#resources'
            type: string
          kind:
            description: 'Kind is a string value representing the REST resource this object represents. Servers may infer this from the endpoint the client submits requests to. Cannot be updated. In CamelCase. More info: https://git.k8s.io/community/contributors/devel/sig-architecture/api-conventions.md#types-kinds'
            type: string
          metadata:
            type: object
          spec:
            description: TracingServiceSpec defines the desired state of TracingService
            properties:
              ambassador_id:
                description: "AmbassadorID declares which Ambassador instances should pay attention to this resource.  May either be a string or a list of strings.  If no value is provided, the default is: \n    ambassador_id:    - \"default\""
                items:
                  type: string
=======
  validation:
    openAPIV3Schema:
      description: TracingService is the Schema for the tracingservices API
      properties:
        apiVersion:
          description: 'APIVersion defines the versioned schema of this representation of an object. Servers should convert recognized schemas to the latest internal value, and may reject unrecognized values. More info: https://git.k8s.io/community/contributors/devel/sig-architecture/api-conventions.md#resources'
          type: string
        kind:
          description: 'Kind is a string value representing the REST resource this object represents. Servers may infer this from the endpoint the client submits requests to. Cannot be updated. In CamelCase. More info: https://git.k8s.io/community/contributors/devel/sig-architecture/api-conventions.md#types-kinds'
          type: string
        metadata:
          type: object
        spec:
          description: TracingServiceSpec defines the desired state of TracingService
          properties:
            ambassador_id:
              description: "AmbassadorID declares which Ambassador instances should pay attention to this resource. If no value is provided, the default is: \n    ambassador_id:    - \"default\""
              items:
                type: string
              oneOf:
              - type: string
              - type: array
            config:
              properties:
                access_token_file:
                  type: string
                collector_cluster:
                  type: string
                collector_endpoint:
                  type: string
                collector_endpoint_version:
                  enum:
                  - HTTP_JSON_V1
                  - HTTP_JSON
                  - HTTP_PROTO
                  type: string
                collector_hostname:
                  type: string
                service_name:
                  type: string
                shared_span_context:
                  type: boolean
                trace_id_128bit:
                  type: boolean
              type: object
            driver:
              enum:
              - lightstep
              - zipkin
              - datadog
              type: string
            sampling:
              properties:
                client:
                  type: integer
                overall:
                  type: integer
                random:
                  type: integer
              type: object
            service:
              type: string
            tag_headers:
              items:
                type: string
              type: array
          required:
          - driver
          - service
          type: object
      type: object
  version: v2
  versions:
  - name: v2
    served: true
    storage: true
---
apiVersion: apiextensions.k8s.io/v1beta1
kind: CustomResourceDefinition
metadata:
  annotations:
    controller-gen.kubebuilder.io/version: v0.4.1
  labels:
    app.kubernetes.io/name: ambassador
    product: aes
  name: ambassadorhosts.x.getambassador.io
spec:
  additionalPrinterColumns:
  - JSONPath: .spec.hostname
    name: Hostname
    type: string
  - JSONPath: .status.state
    name: State
    type: string
  - JSONPath: .status.phaseCompleted
    name: Phase Completed
    type: string
  - JSONPath: .status.phasePending
    name: Phase Pending
    type: string
  - JSONPath: .metadata.creationTimestamp
    name: Age
    type: date
  group: x.getambassador.io
  names:
    categories:
    - ambassador-crds
    kind: AmbassadorHost
    listKind: AmbassadorHostList
    plural: ambassadorhosts
    singular: ambassadorhost
  scope: Namespaced
  subresources:
    status: {}
  validation:
    openAPIV3Schema:
      description: AmbassadorHost is the Schema for the hosts API
      properties:
        apiVersion:
          description: 'APIVersion defines the versioned schema of this representation of an object. Servers should convert recognized schemas to the latest internal value, and may reject unrecognized values. More info: https://git.k8s.io/community/contributors/devel/sig-architecture/api-conventions.md#resources'
          type: string
        kind:
          description: 'Kind is a string value representing the REST resource this object represents. Servers may infer this from the endpoint the client submits requests to. Cannot be updated. In CamelCase. More info: https://git.k8s.io/community/contributors/devel/sig-architecture/api-conventions.md#types-kinds'
          type: string
        metadata:
          type: object
        spec:
          description: AmbassadorHostSpec defines the desired state of AmbassadorHost
          properties:
            acmeProvider:
              description: Specifies whether/who to talk ACME with to automatically manage the $tlsSecret.
              properties:
                authority:
                  description: Specifies who to talk ACME with to get certs. Defaults to Let's Encrypt; if "none" (case-insensitive), do not try to do ACME for this Host.
                  type: string
                email:
                  type: string
                privateKeySecret:
                  description: "Specifies the Kubernetes Secret to use to store the private key of the ACME account (essentially, where to store the auto-generated password for the auto-created ACME account).  You should not normally need to set this--the default value is based on a combination of the ACME authority being registered wit and the email address associated with the account. \n Note that this is a native-Kubernetes-style core.v1.LocalObjectReference, not an Ambassador-style `{name}.{namespace}` string.  Because we're opinionated, it does not support referencing a Secret in another namespace (because most native Kubernetes resources don't support that), but if we ever abandon that opinion and decide to support non-local references it, it would be by adding a `namespace:` field by changing it from a core.v1.LocalObjectReference to a core.v1.SecretReference, not by adopting the `{name}.{namespace}` notation."
                  properties:
                    name:
                      description: 'Name of the referent. More info: https://kubernetes.io/docs/concepts/overview/working-with-objects/names/#names TODO: Add other useful fields. apiVersion, kind, uid?'
                      type: string
                  type: object
                registration:
                  description: This is normally set automatically
                  type: string
              type: object
            ambassador_id:
              description: Common to all Ambassador objects (and optional).
              items:
                type: string
              oneOf:
              - type: string
              - type: array
            hostname:
              description: Hostname by which the Ambassador can be reached.
              type: string
            previewUrl:
              description: Configuration for the Preview URL feature of Service Preview. Defaults to preview URLs not enabled.
              properties:
                enabled:
                  description: Is the Preview URL feature enabled?
                  type: boolean
                type:
                  description: What type of Preview URL is allowed?
                  enum:
                  - Path
                  type: string
              type: object
            requestPolicy:
              description: Request policy definition.
              properties:
                insecure:
                  properties:
                    action:
                      enum:
                      - Redirect
                      - Reject
                      - Route
                      type: string
                    additionalPort:
                      type: integer
                  type: object
              type: object
            selector:
              description: Selector by which we can find further configuration.
              properties:
                matchExpressions:
                  description: matchExpressions is a list of label selector requirements. The requirements are ANDed.
                  items:
                    description: A label selector requirement is a selector that contains values, a key, and an operator that relates the key and values.
                    properties:
                      key:
                        description: key is the label key that the selector applies to.
                        type: string
                      operator:
                        description: operator represents a key's relationship to a set of values. Valid operators are In, NotIn, Exists and DoesNotExist.
                        type: string
                      values:
                        description: values is an array of string values. If the operator is In or NotIn, the values array must be non-empty. If the operator is Exists or DoesNotExist, the values array must be empty. This array is replaced during a strategic merge patch.
                        items:
                          type: string
                        type: array
                    required:
                    - key
                    - operator
                    type: object
                  type: array
                matchLabels:
                  additionalProperties:
                    type: string
                  description: matchLabels is a map of {key,value} pairs. A single {key,value} in the matchLabels map is equivalent to an element of matchExpressions, whose key field is "key", the operator is "In", and the values array contains only "value". The requirements are ANDed.
                  type: object
              type: object
            tls:
              description: TLS configuration.  It is not valid to specify both `tlsContext` and `tls`.
              properties:
                alpn_protocols:
                  type: string
                ca_secret:
                  type: string
                cacert_chain_file:
                  type: string
                cert_chain_file:
                  type: string
                cert_required:
                  type: boolean
                cipher_suites:
                  items:
                    type: string
                  type: array
                ecdh_curves:
                  items:
                    type: string
                  type: array
                max_tls_version:
                  type: string
                min_tls_version:
                  type: string
                private_key_file:
                  type: string
                redirect_cleartext_from:
                  type: integer
                sni:
                  type: string
              type: object
            tlsContext:
              description: "Name of the TLSContext the AmbassadorHost resource is linked with. It is not valid to specify both `tlsContext` and `tls`. \n Note that this is a native-Kubernetes-style core.v1.LocalObjectReference, not an Ambassador-style `{name}.{namespace}` string.  Because we're opinionated, it does not support referencing a Secret in another namespace (because most native Kubernetes resources don't support that), but if we ever abandon that opinion and decide to support non-local references it, it would be by adding a `namespace:` field by changing it from a core.v1.LocalObjectReference to a core.v1.SecretReference, not by adopting the `{name}.{namespace}` notation."
              properties:
                name:
                  description: 'Name of the referent. More info: https://kubernetes.io/docs/concepts/overview/working-with-objects/names/#names TODO: Add other useful fields. apiVersion, kind, uid?'
                  type: string
              type: object
            tlsSecret:
              description: "Name of the Kubernetes secret into which to save generated certificates.  If ACME is enabled (see $acmeProvider), then the default is $hostname; otherwise the default is \"\".  If the value is \"\", then we do not do TLS for this AmbassadorHost. \n Note that this is a native-Kubernetes-style core.v1.LocalObjectReference, not an Ambassador-style `{name}.{namespace}` string.  Because we're opinionated, it does not support referencing a Secret in another namespace (because most native Kubernetes resources don't support that), but if we ever abandon that opinion and decide to support non-local references it, it would be by adding a `namespace:` field by changing it from a core.v1.LocalObjectReference to a core.v1.SecretReference, not by adopting the `{name}.{namespace}` notation."
              properties:
                name:
                  description: 'Name of the referent. More info: https://kubernetes.io/docs/concepts/overview/working-with-objects/names/#names TODO: Add other useful fields. apiVersion, kind, uid?'
                  type: string
              type: object
          type: object
        status:
          description: AmbassadorHostStatus defines the observed state of AmbassadorHost
          properties:
            errorBackoff:
              type: string
            errorReason:
              description: errorReason, errorTimestamp, and errorBackoff are valid when state==Error.
              type: string
            errorTimestamp:
              format: date-time
              type: string
            phaseCompleted:
              description: phaseCompleted and phasePending are valid when state==Pending or state==Error.
              enum:
              - NA
              - DefaultsFilled
              - ACMEUserPrivateKeyCreated
              - ACMEUserRegistered
              - ACMECertificateChallenge
              type: string
            phasePending:
              description: phaseCompleted and phasePending are valid when state==Pending or state==Error.
              enum:
              - NA
              - DefaultsFilled
              - ACMEUserPrivateKeyCreated
              - ACMEUserRegistered
              - ACMECertificateChallenge
              type: string
            state:
              description: The first value listed in the Enum marker becomes the "zero" value, and it would be great if "Pending" could be the default value; but it's Important that the "zero" value be able to be shown as empty/omitted from display, and we really do want `kubectl get hosts` to say "Pending" in the "STATE" column, and not leave the column empty.
              enum:
              - Initial
              - Pending
              - Ready
              - Error
              type: string
            tlsCertificateSource:
              enum:
              - Unknown
              - None
              - Other
              - ACME
              type: string
          type: object
      type: object
  version: v3alpha1
  versions:
  - name: v3alpha1
    served: true
    storage: true
---
apiVersion: apiextensions.k8s.io/v1beta1
kind: CustomResourceDefinition
metadata:
  annotations:
    controller-gen.kubebuilder.io/version: v0.4.1
  labels:
    app.kubernetes.io/name: ambassador
    product: aes
  name: ambassadorlisteners.x.getambassador.io
spec:
  additionalPrinterColumns:
  - JSONPath: .spec.port
    name: Port
    type: string
  - JSONPath: .spec.protocol
    name: Protocol
    type: string
  - JSONPath: .spec.protocolStack
    name: Stack
    type: string
  - JSONPath: .spec.statsPrefix
    name: StatsPrefix
    type: string
  - JSONPath: .spec.securityModel
    name: Security
    type: string
  - JSONPath: .spec.l7Depth
    name: L7Depth
    type: string
  group: x.getambassador.io
  names:
    categories:
    - ambassador-crds
    kind: AmbassadorListener
    listKind: AmbassadorListenerList
    plural: ambassadorlisteners
    singular: ambassadorlistener
  scope: Namespaced
  subresources: {}
  validation:
    openAPIV3Schema:
      description: AmbassadorListener is the Schema for the hosts API
      properties:
        apiVersion:
          description: 'APIVersion defines the versioned schema of this representation of an object. Servers should convert recognized schemas to the latest internal value, and may reject unrecognized values. More info: https://git.k8s.io/community/contributors/devel/sig-architecture/api-conventions.md#resources'
          type: string
        kind:
          description: 'Kind is a string value representing the REST resource this object represents. Servers may infer this from the endpoint the client submits requests to. Cannot be updated. In CamelCase. More info: https://git.k8s.io/community/contributors/devel/sig-architecture/api-conventions.md#types-kinds'
          type: string
        metadata:
          type: object
        spec:
          description: AmbassadorListenerSpec defines the desired state of this Port
          properties:
            ambassador_id:
              description: "AmbassadorID declares which Ambassador instances should pay attention to this resource. If no value is provided, the default is: \n    ambassador_id:    - \"default\""
              items:
                type: string
              oneOf:
              - type: string
              - type: array
            hostBinding:
              description: HostBinding allows restricting which Hosts will be used for this AmbassadorListener.
              properties:
                namespace:
                  description: NamespaceBindingType defines we we specify which namespaces to look for Hosts in.
                  properties:
                    from:
                      description: NamespaceFromType defines how we evaluate a NamespaceBindingType.
                      enum:
                      - SELF
                      - ALL
                      - SELECTOR
                      type: string
                  type: object
                selector:
                  description: A label selector is a label query over a set of resources. The result of matchLabels and matchExpressions are ANDed. An empty label selector matches all objects. A null label selector matches no objects.
                  properties:
                    matchExpressions:
                      description: matchExpressions is a list of label selector requirements. The requirements are ANDed.
                      items:
                        description: A label selector requirement is a selector that contains values, a key, and an operator that relates the key and values.
                        properties:
                          key:
                            description: key is the label key that the selector applies to.
                            type: string
                          operator:
                            description: operator represents a key's relationship to a set of values. Valid operators are In, NotIn, Exists and DoesNotExist.
                            type: string
                          values:
                            description: values is an array of string values. If the operator is In or NotIn, the values array must be non-empty. If the operator is Exists or DoesNotExist, the values array must be empty. This array is replaced during a strategic merge patch.
                            items:
                              type: string
                            type: array
                        required:
                        - key
                        - operator
                        type: object
                      type: array
                    matchLabels:
                      additionalProperties:
                        type: string
                      description: matchLabels is a map of {key,value} pairs. A single {key,value} in the matchLabels map is equivalent to an element of matchExpressions, whose key field is "key", the operator is "In", and the values array contains only "value". The requirements are ANDed.
                      type: object
                  type: object
              type: object
            l7Depth:
              description: L7Depth specifies how many layer 7 load balancers are between us and the edge of the network.
              format: int32
              type: integer
            port:
              description: Port is the network port. Only one AmbassadorListener can use a given port.
              format: int32
              maximum: 65535
              minimum: 1
              type: integer
            protocol:
              description: Protocol is a shorthand for certain predefined stacks. Exactly one of Protocol or ProtocolStack must be supplied.
              enum:
              - HTTP
              - HTTPS
              - HTTPPROXY
              - HTTPSPROXY
              - TCP
              - TLS
              - UDP
              type: string
            protocolStack:
              description: ProtocolStack explicitly specifies the protocol stack to set up. Exactly one of Protocol or ProtocolStack must be supplied.
              items:
                description: ProtocolStackElement defines specific layers that may be combined in a protocol stack for processing connections to a port.
                enum:
                - HTTP
                - PROXY
                - TLS
                - TCP
                - UDP
                type: string
              type: array
            securityModel:
              description: SecurityModel specifies how to determine whether connections to this port are secure or insecure.
              enum:
              - XFP
              - SECURE
              - INSECURE
              type: string
            statsPrefix:
              description: 'StatsPrefix specifies the prefix for statistics sent by Envoy about this AmbassadorListener. The default depends on the protocol: "ingress-http", "ingress-https", "ingress-tls-$port", or "ingress-$port".'
              type: string
          required:
          - hostBinding
          - port
          - securityModel
          type: object
      type: object
  version: v3alpha1
  versions:
  - name: v3alpha1
    served: true
    storage: true
---
apiVersion: apiextensions.k8s.io/v1beta1
kind: CustomResourceDefinition
metadata:
  annotations:
    controller-gen.kubebuilder.io/version: v0.4.1
  labels:
    app.kubernetes.io/name: ambassador
    product: aes
  name: ambassadormappings.x.getambassador.io
spec:
  additionalPrinterColumns:
  - JSONPath: .spec.host
    name: Source Host
    type: string
  - JSONPath: .spec.prefix
    name: Source Prefix
    type: string
  - JSONPath: .spec.service
    name: Dest Service
    type: string
  - JSONPath: .status.state
    name: State
    type: string
  - JSONPath: .status.reason
    name: Reason
    type: string
  group: x.getambassador.io
  names:
    categories:
    - ambassador-crds
    kind: AmbassadorMapping
    listKind: AmbassadorMappingList
    plural: ambassadormappings
    singular: ambassadormapping
  scope: Namespaced
  subresources:
    status: {}
  validation:
    openAPIV3Schema:
      description: AmbassadorMapping is the Schema for the mappings API
      properties:
        apiVersion:
          description: 'APIVersion defines the versioned schema of this representation of an object. Servers should convert recognized schemas to the latest internal value, and may reject unrecognized values. More info: https://git.k8s.io/community/contributors/devel/sig-architecture/api-conventions.md#resources'
          type: string
        kind:
          description: 'Kind is a string value representing the REST resource this object represents. Servers may infer this from the endpoint the client submits requests to. Cannot be updated. In CamelCase. More info: https://git.k8s.io/community/contributors/devel/sig-architecture/api-conventions.md#types-kinds'
          type: string
        metadata:
          type: object
        spec:
          description: AmbassadorMappingSpec defines the desired state of AmbassadorMapping
          properties:
            add_linkerd_headers:
              type: boolean
            add_request_headers:
              additionalProperties:
                oneOf:
                - type: string
                - type: boolean
                - type: object
              type: object
            add_response_headers:
              additionalProperties:
>>>>>>> 82856f33
                oneOf:
                - type: string
                - type: array
              config:
                properties:
                  access_token_file:
                    type: string
                  collector_cluster:
                    type: string
                  collector_endpoint:
                    type: string
                  collector_endpoint_version:
                    enum:
                    - HTTP_JSON_V1
                    - HTTP_JSON
                    - HTTP_PROTO
                    type: string
                  collector_hostname:
                    type: string
                  service_name:
                    type: string
                  shared_span_context:
                    type: boolean
                  trace_id_128bit:
                    type: boolean
                type: object
              driver:
                enum:
                - lightstep
                - zipkin
                - datadog
                type: string
              sampling:
                properties:
                  client:
                    type: integer
                  overall:
                    type: integer
                  random:
                    type: integer
                type: object
<<<<<<< HEAD
              service:
                type: string
              tag_headers:
=======
              minItems: 1
              type: array
            grpc:
              type: boolean
            headers:
              additionalProperties:
                description: BoolOrString is a type that can hold a Boolean or a string.
                oneOf:
                - type: string
                - type: boolean
              type: object
            host:
              type: string
            host_redirect:
              type: boolean
            host_regex:
              type: boolean
            host_rewrite:
              type: string
            hostname:
              type: string
            idle_timeout_ms:
              type: integer
            keepalive:
              properties:
                idle_time:
                  type: integer
                interval:
                  type: integer
                probes:
                  type: integer
              type: object
            labels:
              additionalProperties:
                description: A MappingLabelGroupsArray is an array of MappingLabelGroups. I know, complex.
>>>>>>> 82856f33
                items:
                  type: string
                type: array
            required:
            - driver
            - service
            type: object
        type: object
    served: true
    storage: false
  - name: v3alpha1
    schema:
      openAPIV3Schema:
        description: TracingService is the Schema for the tracingservices API
        properties:
          apiVersion:
            description: 'APIVersion defines the versioned schema of this representation of an object. Servers should convert recognized schemas to the latest internal value, and may reject unrecognized values. More info: https://git.k8s.io/community/contributors/devel/sig-architecture/api-conventions.md#resources'
            type: string
          kind:
            description: 'Kind is a string value representing the REST resource this object represents. Servers may infer this from the endpoint the client submits requests to. Cannot be updated. In CamelCase. More info: https://git.k8s.io/community/contributors/devel/sig-architecture/api-conventions.md#types-kinds'
            type: string
          metadata:
            type: object
          spec:
            description: TracingServiceSpec defines the desired state of TracingService
            properties:
              ambassador_id:
                description: "AmbassadorID declares which Ambassador instances should pay attention to this resource. If no value is provided, the default is: \n    ambassador_id:    - \"default\""
                items:
                  type: string
                type: array
              config:
                properties:
                  access_token_file:
                    type: string
                  collector_cluster:
                    type: string
                  collector_endpoint:
                    type: string
                  collector_endpoint_version:
                    enum:
                    - HTTP_JSON_V1
                    - HTTP_JSON
                    - HTTP_PROTO
                    type: string
                  collector_hostname:
                    type: string
                  service_name:
                    type: string
                  shared_span_context:
                    type: boolean
                  trace_id_128bit:
                    type: boolean
                type: object
              driver:
                enum:
                - lightstep
                - zipkin
                - datadog
                type: string
              sampling:
                properties:
                  client:
                    type: integer
                  overall:
                    type: integer
                  random:
                    type: integer
                type: object
              service:
                type: string
              tag_headers:
                items:
                  type: string
                type: array
            required:
            - driver
            - service
            type: object
        type: object
    served: true
    storage: true<|MERGE_RESOLUTION|>--- conflicted
+++ resolved
@@ -19,6 +19,9 @@
     type: string
   - JSONPath: .spec.protocolStack
     name: Stack
+    type: string
+  - JSONPath: .spec.statsPrefix
+    name: StatsPrefix
     type: string
   - JSONPath: .spec.securityModel
     name: Security
@@ -141,6 +144,13 @@
               - SECURE
               - INSECURE
               type: string
+            statsPrefix:
+              description: 'StatsPrefix specifies the prefix for statistics sent by Envoy about this AmbassadorListener. The default depends on the protocol: "ingress-http", "ingress-https", "ingress-tls-$port", or "ingress-$port".'
+              type: string
+          required:
+          - hostBinding
+          - port
+          - securityModel
           type: object
       type: object
   version: v3alpha1
@@ -2681,7 +2691,6 @@
     plural: tracingservices
     singular: tracingservice
   scope: Namespaced
-<<<<<<< HEAD
   version: v2
   versions:
   - name: v2
@@ -2704,546 +2713,6 @@
                 description: "AmbassadorID declares which Ambassador instances should pay attention to this resource.  May either be a string or a list of strings.  If no value is provided, the default is: \n    ambassador_id:    - \"default\""
                 items:
                   type: string
-=======
-  validation:
-    openAPIV3Schema:
-      description: TracingService is the Schema for the tracingservices API
-      properties:
-        apiVersion:
-          description: 'APIVersion defines the versioned schema of this representation of an object. Servers should convert recognized schemas to the latest internal value, and may reject unrecognized values. More info: https://git.k8s.io/community/contributors/devel/sig-architecture/api-conventions.md#resources'
-          type: string
-        kind:
-          description: 'Kind is a string value representing the REST resource this object represents. Servers may infer this from the endpoint the client submits requests to. Cannot be updated. In CamelCase. More info: https://git.k8s.io/community/contributors/devel/sig-architecture/api-conventions.md#types-kinds'
-          type: string
-        metadata:
-          type: object
-        spec:
-          description: TracingServiceSpec defines the desired state of TracingService
-          properties:
-            ambassador_id:
-              description: "AmbassadorID declares which Ambassador instances should pay attention to this resource. If no value is provided, the default is: \n    ambassador_id:    - \"default\""
-              items:
-                type: string
-              oneOf:
-              - type: string
-              - type: array
-            config:
-              properties:
-                access_token_file:
-                  type: string
-                collector_cluster:
-                  type: string
-                collector_endpoint:
-                  type: string
-                collector_endpoint_version:
-                  enum:
-                  - HTTP_JSON_V1
-                  - HTTP_JSON
-                  - HTTP_PROTO
-                  type: string
-                collector_hostname:
-                  type: string
-                service_name:
-                  type: string
-                shared_span_context:
-                  type: boolean
-                trace_id_128bit:
-                  type: boolean
-              type: object
-            driver:
-              enum:
-              - lightstep
-              - zipkin
-              - datadog
-              type: string
-            sampling:
-              properties:
-                client:
-                  type: integer
-                overall:
-                  type: integer
-                random:
-                  type: integer
-              type: object
-            service:
-              type: string
-            tag_headers:
-              items:
-                type: string
-              type: array
-          required:
-          - driver
-          - service
-          type: object
-      type: object
-  version: v2
-  versions:
-  - name: v2
-    served: true
-    storage: true
----
-apiVersion: apiextensions.k8s.io/v1beta1
-kind: CustomResourceDefinition
-metadata:
-  annotations:
-    controller-gen.kubebuilder.io/version: v0.4.1
-  labels:
-    app.kubernetes.io/name: ambassador
-    product: aes
-  name: ambassadorhosts.x.getambassador.io
-spec:
-  additionalPrinterColumns:
-  - JSONPath: .spec.hostname
-    name: Hostname
-    type: string
-  - JSONPath: .status.state
-    name: State
-    type: string
-  - JSONPath: .status.phaseCompleted
-    name: Phase Completed
-    type: string
-  - JSONPath: .status.phasePending
-    name: Phase Pending
-    type: string
-  - JSONPath: .metadata.creationTimestamp
-    name: Age
-    type: date
-  group: x.getambassador.io
-  names:
-    categories:
-    - ambassador-crds
-    kind: AmbassadorHost
-    listKind: AmbassadorHostList
-    plural: ambassadorhosts
-    singular: ambassadorhost
-  scope: Namespaced
-  subresources:
-    status: {}
-  validation:
-    openAPIV3Schema:
-      description: AmbassadorHost is the Schema for the hosts API
-      properties:
-        apiVersion:
-          description: 'APIVersion defines the versioned schema of this representation of an object. Servers should convert recognized schemas to the latest internal value, and may reject unrecognized values. More info: https://git.k8s.io/community/contributors/devel/sig-architecture/api-conventions.md#resources'
-          type: string
-        kind:
-          description: 'Kind is a string value representing the REST resource this object represents. Servers may infer this from the endpoint the client submits requests to. Cannot be updated. In CamelCase. More info: https://git.k8s.io/community/contributors/devel/sig-architecture/api-conventions.md#types-kinds'
-          type: string
-        metadata:
-          type: object
-        spec:
-          description: AmbassadorHostSpec defines the desired state of AmbassadorHost
-          properties:
-            acmeProvider:
-              description: Specifies whether/who to talk ACME with to automatically manage the $tlsSecret.
-              properties:
-                authority:
-                  description: Specifies who to talk ACME with to get certs. Defaults to Let's Encrypt; if "none" (case-insensitive), do not try to do ACME for this Host.
-                  type: string
-                email:
-                  type: string
-                privateKeySecret:
-                  description: "Specifies the Kubernetes Secret to use to store the private key of the ACME account (essentially, where to store the auto-generated password for the auto-created ACME account).  You should not normally need to set this--the default value is based on a combination of the ACME authority being registered wit and the email address associated with the account. \n Note that this is a native-Kubernetes-style core.v1.LocalObjectReference, not an Ambassador-style `{name}.{namespace}` string.  Because we're opinionated, it does not support referencing a Secret in another namespace (because most native Kubernetes resources don't support that), but if we ever abandon that opinion and decide to support non-local references it, it would be by adding a `namespace:` field by changing it from a core.v1.LocalObjectReference to a core.v1.SecretReference, not by adopting the `{name}.{namespace}` notation."
-                  properties:
-                    name:
-                      description: 'Name of the referent. More info: https://kubernetes.io/docs/concepts/overview/working-with-objects/names/#names TODO: Add other useful fields. apiVersion, kind, uid?'
-                      type: string
-                  type: object
-                registration:
-                  description: This is normally set automatically
-                  type: string
-              type: object
-            ambassador_id:
-              description: Common to all Ambassador objects (and optional).
-              items:
-                type: string
-              oneOf:
-              - type: string
-              - type: array
-            hostname:
-              description: Hostname by which the Ambassador can be reached.
-              type: string
-            previewUrl:
-              description: Configuration for the Preview URL feature of Service Preview. Defaults to preview URLs not enabled.
-              properties:
-                enabled:
-                  description: Is the Preview URL feature enabled?
-                  type: boolean
-                type:
-                  description: What type of Preview URL is allowed?
-                  enum:
-                  - Path
-                  type: string
-              type: object
-            requestPolicy:
-              description: Request policy definition.
-              properties:
-                insecure:
-                  properties:
-                    action:
-                      enum:
-                      - Redirect
-                      - Reject
-                      - Route
-                      type: string
-                    additionalPort:
-                      type: integer
-                  type: object
-              type: object
-            selector:
-              description: Selector by which we can find further configuration.
-              properties:
-                matchExpressions:
-                  description: matchExpressions is a list of label selector requirements. The requirements are ANDed.
-                  items:
-                    description: A label selector requirement is a selector that contains values, a key, and an operator that relates the key and values.
-                    properties:
-                      key:
-                        description: key is the label key that the selector applies to.
-                        type: string
-                      operator:
-                        description: operator represents a key's relationship to a set of values. Valid operators are In, NotIn, Exists and DoesNotExist.
-                        type: string
-                      values:
-                        description: values is an array of string values. If the operator is In or NotIn, the values array must be non-empty. If the operator is Exists or DoesNotExist, the values array must be empty. This array is replaced during a strategic merge patch.
-                        items:
-                          type: string
-                        type: array
-                    required:
-                    - key
-                    - operator
-                    type: object
-                  type: array
-                matchLabels:
-                  additionalProperties:
-                    type: string
-                  description: matchLabels is a map of {key,value} pairs. A single {key,value} in the matchLabels map is equivalent to an element of matchExpressions, whose key field is "key", the operator is "In", and the values array contains only "value". The requirements are ANDed.
-                  type: object
-              type: object
-            tls:
-              description: TLS configuration.  It is not valid to specify both `tlsContext` and `tls`.
-              properties:
-                alpn_protocols:
-                  type: string
-                ca_secret:
-                  type: string
-                cacert_chain_file:
-                  type: string
-                cert_chain_file:
-                  type: string
-                cert_required:
-                  type: boolean
-                cipher_suites:
-                  items:
-                    type: string
-                  type: array
-                ecdh_curves:
-                  items:
-                    type: string
-                  type: array
-                max_tls_version:
-                  type: string
-                min_tls_version:
-                  type: string
-                private_key_file:
-                  type: string
-                redirect_cleartext_from:
-                  type: integer
-                sni:
-                  type: string
-              type: object
-            tlsContext:
-              description: "Name of the TLSContext the AmbassadorHost resource is linked with. It is not valid to specify both `tlsContext` and `tls`. \n Note that this is a native-Kubernetes-style core.v1.LocalObjectReference, not an Ambassador-style `{name}.{namespace}` string.  Because we're opinionated, it does not support referencing a Secret in another namespace (because most native Kubernetes resources don't support that), but if we ever abandon that opinion and decide to support non-local references it, it would be by adding a `namespace:` field by changing it from a core.v1.LocalObjectReference to a core.v1.SecretReference, not by adopting the `{name}.{namespace}` notation."
-              properties:
-                name:
-                  description: 'Name of the referent. More info: https://kubernetes.io/docs/concepts/overview/working-with-objects/names/#names TODO: Add other useful fields. apiVersion, kind, uid?'
-                  type: string
-              type: object
-            tlsSecret:
-              description: "Name of the Kubernetes secret into which to save generated certificates.  If ACME is enabled (see $acmeProvider), then the default is $hostname; otherwise the default is \"\".  If the value is \"\", then we do not do TLS for this AmbassadorHost. \n Note that this is a native-Kubernetes-style core.v1.LocalObjectReference, not an Ambassador-style `{name}.{namespace}` string.  Because we're opinionated, it does not support referencing a Secret in another namespace (because most native Kubernetes resources don't support that), but if we ever abandon that opinion and decide to support non-local references it, it would be by adding a `namespace:` field by changing it from a core.v1.LocalObjectReference to a core.v1.SecretReference, not by adopting the `{name}.{namespace}` notation."
-              properties:
-                name:
-                  description: 'Name of the referent. More info: https://kubernetes.io/docs/concepts/overview/working-with-objects/names/#names TODO: Add other useful fields. apiVersion, kind, uid?'
-                  type: string
-              type: object
-          type: object
-        status:
-          description: AmbassadorHostStatus defines the observed state of AmbassadorHost
-          properties:
-            errorBackoff:
-              type: string
-            errorReason:
-              description: errorReason, errorTimestamp, and errorBackoff are valid when state==Error.
-              type: string
-            errorTimestamp:
-              format: date-time
-              type: string
-            phaseCompleted:
-              description: phaseCompleted and phasePending are valid when state==Pending or state==Error.
-              enum:
-              - NA
-              - DefaultsFilled
-              - ACMEUserPrivateKeyCreated
-              - ACMEUserRegistered
-              - ACMECertificateChallenge
-              type: string
-            phasePending:
-              description: phaseCompleted and phasePending are valid when state==Pending or state==Error.
-              enum:
-              - NA
-              - DefaultsFilled
-              - ACMEUserPrivateKeyCreated
-              - ACMEUserRegistered
-              - ACMECertificateChallenge
-              type: string
-            state:
-              description: The first value listed in the Enum marker becomes the "zero" value, and it would be great if "Pending" could be the default value; but it's Important that the "zero" value be able to be shown as empty/omitted from display, and we really do want `kubectl get hosts` to say "Pending" in the "STATE" column, and not leave the column empty.
-              enum:
-              - Initial
-              - Pending
-              - Ready
-              - Error
-              type: string
-            tlsCertificateSource:
-              enum:
-              - Unknown
-              - None
-              - Other
-              - ACME
-              type: string
-          type: object
-      type: object
-  version: v3alpha1
-  versions:
-  - name: v3alpha1
-    served: true
-    storage: true
----
-apiVersion: apiextensions.k8s.io/v1beta1
-kind: CustomResourceDefinition
-metadata:
-  annotations:
-    controller-gen.kubebuilder.io/version: v0.4.1
-  labels:
-    app.kubernetes.io/name: ambassador
-    product: aes
-  name: ambassadorlisteners.x.getambassador.io
-spec:
-  additionalPrinterColumns:
-  - JSONPath: .spec.port
-    name: Port
-    type: string
-  - JSONPath: .spec.protocol
-    name: Protocol
-    type: string
-  - JSONPath: .spec.protocolStack
-    name: Stack
-    type: string
-  - JSONPath: .spec.statsPrefix
-    name: StatsPrefix
-    type: string
-  - JSONPath: .spec.securityModel
-    name: Security
-    type: string
-  - JSONPath: .spec.l7Depth
-    name: L7Depth
-    type: string
-  group: x.getambassador.io
-  names:
-    categories:
-    - ambassador-crds
-    kind: AmbassadorListener
-    listKind: AmbassadorListenerList
-    plural: ambassadorlisteners
-    singular: ambassadorlistener
-  scope: Namespaced
-  subresources: {}
-  validation:
-    openAPIV3Schema:
-      description: AmbassadorListener is the Schema for the hosts API
-      properties:
-        apiVersion:
-          description: 'APIVersion defines the versioned schema of this representation of an object. Servers should convert recognized schemas to the latest internal value, and may reject unrecognized values. More info: https://git.k8s.io/community/contributors/devel/sig-architecture/api-conventions.md#resources'
-          type: string
-        kind:
-          description: 'Kind is a string value representing the REST resource this object represents. Servers may infer this from the endpoint the client submits requests to. Cannot be updated. In CamelCase. More info: https://git.k8s.io/community/contributors/devel/sig-architecture/api-conventions.md#types-kinds'
-          type: string
-        metadata:
-          type: object
-        spec:
-          description: AmbassadorListenerSpec defines the desired state of this Port
-          properties:
-            ambassador_id:
-              description: "AmbassadorID declares which Ambassador instances should pay attention to this resource. If no value is provided, the default is: \n    ambassador_id:    - \"default\""
-              items:
-                type: string
-              oneOf:
-              - type: string
-              - type: array
-            hostBinding:
-              description: HostBinding allows restricting which Hosts will be used for this AmbassadorListener.
-              properties:
-                namespace:
-                  description: NamespaceBindingType defines we we specify which namespaces to look for Hosts in.
-                  properties:
-                    from:
-                      description: NamespaceFromType defines how we evaluate a NamespaceBindingType.
-                      enum:
-                      - SELF
-                      - ALL
-                      - SELECTOR
-                      type: string
-                  type: object
-                selector:
-                  description: A label selector is a label query over a set of resources. The result of matchLabels and matchExpressions are ANDed. An empty label selector matches all objects. A null label selector matches no objects.
-                  properties:
-                    matchExpressions:
-                      description: matchExpressions is a list of label selector requirements. The requirements are ANDed.
-                      items:
-                        description: A label selector requirement is a selector that contains values, a key, and an operator that relates the key and values.
-                        properties:
-                          key:
-                            description: key is the label key that the selector applies to.
-                            type: string
-                          operator:
-                            description: operator represents a key's relationship to a set of values. Valid operators are In, NotIn, Exists and DoesNotExist.
-                            type: string
-                          values:
-                            description: values is an array of string values. If the operator is In or NotIn, the values array must be non-empty. If the operator is Exists or DoesNotExist, the values array must be empty. This array is replaced during a strategic merge patch.
-                            items:
-                              type: string
-                            type: array
-                        required:
-                        - key
-                        - operator
-                        type: object
-                      type: array
-                    matchLabels:
-                      additionalProperties:
-                        type: string
-                      description: matchLabels is a map of {key,value} pairs. A single {key,value} in the matchLabels map is equivalent to an element of matchExpressions, whose key field is "key", the operator is "In", and the values array contains only "value". The requirements are ANDed.
-                      type: object
-                  type: object
-              type: object
-            l7Depth:
-              description: L7Depth specifies how many layer 7 load balancers are between us and the edge of the network.
-              format: int32
-              type: integer
-            port:
-              description: Port is the network port. Only one AmbassadorListener can use a given port.
-              format: int32
-              maximum: 65535
-              minimum: 1
-              type: integer
-            protocol:
-              description: Protocol is a shorthand for certain predefined stacks. Exactly one of Protocol or ProtocolStack must be supplied.
-              enum:
-              - HTTP
-              - HTTPS
-              - HTTPPROXY
-              - HTTPSPROXY
-              - TCP
-              - TLS
-              - UDP
-              type: string
-            protocolStack:
-              description: ProtocolStack explicitly specifies the protocol stack to set up. Exactly one of Protocol or ProtocolStack must be supplied.
-              items:
-                description: ProtocolStackElement defines specific layers that may be combined in a protocol stack for processing connections to a port.
-                enum:
-                - HTTP
-                - PROXY
-                - TLS
-                - TCP
-                - UDP
-                type: string
-              type: array
-            securityModel:
-              description: SecurityModel specifies how to determine whether connections to this port are secure or insecure.
-              enum:
-              - XFP
-              - SECURE
-              - INSECURE
-              type: string
-            statsPrefix:
-              description: 'StatsPrefix specifies the prefix for statistics sent by Envoy about this AmbassadorListener. The default depends on the protocol: "ingress-http", "ingress-https", "ingress-tls-$port", or "ingress-$port".'
-              type: string
-          required:
-          - hostBinding
-          - port
-          - securityModel
-          type: object
-      type: object
-  version: v3alpha1
-  versions:
-  - name: v3alpha1
-    served: true
-    storage: true
----
-apiVersion: apiextensions.k8s.io/v1beta1
-kind: CustomResourceDefinition
-metadata:
-  annotations:
-    controller-gen.kubebuilder.io/version: v0.4.1
-  labels:
-    app.kubernetes.io/name: ambassador
-    product: aes
-  name: ambassadormappings.x.getambassador.io
-spec:
-  additionalPrinterColumns:
-  - JSONPath: .spec.host
-    name: Source Host
-    type: string
-  - JSONPath: .spec.prefix
-    name: Source Prefix
-    type: string
-  - JSONPath: .spec.service
-    name: Dest Service
-    type: string
-  - JSONPath: .status.state
-    name: State
-    type: string
-  - JSONPath: .status.reason
-    name: Reason
-    type: string
-  group: x.getambassador.io
-  names:
-    categories:
-    - ambassador-crds
-    kind: AmbassadorMapping
-    listKind: AmbassadorMappingList
-    plural: ambassadormappings
-    singular: ambassadormapping
-  scope: Namespaced
-  subresources:
-    status: {}
-  validation:
-    openAPIV3Schema:
-      description: AmbassadorMapping is the Schema for the mappings API
-      properties:
-        apiVersion:
-          description: 'APIVersion defines the versioned schema of this representation of an object. Servers should convert recognized schemas to the latest internal value, and may reject unrecognized values. More info: https://git.k8s.io/community/contributors/devel/sig-architecture/api-conventions.md#resources'
-          type: string
-        kind:
-          description: 'Kind is a string value representing the REST resource this object represents. Servers may infer this from the endpoint the client submits requests to. Cannot be updated. In CamelCase. More info: https://git.k8s.io/community/contributors/devel/sig-architecture/api-conventions.md#types-kinds'
-          type: string
-        metadata:
-          type: object
-        spec:
-          description: AmbassadorMappingSpec defines the desired state of AmbassadorMapping
-          properties:
-            add_linkerd_headers:
-              type: boolean
-            add_request_headers:
-              additionalProperties:
-                oneOf:
-                - type: string
-                - type: boolean
-                - type: object
-              type: object
-            add_response_headers:
-              additionalProperties:
->>>>>>> 82856f33
                 oneOf:
                 - type: string
                 - type: array
@@ -3285,47 +2754,9 @@
                   random:
                     type: integer
                 type: object
-<<<<<<< HEAD
               service:
                 type: string
               tag_headers:
-=======
-              minItems: 1
-              type: array
-            grpc:
-              type: boolean
-            headers:
-              additionalProperties:
-                description: BoolOrString is a type that can hold a Boolean or a string.
-                oneOf:
-                - type: string
-                - type: boolean
-              type: object
-            host:
-              type: string
-            host_redirect:
-              type: boolean
-            host_regex:
-              type: boolean
-            host_rewrite:
-              type: string
-            hostname:
-              type: string
-            idle_timeout_ms:
-              type: integer
-            keepalive:
-              properties:
-                idle_time:
-                  type: integer
-                interval:
-                  type: integer
-                probes:
-                  type: integer
-              type: object
-            labels:
-              additionalProperties:
-                description: A MappingLabelGroupsArray is an array of MappingLabelGroups. I know, complex.
->>>>>>> 82856f33
                 items:
                   type: string
                 type: array
