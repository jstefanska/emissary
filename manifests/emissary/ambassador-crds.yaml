# GENERATED FILE: edits made by hand will not be preserved.
---
apiVersion: apiextensions.k8s.io/v1beta1
kind: CustomResourceDefinition
metadata:
  annotations:
    controller-gen.kubebuilder.io/version: v0.4.1
  labels:
    app.kubernetes.io/name: ambassador
    product: aes
  name: authservices.getambassador.io
spec:
  group: getambassador.io
  names:
    categories:
    - ambassador-crds
    kind: AuthService
    listKind: AuthServiceList
    plural: authservices
    singular: authservice
  scope: Namespaced
  version: v2
  versions:
  - name: v2
    schema:
      openAPIV3Schema:
        description: AuthService is the Schema for the authservices API
        properties:
          apiVersion:
            description: 'APIVersion defines the versioned schema of this representation of an object. Servers should convert recognized schemas to the latest internal value, and may reject unrecognized values. More info: https://git.k8s.io/community/contributors/devel/sig-architecture/api-conventions.md#resources'
            type: string
          kind:
            description: 'Kind is a string value representing the REST resource this object represents. Servers may infer this from the endpoint the client submits requests to. Cannot be updated. In CamelCase. More info: https://git.k8s.io/community/contributors/devel/sig-architecture/api-conventions.md#types-kinds'
            type: string
          metadata:
            type: object
          spec:
            description: AuthServiceSpec defines the desired state of AuthService
            properties:
              add_auth_headers:
                additionalProperties:
                  description: BoolOrString is a type that can hold a Boolean or a string.
                  oneOf:
                  - type: string
                  - type: boolean
                type: object
              add_linkerd_headers:
                type: boolean
              allow_request_body:
                type: boolean
              allowed_authorization_headers:
                items:
                  type: string
                type: array
              allowed_request_headers:
                items:
                  type: string
                type: array
              ambassador_id:
                description: "AmbassadorID declares which Ambassador instances should pay attention to this resource.  May either be a string or a list of strings.  If no value is provided, the default is: \n    ambassador_id:    - \"default\""
                items:
                  type: string
                oneOf:
                - type: string
                - type: array
              auth_service:
                type: string
              failure_mode_allow:
                type: boolean
              include_body:
                properties:
                  allow_partial:
                    type: boolean
                  max_bytes:
                    description: These aren't pointer types because they are required.
                    type: integer
                required:
                - allow_partial
                - max_bytes
                type: object
              path_prefix:
                type: string
              proto:
                enum:
                - http
                - grpc
                type: string
              protocol_version:
                enum:
                - v2
                - v3
                type: string
              status_on_error:
                description: Why isn't this just an int??
                properties:
                  code:
                    type: integer
                type: object
              timeout_ms:
                type: integer
              tls:
                description: BoolOrString is a type that can hold a Boolean or a string.
                oneOf:
                - type: string
                - type: boolean
            required:
            - auth_service
            type: object
        type: object
    served: true
    storage: false
  - name: v3alpha1
    schema:
      openAPIV3Schema:
        description: AuthService is the Schema for the authservices API
        properties:
          apiVersion:
            description: 'APIVersion defines the versioned schema of this representation of an object. Servers should convert recognized schemas to the latest internal value, and may reject unrecognized values. More info: https://git.k8s.io/community/contributors/devel/sig-architecture/api-conventions.md#resources'
            type: string
          kind:
            description: 'Kind is a string value representing the REST resource this object represents. Servers may infer this from the endpoint the client submits requests to. Cannot be updated. In CamelCase. More info: https://git.k8s.io/community/contributors/devel/sig-architecture/api-conventions.md#types-kinds'
            type: string
          metadata:
            type: object
          spec:
            description: AuthServiceSpec defines the desired state of AuthService
            properties:
              add_auth_headers:
                additionalProperties:
                  description: BoolOrString is a type that can hold a Boolean or a string.
                  oneOf:
                  - type: string
                  - type: boolean
                type: object
              add_linkerd_headers:
                type: boolean
              allow_request_body:
                type: boolean
              allowed_authorization_headers:
                items:
                  type: string
                type: array
              allowed_request_headers:
                items:
                  type: string
                type: array
              ambassador_id:
                description: "AmbassadorID declares which Ambassador instances should pay attention to this resource. If no value is provided, the default is: \n    ambassador_id:    - \"default\""
                items:
                  type: string
                type: array
              auth_service:
                type: string
              failure_mode_allow:
                type: boolean
              include_body:
                properties:
                  allow_partial:
                    type: boolean
                  max_bytes:
                    description: These aren't pointer types because they are required.
                    type: integer
                required:
                - allow_partial
                - max_bytes
                type: object
              path_prefix:
                type: string
              proto:
                enum:
                - http
                - grpc
                type: string
<<<<<<< HEAD
              protocol_version:
                enum:
                - v2
                - v3
                type: string
              status_on_error:
                description: Why isn't this just an int??
                properties:
                  code:
                    type: integer
                type: object
              timeout_ms:
                type: integer
              tls:
                description: BoolOrString is a type that can hold a Boolean or a string.
                oneOf:
                - type: string
                - type: boolean
            required:
            - auth_service
            type: object
        type: object
=======
              oneOf:
              - type: string
              - type: array
            auth_service:
              type: string
            failure_mode_allow:
              type: boolean
            include_body:
              properties:
                allow_partial:
                  type: boolean
                max_bytes:
                  description: These aren't pointer types because they are required.
                  type: integer
              required:
              - allow_partial
              - max_bytes
              type: object
            path_prefix:
              type: string
            proto:
              enum:
              - http
              - grpc
              type: string
            protocol_version:
              enum:
              - v2
              - v3
              type: string
            status_on_error:
              description: Why isn't this just an int??
              properties:
                code:
                  type: integer
              type: object
            timeout_ms:
              type: integer
            tls:
              description: BoolOrString is a type that can hold a Boolean or a string.
              oneOf:
              - type: string
              - type: boolean
          required:
          - auth_service
          type: object
      type: object
  version: v2
  versions:
  - name: v2
>>>>>>> 0f102ab3
    served: true
    storage: true
---
apiVersion: apiextensions.k8s.io/v1beta1
kind: CustomResourceDefinition
metadata:
  annotations:
    controller-gen.kubebuilder.io/version: v0.4.1
  labels:
    app.kubernetes.io/name: ambassador
    product: aes
  name: consulresolvers.getambassador.io
spec:
  group: getambassador.io
  names:
    categories:
    - ambassador-crds
    kind: ConsulResolver
    listKind: ConsulResolverList
    plural: consulresolvers
    singular: consulresolver
  scope: Namespaced
<<<<<<< HEAD
=======
  validation:
    openAPIV3Schema:
      description: ConsulResolver is the Schema for the ConsulResolver API
      properties:
        apiVersion:
          description: 'APIVersion defines the versioned schema of this representation of an object. Servers should convert recognized schemas to the latest internal value, and may reject unrecognized values. More info: https://git.k8s.io/community/contributors/devel/sig-architecture/api-conventions.md#resources'
          type: string
        kind:
          description: 'Kind is a string value representing the REST resource this object represents. Servers may infer this from the endpoint the client submits requests to. Cannot be updated. In CamelCase. More info: https://git.k8s.io/community/contributors/devel/sig-architecture/api-conventions.md#types-kinds'
          type: string
        metadata:
          type: object
        spec:
          description: ConsulResolver tells Ambassador to use Consul to resolve services. In addition to the AmbassadorID, it needs information about which Consul server and DC to use.
          properties:
            address:
              type: string
            ambassador_id:
              description: "AmbassadorID declares which Ambassador instances should pay attention to this resource. If no value is provided, the default is: \n    ambassador_id:    - \"default\""
              items:
                type: string
              oneOf:
              - type: string
              - type: array
            datacenter:
              type: string
          type: object
      type: object
>>>>>>> 0f102ab3
  version: v2
  versions:
  - name: v2
    schema:
      openAPIV3Schema:
        description: ConsulResolver is the Schema for the ConsulResolver API
        properties:
          apiVersion:
            description: 'APIVersion defines the versioned schema of this representation of an object. Servers should convert recognized schemas to the latest internal value, and may reject unrecognized values. More info: https://git.k8s.io/community/contributors/devel/sig-architecture/api-conventions.md#resources'
            type: string
          kind:
            description: 'Kind is a string value representing the REST resource this object represents. Servers may infer this from the endpoint the client submits requests to. Cannot be updated. In CamelCase. More info: https://git.k8s.io/community/contributors/devel/sig-architecture/api-conventions.md#types-kinds'
            type: string
          metadata:
            type: object
          spec:
            description: ConsulResolver tells Ambassador to use Consul to resolve services. In addition to the AmbassadorID, it needs information about which Consul server and DC to use.
            properties:
              address:
                type: string
              ambassador_id:
                description: "AmbassadorID declares which Ambassador instances should pay attention to this resource.  May either be a string or a list of strings.  If no value is provided, the default is: \n    ambassador_id:    - \"default\""
                items:
                  type: string
                oneOf:
                - type: string
                - type: array
              datacenter:
                type: string
            type: object
        type: object
    served: true
    storage: false
  - name: v3alpha1
    schema:
      openAPIV3Schema:
        description: ConsulResolver is the Schema for the ConsulResolver API
        properties:
          apiVersion:
            description: 'APIVersion defines the versioned schema of this representation of an object. Servers should convert recognized schemas to the latest internal value, and may reject unrecognized values. More info: https://git.k8s.io/community/contributors/devel/sig-architecture/api-conventions.md#resources'
            type: string
          kind:
            description: 'Kind is a string value representing the REST resource this object represents. Servers may infer this from the endpoint the client submits requests to. Cannot be updated. In CamelCase. More info: https://git.k8s.io/community/contributors/devel/sig-architecture/api-conventions.md#types-kinds'
            type: string
          metadata:
            type: object
          spec:
            description: ConsulResolver tells Ambassador to use Consul to resolve services. In addition to the AmbassadorID, it needs information about which Consul server and DC to use.
            properties:
              address:
                type: string
              ambassador_id:
                description: "AmbassadorID declares which Ambassador instances should pay attention to this resource. If no value is provided, the default is: \n    ambassador_id:    - \"default\""
                items:
                  type: string
                type: array
              datacenter:
                type: string
            type: object
        type: object
    served: true
    storage: true
---
apiVersion: apiextensions.k8s.io/v1beta1
kind: CustomResourceDefinition
metadata:
  annotations:
    controller-gen.kubebuilder.io/version: v0.4.1
  labels:
    app.kubernetes.io/name: ambassador
    product: aes
  name: devportals.getambassador.io
spec:
  group: getambassador.io
  names:
    categories:
    - ambassador-crds
    kind: DevPortal
    listKind: DevPortalList
    plural: devportals
    singular: devportal
  scope: Namespaced
<<<<<<< HEAD
  version: v2
  versions:
  - name: v2
    schema:
      openAPIV3Schema:
        description: "DevPortal is the Schema for the DevPortals API \n DevPortal resources specify the `what` and `how` is shown in a DevPortal: \n * `what` is in a DevPortal can be controlled with   - a `selector`, that can be used for filtering `Mappings`.   - a `docs` listing of (services, url) * `how` is a pointer to some `contents` (a checkout of a Git repository   with go-templates/markdown/css). \n Multiple `DevPortal`s can exist in the cluster, and the Dev Portal server will show them at different endpoints. A `DevPortal` resource with a special name, `ambassador`, will be used for configuring the default Dev Portal (served at `/docs/` by default)."
        properties:
          apiVersion:
            description: 'APIVersion defines the versioned schema of this representation of an object. Servers should convert recognized schemas to the latest internal value, and may reject unrecognized values. More info: https://git.k8s.io/community/contributors/devel/sig-architecture/api-conventions.md#resources'
            type: string
          kind:
            description: 'Kind is a string value representing the REST resource this object represents. Servers may infer this from the endpoint the client submits requests to. Cannot be updated. In CamelCase. More info: https://git.k8s.io/community/contributors/devel/sig-architecture/api-conventions.md#types-kinds'
            type: string
          metadata:
            type: object
          spec:
            description: DevPortalSpec defines the desired state of DevPortal
            properties:
              ambassador_id:
                description: "AmbassadorID declares which Ambassador instances should pay attention to this resource.  May either be a string or a list of strings.  If no value is provided, the default is: \n    ambassador_id:    - \"default\""
                items:
=======
  validation:
    openAPIV3Schema:
      description: "DevPortal is the Schema for the DevPortals API \n DevPortal resources specify the `what` and `how` is shown in a DevPortal: \n * `what` is in a DevPortal can be controlled with   - a `selector`, that can be used for filtering `Mappings`.   - a `docs` listing of (services, url) * `how` is a pointer to some `contents` (a checkout of a Git repository   with go-templates/markdown/css). \n Multiple `DevPortal`s can exist in the cluster, and the Dev Portal server will show them at different endpoints. A `DevPortal` resource with a special name, `ambassador`, will be used for configuring the default Dev Portal (served at `/docs/` by default)."
      properties:
        apiVersion:
          description: 'APIVersion defines the versioned schema of this representation of an object. Servers should convert recognized schemas to the latest internal value, and may reject unrecognized values. More info: https://git.k8s.io/community/contributors/devel/sig-architecture/api-conventions.md#resources'
          type: string
        kind:
          description: 'Kind is a string value representing the REST resource this object represents. Servers may infer this from the endpoint the client submits requests to. Cannot be updated. In CamelCase. More info: https://git.k8s.io/community/contributors/devel/sig-architecture/api-conventions.md#types-kinds'
          type: string
        metadata:
          type: object
        spec:
          description: DevPortalSpec defines the desired state of DevPortal
          properties:
            ambassador_id:
              description: "AmbassadorID declares which Ambassador instances should pay attention to this resource. If no value is provided, the default is: \n    ambassador_id:    - \"default\""
              items:
                type: string
              oneOf:
              - type: string
              - type: array
            content:
              description: Content specifies where the content shown in the DevPortal come from
              properties:
                branch:
                  type: string
                dir:
                  type: string
                url:
>>>>>>> 0f102ab3
                  type: string
                oneOf:
                - type: string
                - type: array
              content:
                description: Content specifies where the content shown in the DevPortal come from
                properties:
                  branch:
                    type: string
                  dir:
                    type: string
                  url:
                    type: string
                type: object
              default:
                description: Default must be true when this is the default DevPortal
                type: boolean
              docs:
                description: Docs is a static docs definition
                items:
                  description: 'DevPortalDocsSpec is a static documentation definition: instead of using a Selector for finding documentation for services, users can provide a static list of <service>:<URL> tuples. These services will be shown in the Dev Portal with the documentation obtained from this URL.'
                  properties:
                    service:
                      description: Service is the service being documented
                      type: string
                    url:
                      description: URL is the URL used for obtaining docs
                      type: string
                  type: object
                type: array
              naming_scheme:
                description: Describes how to display "services" in the DevPortal. Default namespace.name
                enum:
                - namespace.name
                - name.prefix
                type: string
              search:
                description: DevPortalSearchSpec allows configuration over search functionality for the DevPortal
                properties:
                  enabled:
                    type: boolean
                  type:
                    description: 'Type of search. "title-only" does a fuzzy search over openapi and page titles "all-content" will fuzzy search over all openapi and page content. "title-only" is the default. warning:  using all-content may incur a larger memory footprint'
                    enum:
                    - title-only
                    - all-content
                    type: string
                type: object
              selector:
                description: Selector is used for choosing what is shown in the DevPortal
                properties:
                  matchLabels:
                    additionalProperties:
                      type: string
                    description: MatchLabels specifies the list of labels that must be present in Mappings for being present in this DevPortal.
                    type: object
                  matchNamespaces:
                    description: MatchNamespaces is a list of namespaces that will be included in this DevPortal.
                    items:
                      type: string
                    type: array
                type: object
            type: object
        type: object
    served: true
    storage: false
  - name: v3alpha1
    schema:
      openAPIV3Schema:
        description: "DevPortal is the Schema for the DevPortals API \n DevPortal resources specify the `what` and `how` is shown in a DevPortal: \n * `what` is in a DevPortal can be controlled with   - a `selector`, that can be used for filtering `Mappings`.   - a `docs` listing of (services, url) * `how` is a pointer to some `contents` (a checkout of a Git repository   with go-templates/markdown/css). \n Multiple `DevPortal`s can exist in the cluster, and the Dev Portal server will show them at different endpoints. A `DevPortal` resource with a special name, `ambassador`, will be used for configuring the default Dev Portal (served at `/docs/` by default)."
        properties:
          apiVersion:
            description: 'APIVersion defines the versioned schema of this representation of an object. Servers should convert recognized schemas to the latest internal value, and may reject unrecognized values. More info: https://git.k8s.io/community/contributors/devel/sig-architecture/api-conventions.md#resources'
            type: string
          kind:
            description: 'Kind is a string value representing the REST resource this object represents. Servers may infer this from the endpoint the client submits requests to. Cannot be updated. In CamelCase. More info: https://git.k8s.io/community/contributors/devel/sig-architecture/api-conventions.md#types-kinds'
            type: string
          metadata:
            type: object
          spec:
            description: DevPortalSpec defines the desired state of DevPortal
            properties:
              ambassador_id:
                description: "AmbassadorID declares which Ambassador instances should pay attention to this resource. If no value is provided, the default is: \n    ambassador_id:    - \"default\""
                items:
                  type: string
                type: array
              content:
                description: Content specifies where the content shown in the DevPortal come from
                properties:
                  branch:
                    type: string
                  dir:
                    type: string
                  url:
                    type: string
                type: object
              default:
                description: Default must be true when this is the default DevPortal
                type: boolean
              docs:
                description: Docs is a static docs definition
                items:
                  description: 'DevPortalDocsSpec is a static documentation definition: instead of using a Selector for finding documentation for services, users can provide a static list of <service>:<URL> tuples. These services will be shown in the Dev Portal with the documentation obtained from this URL.'
                  properties:
                    service:
                      description: Service is the service being documented
                      type: string
                    url:
                      description: URL is the URL used for obtaining docs
                      type: string
                  type: object
                type: array
              naming_scheme:
                description: Describes how to display "services" in the DevPortal. Default namespace.name
                enum:
                - namespace.name
                - name.prefix
                type: string
              search:
                description: DevPortalSearchSpec allows configuration over search functionality for the DevPortal
                properties:
                  enabled:
                    type: boolean
                  type:
                    description: 'Type of search. "title-only" does a fuzzy search over openapi and page titles "all-content" will fuzzy search over all openapi and page content. "title-only" is the default. warning:  using all-content may incur a larger memory footprint'
                    enum:
                    - title-only
                    - all-content
                    type: string
                type: object
              selector:
                description: Selector is used for choosing what is shown in the DevPortal
                properties:
                  matchLabels:
                    additionalProperties:
                      type: string
                    description: MatchLabels specifies the list of labels that must be present in Mappings for being present in this DevPortal.
                    type: object
                  matchNamespaces:
                    description: MatchNamespaces is a list of namespaces that will be included in this DevPortal.
                    items:
                      type: string
                    type: array
                type: object
            type: object
        type: object
    served: true
    storage: true
---
apiVersion: apiextensions.k8s.io/v1beta1
kind: CustomResourceDefinition
metadata:
  annotations:
    controller-gen.kubebuilder.io/version: v0.4.1
  labels:
    app.kubernetes.io/name: ambassador
    product: aes
<<<<<<< HEAD
  name: foos.getambassador.io
spec:
  group: getambassador.io
  names:
    categories:
    - ambassador-crds
    kind: Foo
    listKind: FooList
    plural: foos
    singular: foo
  scope: Namespaced
  validation:
    openAPIV3Schema:
      description: Foo is the Schema for the authservices API
      properties:
        apiVersion:
          description: 'APIVersion defines the versioned schema of this representation of an object. Servers should convert recognized schemas to the latest internal value, and may reject unrecognized values. More info: https://git.k8s.io/community/contributors/devel/sig-architecture/api-conventions.md#resources'
          type: string
        kind:
          description: 'Kind is a string value representing the REST resource this object represents. Servers may infer this from the endpoint the client submits requests to. Cannot be updated. In CamelCase. More info: https://git.k8s.io/community/contributors/devel/sig-architecture/api-conventions.md#types-kinds'
          type: string
        metadata:
          type: object
        spec:
          description: FooSpec defines the desired state of Foo
          properties:
            ambassador_id:
              description: "AmbassadorID declares which Ambassador instances should pay attention to this resource.  May either be a string or a list of strings.  If no value is provided, the default is: \n    ambassador_id:    - \"default\""
              items:
                type: string
              oneOf:
              - type: string
              - type: array
            auth_service:
              type: string
          required:
          - auth_service
          type: object
      type: object
  version: v3alpha1
  versions:
  - name: v3alpha1
    served: true
    storage: true
---
apiVersion: apiextensions.k8s.io/v1beta1
kind: CustomResourceDefinition
metadata:
  annotations:
    controller-gen.kubebuilder.io/version: v0.4.1
  labels:
    app.kubernetes.io/name: ambassador
    product: aes
=======
>>>>>>> 0f102ab3
  name: hosts.getambassador.io
spec:
  additionalPrinterColumns:
  - JSONPath: .spec.hostname
    name: Hostname
    type: string
  - JSONPath: .status.state
    name: State
    type: string
  - JSONPath: .status.phaseCompleted
    name: Phase Completed
    type: string
  - JSONPath: .status.phasePending
    name: Phase Pending
    type: string
  - JSONPath: .metadata.creationTimestamp
    name: Age
    type: date
  group: getambassador.io
  names:
    categories:
    - ambassador-crds
    kind: Host
    listKind: HostList
    plural: hosts
    singular: host
  scope: Namespaced
  subresources:
    status: {}
  version: v2
  versions:
  - name: v2
    schema:
      openAPIV3Schema:
        description: Host is the Schema for the hosts API
        properties:
          apiVersion:
            description: 'APIVersion defines the versioned schema of this representation of an object. Servers should convert recognized schemas to the latest internal value, and may reject unrecognized values. More info: https://git.k8s.io/community/contributors/devel/sig-architecture/api-conventions.md#resources'
            type: string
          kind:
            description: 'Kind is a string value representing the REST resource this object represents. Servers may infer this from the endpoint the client submits requests to. Cannot be updated. In CamelCase. More info: https://git.k8s.io/community/contributors/devel/sig-architecture/api-conventions.md#types-kinds'
            type: string
          metadata:
            type: object
          spec:
            description: HostSpec defines the desired state of Host
            properties:
              acmeProvider:
                description: Specifies whether/who to talk ACME with to automatically manage the $tlsSecret.
                properties:
                  authority:
                    description: Specifies who to talk ACME with to get certs. Defaults to Let's Encrypt; if "none" (case-insensitive), do not try to do ACME for this Host.
                    type: string
                  email:
                    type: string
                  privateKeySecret:
                    description: "Specifies the Kubernetes Secret to use to store the private key of the ACME account (essentially, where to store the auto-generated password for the auto-created ACME account).  You should not normally need to set this--the default value is based on a combination of the ACME authority being registered wit and the email address associated with the account. \n Note that this is a native-Kubernetes-style core.v1.LocalObjectReference, not an Ambassador-style `{name}.{namespace}` string.  Because we're opinionated, it does not support referencing a Secret in another namespace (because most native Kubernetes resources don't support that), but if we ever abandon that opinion and decide to support non-local references it, it would be by adding a `namespace:` field by changing it from a core.v1.LocalObjectReference to a core.v1.SecretReference, not by adopting the `{name}.{namespace}` notation."
                    properties:
                      name:
                        description: 'Name of the referent. More info: https://kubernetes.io/docs/concepts/overview/working-with-objects/names/#names TODO: Add other useful fields. apiVersion, kind, uid?'
                        type: string
                    type: object
                  registration:
                    description: This is normally set automatically
                    type: string
                type: object
              ambassador_id:
                description: Common to all Ambassador objects (and optional).
                items:
                  type: string
                oneOf:
                - type: string
                - type: array
              ambassadorId:
                description: A compatibility alias for "ambassador_id"; because Host used to be specified with protobuf, and jsonpb allowed either "ambassador_id" or "ambassadorId", and even though we didn't tell people about "ambassadorId" it's what the web policy console generated because of jsonpb.  So Hosts with 'ambassadorId' exist in the wild.
                items:
                  type: string
<<<<<<< HEAD
                oneOf:
                - type: string
                - type: array
              hostname:
                description: Hostname by which the Ambassador can be reached.
                type: string
              previewUrl:
                description: Configuration for the Preview URL feature of Service Preview. Defaults to preview URLs not enabled.
                properties:
                  enabled:
                    description: Is the Preview URL feature enabled?
                    type: boolean
                  type:
                    description: What type of Preview URL is allowed?
                    enum:
                    - Path
                    type: string
                type: object
              requestPolicy:
                description: Request policy definition.
                properties:
                  insecure:
=======
                privateKeySecret:
                  description: "Specifies the Kubernetes Secret to use to store the private key of the ACME account (essentially, where to store the auto-generated password for the auto-created ACME account).  You should not normally need to set this--the default value is based on a combination of the ACME authority being registered wit and the email address associated with the account. \n Note that this is a native-Kubernetes-style core.v1.LocalObjectReference, not an Ambassador-style `{name}.{namespace}` string.  Because we're opinionated, it does not support referencing a Secret in another namespace (because most native Kubernetes resources don't support that), but if we ever abandon that opinion and decide to support non-local references it, it would be by adding a `namespace:` field by changing it from a core.v1.LocalObjectReference to a core.v1.SecretReference, not by adopting the `{name}.{namespace}` notation."
                  properties:
                    name:
                      description: 'Name of the referent. More info: https://kubernetes.io/docs/concepts/overview/working-with-objects/names/#names TODO: Add other useful fields. apiVersion, kind, uid?'
                      type: string
                  type: object
                registration:
                  description: This is normally set automatically
                  type: string
              type: object
            ambassador_id:
              description: Common to all Ambassador objects (and optional).
              items:
                type: string
              oneOf:
              - type: string
              - type: array
            ambassadorId:
              description: A compatibility alias for "ambassador_id"; because Host used to be specified with protobuf, and jsonpb allowed either "ambassador_id" or "ambassadorId", and even though we didn't tell people about "ambassadorId" it's what the web policy console generated because of jsonpb.  So Hosts with 'ambassadorId' exist in the wild.
              items:
                type: string
              oneOf:
              - type: string
              - type: array
            hostname:
              description: Hostname by which the Ambassador can be reached.
              type: string
            previewUrl:
              description: Configuration for the Preview URL feature of Service Preview. Defaults to preview URLs not enabled.
              properties:
                enabled:
                  description: Is the Preview URL feature enabled?
                  type: boolean
                type:
                  description: What type of Preview URL is allowed?
                  enum:
                  - Path
                  type: string
              type: object
            requestPolicy:
              description: Request policy definition.
              properties:
                insecure:
                  properties:
                    action:
                      enum:
                      - Redirect
                      - Reject
                      - Route
                      type: string
                    additionalPort:
                      type: integer
                  type: object
              type: object
            selector:
              description: Selector by which we can find further configuration.
              properties:
                matchExpressions:
                  description: matchExpressions is a list of label selector requirements. The requirements are ANDed.
                  items:
                    description: A label selector requirement is a selector that contains values, a key, and an operator that relates the key and values.
>>>>>>> 0f102ab3
                    properties:
                      action:
                        enum:
                        - Redirect
                        - Reject
                        - Route
                        type: string
                      additionalPort:
                        type: integer
                    type: object
                type: object
              selector:
                description: Selector by which we can find further configuration.
                properties:
                  matchExpressions:
                    description: matchExpressions is a list of label selector requirements. The requirements are ANDed.
                    items:
                      description: A label selector requirement is a selector that contains values, a key, and an operator that relates the key and values.
                      properties:
                        key:
                          description: key is the label key that the selector applies to.
                          type: string
                        operator:
                          description: operator represents a key's relationship to a set of values. Valid operators are In, NotIn, Exists and DoesNotExist.
                          type: string
                        values:
                          description: values is an array of string values. If the operator is In or NotIn, the values array must be non-empty. If the operator is Exists or DoesNotExist, the values array must be empty. This array is replaced during a strategic merge patch.
                          items:
                            type: string
                          type: array
                      required:
                      - key
                      - operator
                      type: object
                    type: array
                  matchLabels:
                    additionalProperties:
                      type: string
                    description: matchLabels is a map of {key,value} pairs. A single {key,value} in the matchLabels map is equivalent to an element of matchExpressions, whose key field is "key", the operator is "In", and the values array contains only "value". The requirements are ANDed.
                    type: object
                type: object
              tls:
                description: TLS configuration.  It is not valid to specify both `tlsContext` and `tls`.
                properties:
                  alpn_protocols:
                    type: string
                  ca_secret:
                    type: string
                  cacert_chain_file:
                    type: string
                  cert_chain_file:
                    type: string
                  cert_required:
                    type: boolean
                  cipher_suites:
                    items:
                      type: string
                    type: array
                  ecdh_curves:
                    items:
                      type: string
                    type: array
                  max_tls_version:
                    type: string
                  min_tls_version:
                    type: string
                  private_key_file:
                    type: string
                  redirect_cleartext_from:
                    type: integer
                  sni:
                    type: string
                type: object
              tlsContext:
                description: "Name of the TLSContext the Host resource is linked with. It is not valid to specify both `tlsContext` and `tls`. \n Note that this is a native-Kubernetes-style core.v1.LocalObjectReference, not an Ambassador-style `{name}.{namespace}` string.  Because we're opinionated, it does not support referencing a Secret in another namespace (because most native Kubernetes resources don't support that), but if we ever abandon that opinion and decide to support non-local references it, it would be by adding a `namespace:` field by changing it from a core.v1.LocalObjectReference to a core.v1.SecretReference, not by adopting the `{name}.{namespace}` notation."
                properties:
                  name:
                    description: 'Name of the referent. More info: https://kubernetes.io/docs/concepts/overview/working-with-objects/names/#names TODO: Add other useful fields. apiVersion, kind, uid?'
                    type: string
                type: object
              tlsSecret:
                description: "Name of the Kubernetes secret into which to save generated certificates.  If ACME is enabled (see $acmeProvider), then the default is $hostname; otherwise the default is \"\".  If the value is \"\", then we do not do TLS for this Host. \n Note that this is a native-Kubernetes-style core.v1.LocalObjectReference, not an Ambassador-style `{name}.{namespace}` string.  Because we're opinionated, it does not support referencing a Secret in another namespace (because most native Kubernetes resources don't support that), but if we ever abandon that opinion and decide to support non-local references it, it would be by adding a `namespace:` field by changing it from a core.v1.LocalObjectReference to a core.v1.SecretReference, not by adopting the `{name}.{namespace}` notation."
                properties:
                  name:
                    description: 'Name of the referent. More info: https://kubernetes.io/docs/concepts/overview/working-with-objects/names/#names TODO: Add other useful fields. apiVersion, kind, uid?'
                    type: string
                type: object
            type: object
          status:
            description: HostStatus defines the observed state of Host
            properties:
              errorBackoff:
                type: string
              errorReason:
                description: errorReason, errorTimestamp, and errorBackoff are valid when state==Error.
                type: string
              errorTimestamp:
                format: date-time
                type: string
              phaseCompleted:
                description: phaseCompleted and phasePending are valid when state==Pending or state==Error.
                enum:
                - NA
                - DefaultsFilled
                - ACMEUserPrivateKeyCreated
                - ACMEUserRegistered
                - ACMECertificateChallenge
                type: string
              phasePending:
                description: phaseCompleted and phasePending are valid when state==Pending or state==Error.
                enum:
                - NA
                - DefaultsFilled
                - ACMEUserPrivateKeyCreated
                - ACMEUserRegistered
                - ACMECertificateChallenge
                type: string
              state:
                description: The first value listed in the Enum marker becomes the "zero" value, and it would be great if "Pending" could be the default value; but it's Important that the "zero" value be able to be shown as empty/omitted from display, and we really do want `kubectl get hosts` to say "Pending" in the "STATE" column, and not leave the column empty.
                enum:
                - Initial
                - Pending
                - Ready
                - Error
                type: string
              tlsCertificateSource:
                enum:
                - Unknown
                - None
                - Other
                - ACME
                type: string
            type: object
        type: object
    served: true
    storage: false
  - name: v3alpha1
    schema:
      openAPIV3Schema:
        description: Host is the Schema for the hosts API
        properties:
          apiVersion:
            description: 'APIVersion defines the versioned schema of this representation of an object. Servers should convert recognized schemas to the latest internal value, and may reject unrecognized values. More info: https://git.k8s.io/community/contributors/devel/sig-architecture/api-conventions.md#resources'
            type: string
          kind:
            description: 'Kind is a string value representing the REST resource this object represents. Servers may infer this from the endpoint the client submits requests to. Cannot be updated. In CamelCase. More info: https://git.k8s.io/community/contributors/devel/sig-architecture/api-conventions.md#types-kinds'
            type: string
          metadata:
            type: object
          spec:
            description: HostSpec defines the desired state of Host
            properties:
              acmeProvider:
                description: Specifies whether/who to talk ACME with to automatically manage the $tlsSecret.
                properties:
                  authority:
                    description: Specifies who to talk ACME with to get certs. Defaults to Let's Encrypt; if "none" (case-insensitive), do not try to do ACME for this Host.
                    type: string
                  email:
                    type: string
                  privateKeySecret:
                    description: "Specifies the Kubernetes Secret to use to store the private key of the ACME account (essentially, where to store the auto-generated password for the auto-created ACME account).  You should not normally need to set this--the default value is based on a combination of the ACME authority being registered wit and the email address associated with the account. \n Note that this is a native-Kubernetes-style core.v1.LocalObjectReference, not an Ambassador-style `{name}.{namespace}` string.  Because we're opinionated, it does not support referencing a Secret in another namespace (because most native Kubernetes resources don't support that), but if we ever abandon that opinion and decide to support non-local references it, it would be by adding a `namespace:` field by changing it from a core.v1.LocalObjectReference to a core.v1.SecretReference, not by adopting the `{name}.{namespace}` notation."
                    properties:
                      name:
                        description: 'Name of the referent. More info: https://kubernetes.io/docs/concepts/overview/working-with-objects/names/#names TODO: Add other useful fields. apiVersion, kind, uid?'
                        type: string
                    type: object
                  registration:
                    description: This is normally set automatically
                    type: string
                type: object
              ambassador_id:
                description: Common to all Ambassador objects (and optional).
                items:
                  type: string
                type: array
              ambassadorId:
                description: A compatibility alias for "ambassador_id"; because Host used to be specified with protobuf, and jsonpb allowed either "ambassador_id" or "ambassadorId", and even though we didn't tell people about "ambassadorId" it's what the web policy console generated because of jsonpb.  So Hosts with 'ambassadorId' exist in the wild.
                items:
                  type: string
                type: array
              hostname:
                description: Hostname by which the Ambassador can be reached.
                type: string
              previewUrl:
                description: Configuration for the Preview URL feature of Service Preview. Defaults to preview URLs not enabled.
                properties:
                  enabled:
                    description: Is the Preview URL feature enabled?
                    type: boolean
                  type:
                    description: What type of Preview URL is allowed?
                    enum:
                    - Path
                    type: string
                type: object
              requestPolicy:
                description: Request policy definition.
                properties:
                  insecure:
                    properties:
                      action:
                        enum:
                        - Redirect
                        - Reject
                        - Route
                        type: string
                      additionalPort:
                        type: integer
                    type: object
                type: object
              selector:
                description: Selector by which we can find further configuration.
                properties:
                  matchExpressions:
                    description: matchExpressions is a list of label selector requirements. The requirements are ANDed.
                    items:
                      description: A label selector requirement is a selector that contains values, a key, and an operator that relates the key and values.
                      properties:
                        key:
                          description: key is the label key that the selector applies to.
                          type: string
                        operator:
                          description: operator represents a key's relationship to a set of values. Valid operators are In, NotIn, Exists and DoesNotExist.
                          type: string
                        values:
                          description: values is an array of string values. If the operator is In or NotIn, the values array must be non-empty. If the operator is Exists or DoesNotExist, the values array must be empty. This array is replaced during a strategic merge patch.
                          items:
                            type: string
                          type: array
                      required:
                      - key
                      - operator
                      type: object
                    type: array
                  matchLabels:
                    additionalProperties:
                      type: string
                    description: matchLabels is a map of {key,value} pairs. A single {key,value} in the matchLabels map is equivalent to an element of matchExpressions, whose key field is "key", the operator is "In", and the values array contains only "value". The requirements are ANDed.
                    type: object
                type: object
              tls:
                description: TLS configuration.  It is not valid to specify both `tlsContext` and `tls`.
                properties:
                  alpn_protocols:
                    type: string
                  ca_secret:
                    type: string
                  cacert_chain_file:
                    type: string
                  cert_chain_file:
                    type: string
                  cert_required:
                    type: boolean
                  cipher_suites:
                    items:
                      type: string
                    type: array
                  ecdh_curves:
                    items:
                      type: string
                    type: array
                  max_tls_version:
                    type: string
                  min_tls_version:
                    type: string
                  private_key_file:
                    type: string
                  redirect_cleartext_from:
                    type: integer
                  sni:
                    type: string
                type: object
              tlsContext:
                description: "Name of the TLSContext the Host resource is linked with. It is not valid to specify both `tlsContext` and `tls`. \n Note that this is a native-Kubernetes-style core.v1.LocalObjectReference, not an Ambassador-style `{name}.{namespace}` string.  Because we're opinionated, it does not support referencing a Secret in another namespace (because most native Kubernetes resources don't support that), but if we ever abandon that opinion and decide to support non-local references it, it would be by adding a `namespace:` field by changing it from a core.v1.LocalObjectReference to a core.v1.SecretReference, not by adopting the `{name}.{namespace}` notation."
                properties:
                  name:
                    description: 'Name of the referent. More info: https://kubernetes.io/docs/concepts/overview/working-with-objects/names/#names TODO: Add other useful fields. apiVersion, kind, uid?'
                    type: string
                type: object
              tlsSecret:
                description: "Name of the Kubernetes secret into which to save generated certificates.  If ACME is enabled (see $acmeProvider), then the default is $hostname; otherwise the default is \"\".  If the value is \"\", then we do not do TLS for this Host. \n Note that this is a native-Kubernetes-style core.v1.LocalObjectReference, not an Ambassador-style `{name}.{namespace}` string.  Because we're opinionated, it does not support referencing a Secret in another namespace (because most native Kubernetes resources don't support that), but if we ever abandon that opinion and decide to support non-local references it, it would be by adding a `namespace:` field by changing it from a core.v1.LocalObjectReference to a core.v1.SecretReference, not by adopting the `{name}.{namespace}` notation."
                properties:
                  name:
                    description: 'Name of the referent. More info: https://kubernetes.io/docs/concepts/overview/working-with-objects/names/#names TODO: Add other useful fields. apiVersion, kind, uid?'
                    type: string
                type: object
            type: object
          status:
            description: HostStatus defines the observed state of Host
            properties:
              errorBackoff:
                type: string
              errorReason:
                description: errorReason, errorTimestamp, and errorBackoff are valid when state==Error.
                type: string
              errorTimestamp:
                format: date-time
                type: string
              phaseCompleted:
                description: phaseCompleted and phasePending are valid when state==Pending or state==Error.
                enum:
                - NA
                - DefaultsFilled
                - ACMEUserPrivateKeyCreated
                - ACMEUserRegistered
                - ACMECertificateChallenge
                type: string
              phasePending:
                description: phaseCompleted and phasePending are valid when state==Pending or state==Error.
                enum:
                - NA
                - DefaultsFilled
                - ACMEUserPrivateKeyCreated
                - ACMEUserRegistered
                - ACMECertificateChallenge
                type: string
              state:
                description: The first value listed in the Enum marker becomes the "zero" value, and it would be great if "Pending" could be the default value; but it's Important that the "zero" value be able to be shown as empty/omitted from display, and we really do want `kubectl get hosts` to say "Pending" in the "STATE" column, and not leave the column empty.
                enum:
                - Initial
                - Pending
                - Ready
                - Error
                type: string
              tlsCertificateSource:
                enum:
                - Unknown
                - None
                - Other
                - ACME
                type: string
            type: object
        type: object
    served: true
    storage: true
---
apiVersion: apiextensions.k8s.io/v1beta1
kind: CustomResourceDefinition
metadata:
  annotations:
    controller-gen.kubebuilder.io/version: v0.4.1
  labels:
    app.kubernetes.io/name: ambassador
    product: aes
  name: kubernetesendpointresolvers.getambassador.io
spec:
  group: getambassador.io
  names:
    categories:
    - ambassador-crds
    kind: KubernetesEndpointResolver
    listKind: KubernetesEndpointResolverList
    plural: kubernetesendpointresolvers
    singular: kubernetesendpointresolver
  scope: Namespaced
<<<<<<< HEAD
=======
  validation:
    openAPIV3Schema:
      description: KubernetesEndpointResolver is the Schema for the kubernetesendpointresolver API
      properties:
        apiVersion:
          description: 'APIVersion defines the versioned schema of this representation of an object. Servers should convert recognized schemas to the latest internal value, and may reject unrecognized values. More info: https://git.k8s.io/community/contributors/devel/sig-architecture/api-conventions.md#resources'
          type: string
        kind:
          description: 'Kind is a string value representing the REST resource this object represents. Servers may infer this from the endpoint the client submits requests to. Cannot be updated. In CamelCase. More info: https://git.k8s.io/community/contributors/devel/sig-architecture/api-conventions.md#types-kinds'
          type: string
        metadata:
          type: object
        spec:
          description: KubernetesEndpointResolver tells Ambassador to use Kubernetes Endpoints resources to resolve services. It actually has no spec other than the AmbassadorID.
          properties:
            ambassador_id:
              description: "AmbassadorID declares which Ambassador instances should pay attention to this resource. If no value is provided, the default is: \n    ambassador_id:    - \"default\""
              items:
                type: string
              oneOf:
              - type: string
              - type: array
          type: object
      type: object
>>>>>>> 0f102ab3
  version: v2
  versions:
  - name: v2
    schema:
      openAPIV3Schema:
        description: KubernetesEndpointResolver is the Schema for the kubernetesendpointresolver API
        properties:
          apiVersion:
            description: 'APIVersion defines the versioned schema of this representation of an object. Servers should convert recognized schemas to the latest internal value, and may reject unrecognized values. More info: https://git.k8s.io/community/contributors/devel/sig-architecture/api-conventions.md#resources'
            type: string
          kind:
            description: 'Kind is a string value representing the REST resource this object represents. Servers may infer this from the endpoint the client submits requests to. Cannot be updated. In CamelCase. More info: https://git.k8s.io/community/contributors/devel/sig-architecture/api-conventions.md#types-kinds'
            type: string
          metadata:
            type: object
          spec:
            description: KubernetesEndpointResolver tells Ambassador to use Kubernetes Endpoints resources to resolve services. It actually has no spec other than the AmbassadorID.
            properties:
              ambassador_id:
                description: "AmbassadorID declares which Ambassador instances should pay attention to this resource.  May either be a string or a list of strings.  If no value is provided, the default is: \n    ambassador_id:    - \"default\""
                items:
                  type: string
                oneOf:
                - type: string
                - type: array
            type: object
        type: object
    served: true
    storage: false
  - name: v3alpha1
    schema:
      openAPIV3Schema:
        description: KubernetesEndpointResolver is the Schema for the kubernetesendpointresolver API
        properties:
          apiVersion:
            description: 'APIVersion defines the versioned schema of this representation of an object. Servers should convert recognized schemas to the latest internal value, and may reject unrecognized values. More info: https://git.k8s.io/community/contributors/devel/sig-architecture/api-conventions.md#resources'
            type: string
          kind:
            description: 'Kind is a string value representing the REST resource this object represents. Servers may infer this from the endpoint the client submits requests to. Cannot be updated. In CamelCase. More info: https://git.k8s.io/community/contributors/devel/sig-architecture/api-conventions.md#types-kinds'
            type: string
          metadata:
            type: object
          spec:
            description: KubernetesEndpointResolver tells Ambassador to use Kubernetes Endpoints resources to resolve services. It actually has no spec other than the AmbassadorID.
            properties:
              ambassador_id:
                description: "AmbassadorID declares which Ambassador instances should pay attention to this resource. If no value is provided, the default is: \n    ambassador_id:    - \"default\""
                items:
                  type: string
                type: array
            type: object
        type: object
    served: true
    storage: true
---
apiVersion: apiextensions.k8s.io/v1beta1
kind: CustomResourceDefinition
metadata:
  annotations:
    controller-gen.kubebuilder.io/version: v0.4.1
  labels:
    app.kubernetes.io/name: ambassador
    product: aes
  name: kubernetesserviceresolvers.getambassador.io
spec:
  group: getambassador.io
  names:
    categories:
    - ambassador-crds
    kind: KubernetesServiceResolver
    listKind: KubernetesServiceResolverList
    plural: kubernetesserviceresolvers
    singular: kubernetesserviceresolver
  scope: Namespaced
<<<<<<< HEAD
=======
  validation:
    openAPIV3Schema:
      description: KubernetesServiceResolver is the Schema for the kubernetesserviceresolver API
      properties:
        apiVersion:
          description: 'APIVersion defines the versioned schema of this representation of an object. Servers should convert recognized schemas to the latest internal value, and may reject unrecognized values. More info: https://git.k8s.io/community/contributors/devel/sig-architecture/api-conventions.md#resources'
          type: string
        kind:
          description: 'Kind is a string value representing the REST resource this object represents. Servers may infer this from the endpoint the client submits requests to. Cannot be updated. In CamelCase. More info: https://git.k8s.io/community/contributors/devel/sig-architecture/api-conventions.md#types-kinds'
          type: string
        metadata:
          type: object
        spec:
          description: KubernetesServiceResolver tells Ambassador to use Kubernetes Service resources to resolve services. It actually has no spec other than the AmbassadorID.
          properties:
            ambassador_id:
              description: "AmbassadorID declares which Ambassador instances should pay attention to this resource. If no value is provided, the default is: \n    ambassador_id:    - \"default\""
              items:
                type: string
              oneOf:
              - type: string
              - type: array
          type: object
      type: object
>>>>>>> 0f102ab3
  version: v2
  versions:
  - name: v2
    schema:
      openAPIV3Schema:
        description: KubernetesServiceResolver is the Schema for the kubernetesserviceresolver API
        properties:
          apiVersion:
            description: 'APIVersion defines the versioned schema of this representation of an object. Servers should convert recognized schemas to the latest internal value, and may reject unrecognized values. More info: https://git.k8s.io/community/contributors/devel/sig-architecture/api-conventions.md#resources'
            type: string
          kind:
            description: 'Kind is a string value representing the REST resource this object represents. Servers may infer this from the endpoint the client submits requests to. Cannot be updated. In CamelCase. More info: https://git.k8s.io/community/contributors/devel/sig-architecture/api-conventions.md#types-kinds'
            type: string
          metadata:
            type: object
          spec:
            description: KubernetesServiceResolver tells Ambassador to use Kubernetes Service resources to resolve services. It actually has no spec other than the AmbassadorID.
            properties:
              ambassador_id:
                description: "AmbassadorID declares which Ambassador instances should pay attention to this resource.  May either be a string or a list of strings.  If no value is provided, the default is: \n    ambassador_id:    - \"default\""
                items:
                  type: string
                oneOf:
                - type: string
                - type: array
            type: object
        type: object
    served: true
    storage: false
  - name: v3alpha1
    schema:
      openAPIV3Schema:
        description: KubernetesServiceResolver is the Schema for the kubernetesserviceresolver API
        properties:
          apiVersion:
            description: 'APIVersion defines the versioned schema of this representation of an object. Servers should convert recognized schemas to the latest internal value, and may reject unrecognized values. More info: https://git.k8s.io/community/contributors/devel/sig-architecture/api-conventions.md#resources'
            type: string
          kind:
            description: 'Kind is a string value representing the REST resource this object represents. Servers may infer this from the endpoint the client submits requests to. Cannot be updated. In CamelCase. More info: https://git.k8s.io/community/contributors/devel/sig-architecture/api-conventions.md#types-kinds'
            type: string
          metadata:
            type: object
          spec:
            description: KubernetesServiceResolver tells Ambassador to use Kubernetes Service resources to resolve services. It actually has no spec other than the AmbassadorID.
            properties:
              ambassador_id:
                description: "AmbassadorID declares which Ambassador instances should pay attention to this resource. If no value is provided, the default is: \n    ambassador_id:    - \"default\""
                items:
                  type: string
                type: array
            type: object
        type: object
    served: true
    storage: true
---
apiVersion: apiextensions.k8s.io/v1beta1
kind: CustomResourceDefinition
metadata:
  annotations:
    controller-gen.kubebuilder.io/version: v0.4.1
  labels:
    app.kubernetes.io/name: ambassador
    product: aes
  name: logservices.getambassador.io
spec:
  group: getambassador.io
  names:
    categories:
    - ambassador-crds
    kind: LogService
    listKind: LogServiceList
    plural: logservices
    singular: logservice
  scope: Namespaced
<<<<<<< HEAD
=======
  validation:
    openAPIV3Schema:
      description: LogService is the Schema for the logservices API
      properties:
        apiVersion:
          description: 'APIVersion defines the versioned schema of this representation of an object. Servers should convert recognized schemas to the latest internal value, and may reject unrecognized values. More info: https://git.k8s.io/community/contributors/devel/sig-architecture/api-conventions.md#resources'
          type: string
        kind:
          description: 'Kind is a string value representing the REST resource this object represents. Servers may infer this from the endpoint the client submits requests to. Cannot be updated. In CamelCase. More info: https://git.k8s.io/community/contributors/devel/sig-architecture/api-conventions.md#types-kinds'
          type: string
        metadata:
          type: object
        spec:
          description: LogServiceSpec defines the desired state of LogService
          properties:
            ambassador_id:
              description: "AmbassadorID declares which Ambassador instances should pay attention to this resource. If no value is provided, the default is: \n    ambassador_id:    - \"default\""
              items:
                type: string
              oneOf:
              - type: string
              - type: array
            driver:
              enum:
              - tcp
              - http
              type: string
            driver_config:
              properties:
                additional_log_headers:
                  items:
                    properties:
                      during_request:
                        type: boolean
                      during_response:
                        type: boolean
                      during_trailer:
                        type: boolean
                      header_name:
                        type: string
                    type: object
                  type: array
              type: object
            flush_interval_byte_size:
              type: integer
            flush_interval_time:
              type: integer
            grpc:
              type: boolean
            service:
              type: string
          type: object
      type: object
>>>>>>> 0f102ab3
  version: v2
  versions:
  - name: v2
    schema:
      openAPIV3Schema:
        description: LogService is the Schema for the logservices API
        properties:
          apiVersion:
            description: 'APIVersion defines the versioned schema of this representation of an object. Servers should convert recognized schemas to the latest internal value, and may reject unrecognized values. More info: https://git.k8s.io/community/contributors/devel/sig-architecture/api-conventions.md#resources'
            type: string
          kind:
            description: 'Kind is a string value representing the REST resource this object represents. Servers may infer this from the endpoint the client submits requests to. Cannot be updated. In CamelCase. More info: https://git.k8s.io/community/contributors/devel/sig-architecture/api-conventions.md#types-kinds'
            type: string
          metadata:
            type: object
          spec:
            description: LogServiceSpec defines the desired state of LogService
            properties:
              ambassador_id:
                description: "AmbassadorID declares which Ambassador instances should pay attention to this resource.  May either be a string or a list of strings.  If no value is provided, the default is: \n    ambassador_id:    - \"default\""
                items:
                  type: string
                oneOf:
                - type: string
                - type: array
              driver:
                enum:
                - tcp
                - http
                type: string
              driver_config:
                properties:
                  additional_log_headers:
                    items:
                      properties:
                        during_request:
                          type: boolean
                        during_response:
                          type: boolean
                        during_trailer:
                          type: boolean
                        header_name:
                          type: string
                      type: object
                    type: array
                type: object
              flush_interval_byte_size:
                type: integer
              flush_interval_time:
                type: integer
              grpc:
                type: boolean
              service:
                type: string
            type: object
        type: object
    served: true
    storage: false
  - name: v3alpha1
    schema:
      openAPIV3Schema:
        description: LogService is the Schema for the logservices API
        properties:
          apiVersion:
            description: 'APIVersion defines the versioned schema of this representation of an object. Servers should convert recognized schemas to the latest internal value, and may reject unrecognized values. More info: https://git.k8s.io/community/contributors/devel/sig-architecture/api-conventions.md#resources'
            type: string
          kind:
            description: 'Kind is a string value representing the REST resource this object represents. Servers may infer this from the endpoint the client submits requests to. Cannot be updated. In CamelCase. More info: https://git.k8s.io/community/contributors/devel/sig-architecture/api-conventions.md#types-kinds'
            type: string
          metadata:
            type: object
          spec:
            description: LogServiceSpec defines the desired state of LogService
            properties:
              ambassador_id:
                description: "AmbassadorID declares which Ambassador instances should pay attention to this resource. If no value is provided, the default is: \n    ambassador_id:    - \"default\""
                items:
                  type: string
                type: array
              driver:
                enum:
                - tcp
                - http
                type: string
              driver_config:
                properties:
                  additional_log_headers:
                    items:
                      properties:
                        during_request:
                          type: boolean
                        during_response:
                          type: boolean
                        during_trailer:
                          type: boolean
                        header_name:
                          type: string
                      type: object
                    type: array
                type: object
              flush_interval_byte_size:
                type: integer
              flush_interval_time:
                type: integer
              grpc:
                type: boolean
              service:
                type: string
            type: object
        type: object
    served: true
    storage: true
---
apiVersion: apiextensions.k8s.io/v1beta1
kind: CustomResourceDefinition
metadata:
  annotations:
    controller-gen.kubebuilder.io/version: v0.4.1
  labels:
    app.kubernetes.io/name: ambassador
    product: aes
  name: mappings.getambassador.io
spec:
  additionalPrinterColumns:
  - JSONPath: .spec.host
    name: Source Host
    type: string
  - JSONPath: .spec.prefix
    name: Source Prefix
    type: string
  - JSONPath: .spec.service
    name: Dest Service
    type: string
  - JSONPath: .status.state
    name: State
    type: string
  - JSONPath: .status.reason
    name: Reason
    type: string
  group: getambassador.io
  names:
    categories:
    - ambassador-crds
    kind: Mapping
    listKind: MappingList
    plural: mappings
    singular: mapping
  scope: Namespaced
  subresources:
    status: {}
  version: v2
  versions:
  - name: v2
    schema:
      openAPIV3Schema:
        description: Mapping is the Schema for the mappings API
        properties:
          apiVersion:
            description: 'APIVersion defines the versioned schema of this representation of an object. Servers should convert recognized schemas to the latest internal value, and may reject unrecognized values. More info: https://git.k8s.io/community/contributors/devel/sig-architecture/api-conventions.md#resources'
            type: string
          kind:
            description: 'Kind is a string value representing the REST resource this object represents. Servers may infer this from the endpoint the client submits requests to. Cannot be updated. In CamelCase. More info: https://git.k8s.io/community/contributors/devel/sig-architecture/api-conventions.md#types-kinds'
            type: string
          metadata:
            type: object
          spec:
            description: MappingSpec defines the desired state of Mapping
            properties:
              add_linkerd_headers:
                type: boolean
              add_request_headers:
                additionalProperties:
                  oneOf:
                  - type: string
                  - type: boolean
                  - type: object
                type: object
              add_response_headers:
                additionalProperties:
                  oneOf:
                  - type: string
                  - type: boolean
                  - type: object
                type: object
              allow_upgrade:
                description: "A case-insensitive list of the non-HTTP protocols to allow \"upgrading\" to from HTTP via the \"Connection: upgrade\" mechanism[1].  After the upgrade, Ambassador does not interpret the traffic, and behaves similarly to how it does for TCPMappings. \n [1]: https://tools.ietf.org/html/rfc7230#section-6.7 \n For example, if your upstream service supports WebSockets, you would write \n    allow_upgrade:    - websocket \n Or if your upstream service supports upgrading from HTTP to SPDY (as the Kubernetes apiserver does for `kubectl exec` functionality), you would write \n    allow_upgrade:    - spdy/3.1"
                items:
                  type: string
                type: array
              ambassador_id:
                description: "AmbassadorID declares which Ambassador instances should pay attention to this resource.  May either be a string or a list of strings.  If no value is provided, the default is: \n    ambassador_id:    - \"default\""
                items:
                  type: string
                oneOf:
                - type: string
                - type: array
              auth_context_extensions:
                additionalProperties:
                  type: string
                type: object
              auto_host_rewrite:
                type: boolean
              bypass_auth:
                type: boolean
              bypass_error_response_overrides:
                description: If true, bypasses any `error_response_overrides` set on the Ambassador module.
                type: boolean
              case_sensitive:
                type: boolean
              circuit_breakers:
                items:
                  properties:
                    max_connections:
                      type: integer
                    max_pending_requests:
                      type: integer
                    max_requests:
                      type: integer
                    max_retries:
                      type: integer
                    priority:
                      enum:
                      - default
                      - high
                      type: string
                  type: object
                type: array
              cluster_idle_timeout_ms:
                type: integer
              cluster_max_connection_lifetime_ms:
                type: integer
              cluster_tag:
                type: string
              connect_timeout_ms:
                type: integer
              cors:
                properties:
                  credentials:
                    type: boolean
                  exposed_headers:
                    description: StringOrStringList is just what it says on the tin, but note that it will always marshal as a list of strings right now.
                    items:
                      type: string
                    oneOf:
                    - type: string
                    - type: array
                  headers:
                    description: StringOrStringList is just what it says on the tin, but note that it will always marshal as a list of strings right now.
                    items:
                      type: string
                    oneOf:
                    - type: string
                    - type: array
                  max_age:
                    type: string
                  methods:
                    description: StringOrStringList is just what it says on the tin, but note that it will always marshal as a list of strings right now.
                    items:
                      type: string
                    oneOf:
                    - type: string
                    - type: array
                  origins:
                    description: StringOrStringList is just what it says on the tin, but note that it will always marshal as a list of strings right now.
                    items:
                      type: string
                    oneOf:
                    - type: string
                    - type: array
                type: object
              docs:
                description: DocsInfo provides some extra information about the docs for the Mapping (used by the Dev Portal)
                properties:
                  display_name:
                    type: string
                  ignored:
                    type: boolean
                  path:
                    type: string
                  url:
                    type: string
                type: object
              enable_ipv4:
                type: boolean
              enable_ipv6:
                type: boolean
              envoy_override:
                description: UntypedDict is relatively opaque as a Go type, but it preserves its contents in a roundtrippable way.
                type: object
              error_response_overrides:
                description: Error response overrides for this Mapping. Replaces all of the `error_response_overrides` set on the Ambassador module, if any.
                items:
                  description: A response rewrite for an HTTP error response
                  properties:
                    body:
                      description: The new response body
                      properties:
                        content_type:
                          description: The content type to set on the error response body when using text_format or text_format_source. Defaults to 'text/plain'.
                          type: string
                        json_format:
                          additionalProperties:
                            type: string
                          description: 'A JSON response with content-type: application/json. The values can contain format text like in text_format.'
                          type: object
                        text_format:
                          description: A format string representing a text response body. Content-Type can be set using the `content_type` field below.
                          type: string
                        text_format_source:
                          description: A format string sourced from a file on the Ambassador container. Useful for larger response bodies that should not be placed inline in configuration.
                          properties:
                            filename:
                              description: The name of a file on the Ambassador pod that contains a format text string.
                              type: string
                          type: object
                      type: object
                    on_status_code:
                      description: The status code to match on -- not a pointer because it's required.
                      maximum: 599
                      minimum: 400
                      type: integer
                  required:
                  - body
                  - on_status_code
                  type: object
                minItems: 1
                type: array
              grpc:
                type: boolean
              headers:
                additionalProperties:
                  description: BoolOrString is a type that can hold a Boolean or a string.
                  oneOf:
                  - type: string
                  - type: boolean
                type: object
              host:
                type: string
<<<<<<< HEAD
              host_redirect:
                type: boolean
              host_regex:
                type: boolean
              host_rewrite:
=======
              oneOf:
              - type: string
              - type: array
            auth_context_extensions:
              additionalProperties:
>>>>>>> 0f102ab3
                type: string
              idle_timeout_ms:
                type: integer
              keepalive:
                properties:
                  idle_time:
                    type: integer
                  interval:
                    type: integer
                  probes:
                    type: integer
                type: object
<<<<<<< HEAD
              labels:
                additionalProperties:
                  description: A MappingLabelGroupsArray is an array of MappingLabelGroups. I know, complex.
                  items:
                    additionalProperties:
                      description: 'A MappingLabelsArray is the value in the MappingLabelGroup: an array of label specifiers.'
                      items:
                        description: A MappingLabelSpecifier (finally!) defines a single label. There are multiple kinds of label, so this is more complex than we'd like it to be. See the remarks about schema on custom types in `./common.go`.
                      type: array
                    description: 'A MappingLabelGroup is a single element of a MappingLabelGroupsArray: a second map, where the key is a human-readable name that identifies the group.'
                    type: object
                  type: array
                description: A DomainMap is the overall Mapping.spec.Labels type. It maps domains (kind of like namespaces for Mapping labels) to arrays of label groups.
                type: object
              load_balancer:
=======
              type: array
            cluster_idle_timeout_ms:
              type: integer
            cluster_max_connection_lifetime_ms:
              type: integer
            cluster_tag:
              type: string
            connect_timeout_ms:
              type: integer
            cors:
              properties:
                credentials:
                  type: boolean
                exposed_headers:
                  description: StringOrStringList is just what it says on the tin, but note that it will always marshal as a list of strings right now.
                  items:
                    type: string
                  oneOf:
                  - type: string
                  - type: array
                headers:
                  description: StringOrStringList is just what it says on the tin, but note that it will always marshal as a list of strings right now.
                  items:
                    type: string
                  oneOf:
                  - type: string
                  - type: array
                max_age:
                  type: string
                methods:
                  description: StringOrStringList is just what it says on the tin, but note that it will always marshal as a list of strings right now.
                  items:
                    type: string
                  oneOf:
                  - type: string
                  - type: array
                origins:
                  description: StringOrStringList is just what it says on the tin, but note that it will always marshal as a list of strings right now.
                  items:
                    type: string
                  oneOf:
                  - type: string
                  - type: array
              type: object
            docs:
              description: DocsInfo provides some extra information about the docs for the Mapping (used by the Dev Portal)
              properties:
                display_name:
                  type: string
                ignored:
                  type: boolean
                path:
                  type: string
                url:
                  type: string
              type: object
            enable_ipv4:
              type: boolean
            enable_ipv6:
              type: boolean
            envoy_override:
              description: UntypedDict is relatively opaque as a Go type, but it preserves its contents in a roundtrippable way.
              type: object
            error_response_overrides:
              description: Error response overrides for this Mapping. Replaces all of the `error_response_overrides` set on the Ambassador module, if any.
              items:
                description: A response rewrite for an HTTP error response
>>>>>>> 0f102ab3
                properties:
                  cookie:
                    properties:
                      name:
                        type: string
                      path:
                        type: string
                      ttl:
                        type: string
                    required:
                    - name
                    type: object
                  header:
                    type: string
                  policy:
                    enum:
                    - round_robin
                    - ring_hash
                    - maglev
                    - least_request
                    type: string
                  source_ip:
                    type: boolean
                required:
                - policy
                type: object
              method:
                type: string
              method_regex:
                type: boolean
              modules:
                items:
                  description: UntypedDict is relatively opaque as a Go type, but it preserves its contents in a roundtrippable way.
                  type: object
                type: array
              outlier_detection:
                type: string
              path_redirect:
                description: Path replacement to use when generating an HTTP redirect. Used with `host_redirect`.
                type: string
              precedence:
                type: integer
              prefix:
                type: string
              prefix_exact:
                type: boolean
              prefix_redirect:
                description: Prefix rewrite to use when generating an HTTP redirect. Used with `host_redirect`.
                type: string
              prefix_regex:
                type: boolean
              priority:
                type: string
              query_parameters:
                additionalProperties:
                  description: BoolOrString is a type that can hold a Boolean or a string.
                  oneOf:
                  - type: string
                  - type: boolean
                type: object
              redirect_response_code:
                description: The response code to use when generating an HTTP redirect. Defaults to 301. Used with `host_redirect`.
                enum:
                - 301
                - 302
                - 303
                - 307
                - 308
                type: integer
              regex_headers:
                additionalProperties:
                  description: BoolOrString is a type that can hold a Boolean or a string.
                  oneOf:
                  - type: string
                  - type: boolean
                type: object
              regex_query_parameters:
                additionalProperties:
                  description: BoolOrString is a type that can hold a Boolean or a string.
                  oneOf:
                  - type: string
                  - type: boolean
                type: object
              regex_redirect:
                additionalProperties:
                  description: BoolOrString is a type that can hold a Boolean or a string.
                  oneOf:
                  - type: string
                  - type: boolean
                description: Prefix regex rewrite to use when generating an HTTP redirect. Used with `host_redirect`.
                type: object
              regex_rewrite:
                additionalProperties:
                  description: BoolOrString is a type that can hold a Boolean or a string.
                  oneOf:
                  - type: string
                  - type: boolean
                type: object
              remove_request_headers:
                description: StringOrStringList is just what it says on the tin, but note that it will always marshal as a list of strings right now.
                items:
                  type: string
                oneOf:
                - type: string
                - type: array
              remove_response_headers:
                description: StringOrStringList is just what it says on the tin, but note that it will always marshal as a list of strings right now.
                items:
                  type: string
                oneOf:
                - type: string
                - type: array
              resolver:
                type: string
              retry_policy:
                properties:
                  num_retries:
                    type: integer
                  per_try_timeout:
                    type: string
                  retry_on:
                    enum:
                    - 5xx
                    - gateway-error
                    - connect-failure
                    - retriable-4xx
                    - refused-stream
                    - retriable-status-codes
                    type: string
                type: object
              rewrite:
                type: string
              service:
                type: string
              shadow:
                type: boolean
              timeout_ms:
                description: The timeout for requests that use this Mapping. Overrides `cluster_request_timeout_ms` set on the Ambassador Module, if it exists.
                type: integer
              tls:
                description: BoolOrString is a type that can hold a Boolean or a string.
                oneOf:
                - type: string
                - type: boolean
<<<<<<< HEAD
              use_websocket:
                description: 'use_websocket is deprecated, and is equivlaent to setting `allow_upgrade: ["websocket"]`'
                type: boolean
              weight:
                type: integer
            required:
            - prefix
            - service
            type: object
          status:
            description: MappingStatus defines the observed state of Mapping
            properties:
              reason:
                type: string
              state:
                enum:
                - ""
                - Inactive
                - Running
                type: string
            type: object
        type: object
    served: true
    storage: false
  - name: v3alpha1
    schema:
      openAPIV3Schema:
        description: Mapping is the Schema for the mappings API
        properties:
          apiVersion:
            description: 'APIVersion defines the versioned schema of this representation of an object. Servers should convert recognized schemas to the latest internal value, and may reject unrecognized values. More info: https://git.k8s.io/community/contributors/devel/sig-architecture/api-conventions.md#resources'
            type: string
          kind:
            description: 'Kind is a string value representing the REST resource this object represents. Servers may infer this from the endpoint the client submits requests to. Cannot be updated. In CamelCase. More info: https://git.k8s.io/community/contributors/devel/sig-architecture/api-conventions.md#types-kinds'
            type: string
          metadata:
            type: object
          spec:
            description: MappingSpec defines the desired state of Mapping
            properties:
              add_linkerd_headers:
                type: boolean
              add_request_headers:
                additionalProperties:
                  oneOf:
                  - type: string
                  - type: boolean
                  - type: object
                type: object
              add_response_headers:
                additionalProperties:
                  oneOf:
                  - type: string
                  - type: boolean
                  - type: object
                type: object
              allow_upgrade:
                description: "A case-insensitive list of the non-HTTP protocols to allow \"upgrading\" to from HTTP via the \"Connection: upgrade\" mechanism[1].  After the upgrade, Ambassador does not interpret the traffic, and behaves similarly to how it does for TCPMappings. \n [1]: https://tools.ietf.org/html/rfc7230#section-6.7 \n For example, if your upstream service supports WebSockets, you would write \n    allow_upgrade:    - websocket \n Or if your upstream service supports upgrading from HTTP to SPDY (as the Kubernetes apiserver does for `kubectl exec` functionality), you would write \n    allow_upgrade:    - spdy/3.1"
                items:
=======
              type: object
            remove_request_headers:
              description: StringOrStringList is just what it says on the tin, but note that it will always marshal as a list of strings right now.
              items:
                type: string
              oneOf:
              - type: string
              - type: array
            remove_response_headers:
              description: StringOrStringList is just what it says on the tin, but note that it will always marshal as a list of strings right now.
              items:
                type: string
              oneOf:
              - type: string
              - type: array
            resolver:
              type: string
            retry_policy:
              properties:
                num_retries:
                  type: integer
                per_try_timeout:
>>>>>>> 0f102ab3
                  type: string
                type: array
              ambassador_id:
                description: "AmbassadorID declares which Ambassador instances should pay attention to this resource. If no value is provided, the default is: \n    ambassador_id:    - \"default\""
                items:
                  type: string
                type: array
              auth_context_extensions:
                additionalProperties:
                  type: string
                type: object
              auto_host_rewrite:
                type: boolean
              bypass_auth:
                type: boolean
              bypass_error_response_overrides:
                description: If true, bypasses any `error_response_overrides` set on the Ambassador module.
                type: boolean
              case_sensitive:
                type: boolean
              circuit_breakers:
                items:
                  properties:
                    max_connections:
                      type: integer
                    max_pending_requests:
                      type: integer
                    max_requests:
                      type: integer
                    max_retries:
                      type: integer
                    priority:
                      enum:
                      - default
                      - high
                      type: string
                  type: object
                type: array
              cluster_idle_timeout_ms:
                type: integer
              cluster_max_connection_lifetime_ms:
                type: integer
              cluster_tag:
                type: string
              connect_timeout_ms:
                type: integer
              cors:
                properties:
                  credentials:
                    type: boolean
                  exposed_headers:
                    items:
                      type: string
                    type: array
                  headers:
                    items:
                      type: string
                    type: array
                  max_age:
                    type: string
                  methods:
                    items:
                      type: string
                    type: array
                  origins:
                    items:
                      type: string
                    type: array
                type: object
              docs:
                description: DocsInfo provides some extra information about the docs for the Mapping (used by the Dev Portal)
                properties:
                  display_name:
                    type: string
                  ignored:
                    type: boolean
                  path:
                    type: string
                  url:
                    type: string
                type: object
              enable_ipv4:
                type: boolean
              enable_ipv6:
                type: boolean
              envoy_override:
                description: UntypedDict is relatively opaque as a Go type, but it preserves its contents in a roundtrippable way.
                type: object
              error_response_overrides:
                description: Error response overrides for this Mapping. Replaces all of the `error_response_overrides` set on the Ambassador module, if any.
                items:
                  description: A response rewrite for an HTTP error response
                  properties:
                    body:
                      description: The new response body
                      properties:
                        content_type:
                          description: The content type to set on the error response body when using text_format or text_format_source. Defaults to 'text/plain'.
                          type: string
                        json_format:
                          additionalProperties:
                            type: string
                          description: 'A JSON response with content-type: application/json. The values can contain format text like in text_format.'
                          type: object
                        text_format:
                          description: A format string representing a text response body. Content-Type can be set using the `content_type` field below.
                          type: string
                        text_format_source:
                          description: A format string sourced from a file on the Ambassador container. Useful for larger response bodies that should not be placed inline in configuration.
                          properties:
                            filename:
                              description: The name of a file on the Ambassador pod that contains a format text string.
                              type: string
                          type: object
                      type: object
                    on_status_code:
                      description: The status code to match on -- not a pointer because it's required.
                      maximum: 599
                      minimum: 400
                      type: integer
                  required:
                  - body
                  - on_status_code
                  type: object
                minItems: 1
                type: array
              grpc:
                type: boolean
              headers:
                additionalProperties:
                  description: BoolOrString is a type that can hold a Boolean or a string.
                  oneOf:
                  - type: string
                  - type: boolean
                type: object
              host:
                type: string
              host_redirect:
                type: boolean
              host_regex:
                type: boolean
              host_rewrite:
                type: string
              idle_timeout_ms:
                type: integer
              keepalive:
                properties:
                  idle_time:
                    type: integer
                  interval:
                    type: integer
                  probes:
                    type: integer
                type: object
              labels:
                additionalProperties:
                  description: A MappingLabelGroupsArray is an array of MappingLabelGroups. I know, complex.
                  items:
                    additionalProperties:
                      description: 'A MappingLabelsArray is the value in the MappingLabelGroup: an array of label specifiers.'
                      items:
                        description: A MappingLabelSpecifier (finally!) defines a single label. There are multiple kinds of label, so this is more complex than we'd like it to be. See the remarks about schema on custom types in `./common.go`.
                      type: array
                    description: 'A MappingLabelGroup is a single element of a MappingLabelGroupsArray: a second map, where the key is a human-readable name that identifies the group.'
                    type: object
                  type: array
                description: A DomainMap is the overall Mapping.spec.Labels type. It maps domains (kind of like namespaces for Mapping labels) to arrays of label groups.
                type: object
              load_balancer:
                properties:
                  cookie:
                    properties:
                      name:
                        type: string
                      path:
                        type: string
                      ttl:
                        type: string
                    required:
                    - name
                    type: object
                  header:
                    type: string
                  policy:
                    enum:
                    - round_robin
                    - ring_hash
                    - maglev
                    - least_request
                    type: string
                  source_ip:
                    type: boolean
                required:
                - policy
                type: object
              method:
                type: string
              method_regex:
                type: boolean
              modules:
                items:
                  description: UntypedDict is relatively opaque as a Go type, but it preserves its contents in a roundtrippable way.
                  type: object
                type: array
              outlier_detection:
                type: string
              path_redirect:
                description: Path replacement to use when generating an HTTP redirect. Used with `host_redirect`.
                type: string
              precedence:
                type: integer
              prefix:
                type: string
              prefix_exact:
                type: boolean
              prefix_redirect:
                description: Prefix rewrite to use when generating an HTTP redirect. Used with `host_redirect`.
                type: string
              prefix_regex:
                type: boolean
              priority:
                type: string
              query_parameters:
                additionalProperties:
                  description: BoolOrString is a type that can hold a Boolean or a string.
                  oneOf:
                  - type: string
                  - type: boolean
                type: object
              redirect_response_code:
                description: The response code to use when generating an HTTP redirect. Defaults to 301. Used with `host_redirect`.
                enum:
                - 301
                - 302
                - 303
                - 307
                - 308
                type: integer
              regex_headers:
                additionalProperties:
                  description: BoolOrString is a type that can hold a Boolean or a string.
                  oneOf:
                  - type: string
                  - type: boolean
                type: object
              regex_query_parameters:
                additionalProperties:
                  description: BoolOrString is a type that can hold a Boolean or a string.
                  oneOf:
                  - type: string
                  - type: boolean
                type: object
              regex_redirect:
                additionalProperties:
                  description: BoolOrString is a type that can hold a Boolean or a string.
                  oneOf:
                  - type: string
                  - type: boolean
                description: Prefix regex rewrite to use when generating an HTTP redirect. Used with `host_redirect`.
                type: object
              regex_rewrite:
                additionalProperties:
                  description: BoolOrString is a type that can hold a Boolean or a string.
                  oneOf:
                  - type: string
                  - type: boolean
                type: object
              remove_request_headers:
                items:
                  type: string
                type: array
              remove_response_headers:
                items:
                  type: string
                type: array
              resolver:
                type: string
              retry_policy:
                properties:
                  num_retries:
                    type: integer
                  per_try_timeout:
                    type: string
                  retry_on:
                    enum:
                    - 5xx
                    - gateway-error
                    - connect-failure
                    - retriable-4xx
                    - refused-stream
                    - retriable-status-codes
                    type: string
                type: object
              rewrite:
                type: string
              service:
                type: string
              shadow:
                type: boolean
              timeout_ms:
                description: The timeout for requests that use this Mapping. Overrides `cluster_request_timeout_ms` set on the Ambassador Module, if it exists.
                type: integer
              tls:
                description: BoolOrString is a type that can hold a Boolean or a string.
                oneOf:
                - type: string
                - type: boolean
              use_websocket:
                description: 'use_websocket is deprecated, and is equivlaent to setting `allow_upgrade: ["websocket"]`'
                type: boolean
              weight:
                type: integer
            required:
            - prefix
            - service
            type: object
          status:
            description: MappingStatus defines the observed state of Mapping
            properties:
              reason:
                type: string
              state:
                enum:
                - ""
                - Inactive
                - Running
                type: string
            type: object
        type: object
    served: true
    storage: true
---
apiVersion: apiextensions.k8s.io/v1beta1
kind: CustomResourceDefinition
metadata:
  annotations:
    controller-gen.kubebuilder.io/version: v0.4.1
  labels:
    app.kubernetes.io/name: ambassador
    product: aes
  name: modules.getambassador.io
spec:
  group: getambassador.io
  names:
    categories:
    - ambassador-crds
    kind: Module
    listKind: ModuleList
    plural: modules
    singular: module
  scope: Namespaced
<<<<<<< HEAD
=======
  validation:
    openAPIV3Schema:
      description: "A Module defines system-wide configuration.  The type of module is controlled by the .metadata.name; valid names are \"ambassador\" or \"tls\". \n https://www.getambassador.io/docs/edge-stack/latest/topics/running/ambassador/#the-ambassador-module https://www.getambassador.io/docs/edge-stack/latest/topics/running/tls/#tls-module-deprecated"
      properties:
        apiVersion:
          description: 'APIVersion defines the versioned schema of this representation of an object. Servers should convert recognized schemas to the latest internal value, and may reject unrecognized values. More info: https://git.k8s.io/community/contributors/devel/sig-architecture/api-conventions.md#resources'
          type: string
        kind:
          description: 'Kind is a string value representing the REST resource this object represents. Servers may infer this from the endpoint the client submits requests to. Cannot be updated. In CamelCase. More info: https://git.k8s.io/community/contributors/devel/sig-architecture/api-conventions.md#types-kinds'
          type: string
        metadata:
          type: object
        spec:
          properties:
            ambassador_id:
              description: "AmbassadorID declares which Ambassador instances should pay attention to this resource. If no value is provided, the default is: \n    ambassador_id:    - \"default\""
              items:
                type: string
              oneOf:
              - type: string
              - type: array
            config:
              description: UntypedDict is relatively opaque as a Go type, but it preserves its contents in a roundtrippable way.
              type: object
          type: object
      type: object
>>>>>>> 0f102ab3
  version: v2
  versions:
  - name: v2
    schema:
      openAPIV3Schema:
        description: "A Module defines system-wide configuration.  The type of module is controlled by the .metadata.name; valid names are \"ambassador\" or \"tls\". \n https://www.getambassador.io/docs/edge-stack/latest/topics/running/ambassador/#the-ambassador-module https://www.getambassador.io/docs/edge-stack/latest/topics/running/tls/#tls-module-deprecated"
        properties:
          apiVersion:
            description: 'APIVersion defines the versioned schema of this representation of an object. Servers should convert recognized schemas to the latest internal value, and may reject unrecognized values. More info: https://git.k8s.io/community/contributors/devel/sig-architecture/api-conventions.md#resources'
            type: string
          kind:
            description: 'Kind is a string value representing the REST resource this object represents. Servers may infer this from the endpoint the client submits requests to. Cannot be updated. In CamelCase. More info: https://git.k8s.io/community/contributors/devel/sig-architecture/api-conventions.md#types-kinds'
            type: string
          metadata:
            type: object
          spec:
            properties:
              ambassador_id:
                description: "AmbassadorID declares which Ambassador instances should pay attention to this resource.  May either be a string or a list of strings.  If no value is provided, the default is: \n    ambassador_id:    - \"default\""
                items:
                  type: string
                oneOf:
                - type: string
                - type: array
              config:
                description: UntypedDict is relatively opaque as a Go type, but it preserves its contents in a roundtrippable way.
                type: object
            type: object
        type: object
    served: true
    storage: false
  - name: v3alpha1
    schema:
      openAPIV3Schema:
        description: "A Module defines system-wide configuration.  The type of module is controlled by the .metadata.name; valid names are \"ambassador\" or \"tls\". \n https://www.getambassador.io/docs/edge-stack/latest/topics/running/ambassador/#the-ambassador-module https://www.getambassador.io/docs/edge-stack/latest/topics/running/tls/#tls-module-deprecated"
        properties:
          apiVersion:
            description: 'APIVersion defines the versioned schema of this representation of an object. Servers should convert recognized schemas to the latest internal value, and may reject unrecognized values. More info: https://git.k8s.io/community/contributors/devel/sig-architecture/api-conventions.md#resources'
            type: string
          kind:
            description: 'Kind is a string value representing the REST resource this object represents. Servers may infer this from the endpoint the client submits requests to. Cannot be updated. In CamelCase. More info: https://git.k8s.io/community/contributors/devel/sig-architecture/api-conventions.md#types-kinds'
            type: string
          metadata:
            type: object
          spec:
            properties:
              ambassador_id:
                description: "AmbassadorID declares which Ambassador instances should pay attention to this resource. If no value is provided, the default is: \n    ambassador_id:    - \"default\""
                items:
                  type: string
                type: array
              config:
                description: UntypedDict is relatively opaque as a Go type, but it preserves its contents in a roundtrippable way.
                type: object
            type: object
        type: object
    served: true
    storage: true
---
apiVersion: apiextensions.k8s.io/v1beta1
kind: CustomResourceDefinition
metadata:
  annotations:
    controller-gen.kubebuilder.io/version: v0.4.1
  labels:
    app.kubernetes.io/name: ambassador
    product: aes
  name: ratelimitservices.getambassador.io
spec:
  group: getambassador.io
  names:
    categories:
    - ambassador-crds
    kind: RateLimitService
    listKind: RateLimitServiceList
    plural: ratelimitservices
    singular: ratelimitservice
  scope: Namespaced
<<<<<<< HEAD
=======
  validation:
    openAPIV3Schema:
      description: RateLimitService is the Schema for the ratelimitservices API
      properties:
        apiVersion:
          description: 'APIVersion defines the versioned schema of this representation of an object. Servers should convert recognized schemas to the latest internal value, and may reject unrecognized values. More info: https://git.k8s.io/community/contributors/devel/sig-architecture/api-conventions.md#resources'
          type: string
        kind:
          description: 'Kind is a string value representing the REST resource this object represents. Servers may infer this from the endpoint the client submits requests to. Cannot be updated. In CamelCase. More info: https://git.k8s.io/community/contributors/devel/sig-architecture/api-conventions.md#types-kinds'
          type: string
        metadata:
          type: object
        spec:
          description: RateLimitServiceSpec defines the desired state of RateLimitService
          properties:
            ambassador_id:
              description: Common to all Ambassador objects.
              items:
                type: string
              oneOf:
              - type: string
              - type: array
            domain:
              type: string
            protocol_version:
              enum:
              - v2
              - v3
              type: string
            service:
              type: string
            timeout_ms:
              type: integer
            tls:
              description: BoolOrString is a type that can hold a Boolean or a string.
              oneOf:
              - type: string
              - type: boolean
          required:
          - service
          type: object
      type: object
>>>>>>> 0f102ab3
  version: v2
  versions:
  - name: v2
    schema:
      openAPIV3Schema:
        description: RateLimitService is the Schema for the ratelimitservices API
        properties:
          apiVersion:
            description: 'APIVersion defines the versioned schema of this representation of an object. Servers should convert recognized schemas to the latest internal value, and may reject unrecognized values. More info: https://git.k8s.io/community/contributors/devel/sig-architecture/api-conventions.md#resources'
            type: string
          kind:
            description: 'Kind is a string value representing the REST resource this object represents. Servers may infer this from the endpoint the client submits requests to. Cannot be updated. In CamelCase. More info: https://git.k8s.io/community/contributors/devel/sig-architecture/api-conventions.md#types-kinds'
            type: string
          metadata:
            type: object
          spec:
            description: RateLimitServiceSpec defines the desired state of RateLimitService
            properties:
              ambassador_id:
                description: Common to all Ambassador objects.
                items:
                  type: string
                oneOf:
                - type: string
                - type: array
              domain:
                type: string
              protocol_version:
                enum:
                - v2
                - v3
                type: string
              service:
                type: string
              timeout_ms:
                type: integer
              tls:
                description: BoolOrString is a type that can hold a Boolean or a string.
                oneOf:
                - type: string
                - type: boolean
            required:
            - service
            type: object
        type: object
    served: true
    storage: false
  - name: v3alpha1
    schema:
      openAPIV3Schema:
        description: RateLimitService is the Schema for the ratelimitservices API
        properties:
          apiVersion:
            description: 'APIVersion defines the versioned schema of this representation of an object. Servers should convert recognized schemas to the latest internal value, and may reject unrecognized values. More info: https://git.k8s.io/community/contributors/devel/sig-architecture/api-conventions.md#resources'
            type: string
          kind:
            description: 'Kind is a string value representing the REST resource this object represents. Servers may infer this from the endpoint the client submits requests to. Cannot be updated. In CamelCase. More info: https://git.k8s.io/community/contributors/devel/sig-architecture/api-conventions.md#types-kinds'
            type: string
          metadata:
            type: object
          spec:
            description: RateLimitServiceSpec defines the desired state of RateLimitService
            properties:
              ambassador_id:
                description: Common to all Ambassador objects.
                items:
                  type: string
                type: array
              domain:
                type: string
              protocol_version:
                enum:
                - v2
                - v3
                type: string
              service:
                type: string
              timeout_ms:
                type: integer
              tls:
                description: BoolOrString is a type that can hold a Boolean or a string.
                oneOf:
                - type: string
                - type: boolean
            required:
            - service
            type: object
        type: object
    served: true
    storage: true
---
apiVersion: apiextensions.k8s.io/v1beta1
kind: CustomResourceDefinition
metadata:
  annotations:
    controller-gen.kubebuilder.io/version: v0.4.1
  labels:
    app.kubernetes.io/name: ambassador
    product: aes
  name: tcpmappings.getambassador.io
spec:
  group: getambassador.io
  names:
    categories:
    - ambassador-crds
    kind: TCPMapping
    listKind: TCPMappingList
    plural: tcpmappings
    singular: tcpmapping
  scope: Namespaced
<<<<<<< HEAD
=======
  validation:
    openAPIV3Schema:
      description: TCPMapping is the Schema for the tcpmappings API
      properties:
        apiVersion:
          description: 'APIVersion defines the versioned schema of this representation of an object. Servers should convert recognized schemas to the latest internal value, and may reject unrecognized values. More info: https://git.k8s.io/community/contributors/devel/sig-architecture/api-conventions.md#resources'
          type: string
        kind:
          description: 'Kind is a string value representing the REST resource this object represents. Servers may infer this from the endpoint the client submits requests to. Cannot be updated. In CamelCase. More info: https://git.k8s.io/community/contributors/devel/sig-architecture/api-conventions.md#types-kinds'
          type: string
        metadata:
          type: object
        spec:
          description: TCPMappingSpec defines the desired state of TCPMapping
          properties:
            address:
              type: string
            ambassador_id:
              description: "AmbassadorID declares which Ambassador instances should pay attention to this resource. If no value is provided, the default is: \n    ambassador_id:    - \"default\""
              items:
                type: string
              oneOf:
              - type: string
              - type: array
            circuit_breakers:
              items:
                properties:
                  max_connections:
                    type: integer
                  max_pending_requests:
                    type: integer
                  max_requests:
                    type: integer
                  max_retries:
                    type: integer
                  priority:
                    enum:
                    - default
                    - high
                    type: string
                type: object
              type: array
            cluster_tag:
              type: string
            enable_ipv4:
              type: boolean
            enable_ipv6:
              type: boolean
            host:
              type: string
            idle_timeout_ms:
              description: 'FIXME(lukeshu): Surely this should be an ''int''?'
              type: string
            port:
              description: Port isn't a pointer because it's required.
              type: integer
            resolver:
              type: string
            service:
              type: string
            tls:
              description: BoolOrString is a type that can hold a Boolean or a string.
              oneOf:
              - type: string
              - type: boolean
            weight:
              type: integer
          required:
          - port
          - service
          type: object
      type: object
>>>>>>> 0f102ab3
  version: v2
  versions:
  - name: v2
    schema:
      openAPIV3Schema:
        description: TCPMapping is the Schema for the tcpmappings API
        properties:
          apiVersion:
            description: 'APIVersion defines the versioned schema of this representation of an object. Servers should convert recognized schemas to the latest internal value, and may reject unrecognized values. More info: https://git.k8s.io/community/contributors/devel/sig-architecture/api-conventions.md#resources'
            type: string
          kind:
            description: 'Kind is a string value representing the REST resource this object represents. Servers may infer this from the endpoint the client submits requests to. Cannot be updated. In CamelCase. More info: https://git.k8s.io/community/contributors/devel/sig-architecture/api-conventions.md#types-kinds'
            type: string
          metadata:
            type: object
          spec:
            description: TCPMappingSpec defines the desired state of TCPMapping
            properties:
              address:
                type: string
              ambassador_id:
                description: "AmbassadorID declares which Ambassador instances should pay attention to this resource.  May either be a string or a list of strings.  If no value is provided, the default is: \n    ambassador_id:    - \"default\""
                items:
                  type: string
                oneOf:
                - type: string
                - type: array
              circuit_breakers:
                items:
                  properties:
                    max_connections:
                      type: integer
                    max_pending_requests:
                      type: integer
                    max_requests:
                      type: integer
                    max_retries:
                      type: integer
                    priority:
                      enum:
                      - default
                      - high
                      type: string
                  type: object
                type: array
              cluster_tag:
                type: string
              enable_ipv4:
                type: boolean
              enable_ipv6:
                type: boolean
              host:
                type: string
              idle_timeout_ms:
                description: 'FIXME(lukeshu): Surely this should be an ''int''?'
                type: string
              port:
                description: Port isn't a pointer because it's required.
                type: integer
              resolver:
                type: string
              service:
                type: string
              tls:
                description: BoolOrString is a type that can hold a Boolean or a string.
                oneOf:
                - type: string
                - type: boolean
              weight:
                type: integer
            required:
            - port
            - service
            type: object
        type: object
    served: true
    storage: false
  - name: v3alpha1
    schema:
      openAPIV3Schema:
        description: TCPMapping is the Schema for the tcpmappings API
        properties:
          apiVersion:
            description: 'APIVersion defines the versioned schema of this representation of an object. Servers should convert recognized schemas to the latest internal value, and may reject unrecognized values. More info: https://git.k8s.io/community/contributors/devel/sig-architecture/api-conventions.md#resources'
            type: string
          kind:
            description: 'Kind is a string value representing the REST resource this object represents. Servers may infer this from the endpoint the client submits requests to. Cannot be updated. In CamelCase. More info: https://git.k8s.io/community/contributors/devel/sig-architecture/api-conventions.md#types-kinds'
            type: string
          metadata:
            type: object
          spec:
            description: TCPMappingSpec defines the desired state of TCPMapping
            properties:
              address:
                type: string
              ambassador_id:
                description: "AmbassadorID declares which Ambassador instances should pay attention to this resource. If no value is provided, the default is: \n    ambassador_id:    - \"default\""
                items:
                  type: string
                type: array
              circuit_breakers:
                items:
                  properties:
                    max_connections:
                      type: integer
                    max_pending_requests:
                      type: integer
                    max_requests:
                      type: integer
                    max_retries:
                      type: integer
                    priority:
                      enum:
                      - default
                      - high
                      type: string
                  type: object
                type: array
              cluster_tag:
                type: string
              enable_ipv4:
                type: boolean
              enable_ipv6:
                type: boolean
              host:
                type: string
              idle_timeout_ms:
                description: 'FIXME(lukeshu): Surely this should be an ''int''?'
                type: string
              port:
                description: Port isn't a pointer because it's required.
                type: integer
              resolver:
                type: string
              service:
                type: string
              tls:
                description: BoolOrString is a type that can hold a Boolean or a string.
                oneOf:
                - type: string
                - type: boolean
              weight:
                type: integer
            required:
            - port
            - service
            type: object
        type: object
    served: true
    storage: true
---
apiVersion: apiextensions.k8s.io/v1beta1
kind: CustomResourceDefinition
metadata:
  annotations:
    controller-gen.kubebuilder.io/version: v0.4.1
  labels:
    app.kubernetes.io/name: ambassador
    product: aes
  name: tlscontexts.getambassador.io
spec:
  group: getambassador.io
  names:
    categories:
    - ambassador-crds
    kind: TLSContext
    listKind: TLSContextList
    plural: tlscontexts
    singular: tlscontext
  scope: Namespaced
  version: v2
  versions:
  - name: v2
    schema:
      openAPIV3Schema:
        description: TLSContext is the Schema for the tlscontexts API
        properties:
          apiVersion:
            description: 'APIVersion defines the versioned schema of this representation of an object. Servers should convert recognized schemas to the latest internal value, and may reject unrecognized values. More info: https://git.k8s.io/community/contributors/devel/sig-architecture/api-conventions.md#resources'
            type: string
          kind:
            description: 'Kind is a string value representing the REST resource this object represents. Servers may infer this from the endpoint the client submits requests to. Cannot be updated. In CamelCase. More info: https://git.k8s.io/community/contributors/devel/sig-architecture/api-conventions.md#types-kinds'
            type: string
          metadata:
            type: object
          spec:
            description: TLSContextSpec defines the desired state of TLSContext
            properties:
              alpn_protocols:
                type: string
<<<<<<< HEAD
              ambassador_id:
                description: "AmbassadorID declares which Ambassador instances should pay attention to this resource.  May either be a string or a list of strings.  If no value is provided, the default is: \n    ambassador_id:    - \"default\""
                items:
                  type: string
                oneOf:
                - type: string
                - type: array
              ca_secret:
=======
              oneOf:
              - type: string
              - type: array
            ca_secret:
              type: string
            cacert_chain_file:
              type: string
            cert_chain_file:
              type: string
            cert_required:
              type: boolean
            cipher_suites:
              items:
>>>>>>> 0f102ab3
                type: string
              cacert_chain_file:
                type: string
              cert_chain_file:
                type: string
              cert_required:
                type: boolean
              cipher_suites:
                items:
                  type: string
                type: array
              ecdh_curves:
                items:
                  type: string
                type: array
              hosts:
                items:
                  type: string
                type: array
              max_tls_version:
                enum:
                - v1.0
                - v1.1
                - v1.2
                - v1.3
                type: string
              min_tls_version:
                enum:
                - v1.0
                - v1.1
                - v1.2
                - v1.3
                type: string
              private_key_file:
                type: string
              redirect_cleartext_from:
                type: integer
              secret:
                type: string
              secret_namespacing:
                type: boolean
              sni:
                type: string
            type: object
        type: object
    served: true
    storage: false
  - name: v3alpha1
    schema:
      openAPIV3Schema:
        description: TLSContext is the Schema for the tlscontexts API
        properties:
          apiVersion:
            description: 'APIVersion defines the versioned schema of this representation of an object. Servers should convert recognized schemas to the latest internal value, and may reject unrecognized values. More info: https://git.k8s.io/community/contributors/devel/sig-architecture/api-conventions.md#resources'
            type: string
          kind:
            description: 'Kind is a string value representing the REST resource this object represents. Servers may infer this from the endpoint the client submits requests to. Cannot be updated. In CamelCase. More info: https://git.k8s.io/community/contributors/devel/sig-architecture/api-conventions.md#types-kinds'
            type: string
          metadata:
            type: object
          spec:
            description: TLSContextSpec defines the desired state of TLSContext
            properties:
              alpn_protocols:
                type: string
              ambassador_id:
                description: "AmbassadorID declares which Ambassador instances should pay attention to this resource. If no value is provided, the default is: \n    ambassador_id:    - \"default\""
                items:
                  type: string
                type: array
              ca_secret:
                type: string
              cacert_chain_file:
                type: string
              cert_chain_file:
                type: string
              cert_required:
                type: boolean
              cipher_suites:
                items:
                  type: string
                type: array
              ecdh_curves:
                items:
                  type: string
                type: array
              hosts:
                items:
                  type: string
                type: array
              max_tls_version:
                enum:
                - v1.0
                - v1.1
                - v1.2
                - v1.3
                type: string
              min_tls_version:
                enum:
                - v1.0
                - v1.1
                - v1.2
                - v1.3
                type: string
              private_key_file:
                type: string
              redirect_cleartext_from:
                type: integer
              secret:
                type: string
              secret_namespacing:
                type: boolean
              sni:
                type: string
            type: object
        type: object
    served: true
    storage: true
---
apiVersion: apiextensions.k8s.io/v1beta1
kind: CustomResourceDefinition
metadata:
  annotations:
    controller-gen.kubebuilder.io/version: v0.4.1
  labels:
    app.kubernetes.io/name: ambassador
    product: aes
  name: tracingservices.getambassador.io
spec:
  group: getambassador.io
  names:
    categories:
    - ambassador-crds
    kind: TracingService
    listKind: TracingServiceList
    plural: tracingservices
    singular: tracingservice
  scope: Namespaced
<<<<<<< HEAD
  version: v2
  versions:
  - name: v2
    schema:
      openAPIV3Schema:
        description: TracingService is the Schema for the tracingservices API
        properties:
          apiVersion:
            description: 'APIVersion defines the versioned schema of this representation of an object. Servers should convert recognized schemas to the latest internal value, and may reject unrecognized values. More info: https://git.k8s.io/community/contributors/devel/sig-architecture/api-conventions.md#resources'
            type: string
          kind:
            description: 'Kind is a string value representing the REST resource this object represents. Servers may infer this from the endpoint the client submits requests to. Cannot be updated. In CamelCase. More info: https://git.k8s.io/community/contributors/devel/sig-architecture/api-conventions.md#types-kinds'
            type: string
          metadata:
            type: object
          spec:
            description: TracingServiceSpec defines the desired state of TracingService
            properties:
              ambassador_id:
                description: "AmbassadorID declares which Ambassador instances should pay attention to this resource.  May either be a string or a list of strings.  If no value is provided, the default is: \n    ambassador_id:    - \"default\""
                items:
=======
  validation:
    openAPIV3Schema:
      description: TracingService is the Schema for the tracingservices API
      properties:
        apiVersion:
          description: 'APIVersion defines the versioned schema of this representation of an object. Servers should convert recognized schemas to the latest internal value, and may reject unrecognized values. More info: https://git.k8s.io/community/contributors/devel/sig-architecture/api-conventions.md#resources'
          type: string
        kind:
          description: 'Kind is a string value representing the REST resource this object represents. Servers may infer this from the endpoint the client submits requests to. Cannot be updated. In CamelCase. More info: https://git.k8s.io/community/contributors/devel/sig-architecture/api-conventions.md#types-kinds'
          type: string
        metadata:
          type: object
        spec:
          description: TracingServiceSpec defines the desired state of TracingService
          properties:
            ambassador_id:
              description: "AmbassadorID declares which Ambassador instances should pay attention to this resource. If no value is provided, the default is: \n    ambassador_id:    - \"default\""
              items:
                type: string
              oneOf:
              - type: string
              - type: array
            config:
              properties:
                access_token_file:
                  type: string
                collector_cluster:
                  type: string
                collector_endpoint:
                  type: string
                collector_endpoint_version:
                  enum:
                  - HTTP_JSON_V1
                  - HTTP_JSON
                  - HTTP_PROTO
>>>>>>> 0f102ab3
                  type: string
                oneOf:
                - type: string
                - type: array
              config:
                properties:
                  access_token_file:
                    type: string
                  collector_cluster:
                    type: string
                  collector_endpoint:
                    type: string
                  collector_endpoint_version:
                    enum:
                    - HTTP_JSON_V1
                    - HTTP_JSON
                    - HTTP_PROTO
                    type: string
                  collector_hostname:
                    type: string
                  service_name:
                    type: string
                  shared_span_context:
                    type: boolean
                  trace_id_128bit:
                    type: boolean
                type: object
              driver:
                enum:
                - lightstep
                - zipkin
                - datadog
                type: string
              sampling:
                properties:
                  client:
                    type: integer
                  overall:
                    type: integer
                  random:
                    type: integer
                type: object
              service:
                type: string
              tag_headers:
                items:
                  type: string
                type: array
            required:
            - driver
            - service
            type: object
        type: object
    served: true
    storage: false
  - name: v3alpha1
    schema:
      openAPIV3Schema:
        description: TracingService is the Schema for the tracingservices API
        properties:
          apiVersion:
            description: 'APIVersion defines the versioned schema of this representation of an object. Servers should convert recognized schemas to the latest internal value, and may reject unrecognized values. More info: https://git.k8s.io/community/contributors/devel/sig-architecture/api-conventions.md#resources'
            type: string
          kind:
            description: 'Kind is a string value representing the REST resource this object represents. Servers may infer this from the endpoint the client submits requests to. Cannot be updated. In CamelCase. More info: https://git.k8s.io/community/contributors/devel/sig-architecture/api-conventions.md#types-kinds'
            type: string
          metadata:
            type: object
          spec:
            description: TracingServiceSpec defines the desired state of TracingService
            properties:
              ambassador_id:
                description: "AmbassadorID declares which Ambassador instances should pay attention to this resource. If no value is provided, the default is: \n    ambassador_id:    - \"default\""
                items:
                  type: string
                type: array
              config:
                properties:
                  access_token_file:
                    type: string
                  collector_cluster:
                    type: string
                  collector_endpoint:
                    type: string
                  collector_endpoint_version:
                    enum:
                    - HTTP_JSON_V1
                    - HTTP_JSON
                    - HTTP_PROTO
                    type: string
                  collector_hostname:
                    type: string
                  service_name:
                    type: string
                  shared_span_context:
                    type: boolean
                  trace_id_128bit:
                    type: boolean
                type: object
              driver:
                enum:
                - lightstep
                - zipkin
                - datadog
                type: string
              sampling:
                properties:
                  client:
                    type: integer
                  overall:
                    type: integer
                  random:
                    type: integer
                type: object
              service:
                type: string
              tag_headers:
                items:
                  type: string
                type: array
            required:
            - driver
            - service
            type: object
        type: object
    served: true
    storage: true
---
apiVersion: apiextensions.k8s.io/v1beta1
kind: CustomResourceDefinition
metadata:
  annotations:
    controller-gen.kubebuilder.io/version: v0.4.1
  labels:
    app.kubernetes.io/name: ambassador
    product: aes
  name: foos.x.getambassador.io
spec:
  group: x.getambassador.io
  names:
    categories:
    - ambassador-crds
    kind: Foo
    listKind: FooList
    plural: foos
    singular: foo
  scope: Namespaced
  validation:
    openAPIV3Schema:
      description: Foo is the Schema for the authservices API
      properties:
        apiVersion:
          description: 'APIVersion defines the versioned schema of this representation of an object. Servers should convert recognized schemas to the latest internal value, and may reject unrecognized values. More info: https://git.k8s.io/community/contributors/devel/sig-architecture/api-conventions.md#resources'
          type: string
        kind:
          description: 'Kind is a string value representing the REST resource this object represents. Servers may infer this from the endpoint the client submits requests to. Cannot be updated. In CamelCase. More info: https://git.k8s.io/community/contributors/devel/sig-architecture/api-conventions.md#types-kinds'
          type: string
        metadata:
          type: object
        spec:
          description: FooSpec defines the desired state of Foo
          properties:
            ambassador_id:
              description: "AmbassadorID declares which Ambassador instances should pay attention to this resource. If no value is provided, the default is: \n    ambassador_id:    - \"default\""
              items:
                type: string
              type: array
            auth_service:
              type: string
          required:
          - auth_service
          type: object
      type: object
  version: v3alpha1
  versions:
  - name: v3alpha1
    served: true
    storage: true
---
apiVersion: apiextensions.k8s.io/v1beta1
kind: CustomResourceDefinition
metadata:
  annotations:
    controller-gen.kubebuilder.io/version: v0.4.1
  labels:
    app.kubernetes.io/name: ambassador
    product: aes
  name: listeners.x.getambassador.io
spec:
  additionalPrinterColumns:
  - JSONPath: .spec.port
    name: Port
    type: string
  - JSONPath: .spec.protocol
    name: Protocol
    type: string
  - JSONPath: .spec.protocolStack
    name: Stack
    type: string
  - JSONPath: .spec.securityModel
    name: Security
    type: string
  - JSONPath: .spec.l7Depth
    name: L7Depth
    type: string
  group: x.getambassador.io
  names:
    categories:
    - ambassador-crds
    kind: Listener
    listKind: ListenerList
    plural: listeners
    singular: listener
  scope: Namespaced
  subresources: {}
  validation:
    openAPIV3Schema:
      description: Listener is the Schema for the hosts API
      properties:
        apiVersion:
          description: 'APIVersion defines the versioned schema of this representation of an object. Servers should convert recognized schemas to the latest internal value, and may reject unrecognized values. More info: https://git.k8s.io/community/contributors/devel/sig-architecture/api-conventions.md#resources'
          type: string
        kind:
          description: 'Kind is a string value representing the REST resource this object represents. Servers may infer this from the endpoint the client submits requests to. Cannot be updated. In CamelCase. More info: https://git.k8s.io/community/contributors/devel/sig-architecture/api-conventions.md#types-kinds'
          type: string
        metadata:
          type: object
        spec:
          description: ListenerSpec defines the desired state of this Port
          properties:
            ambassador_id:
              description: "AmbassadorID declares which Ambassador instances should pay attention to this resource. If no value is provided, the default is: \n    ambassador_id:    - \"default\""
              items:
                type: string
              type: array
            hostBinding:
              description: HostBinding allows restricting which Hosts will be used for this Listener.
              properties:
                namespace:
                  description: NamespaceBindingType defines we we specify which namespaces to look for Hosts in.
                  properties:
                    from:
                      description: NamespaceFromType defines how we evaluate a NamespaceBindingType.
                      enum:
                      - SELF
                      - ALL
                      - SELECTOR
                      type: string
                  type: object
                selector:
                  description: A label selector is a label query over a set of resources. The result of matchLabels and matchExpressions are ANDed. An empty label selector matches all objects. A null label selector matches no objects.
                  properties:
                    matchExpressions:
                      description: matchExpressions is a list of label selector requirements. The requirements are ANDed.
                      items:
                        description: A label selector requirement is a selector that contains values, a key, and an operator that relates the key and values.
                        properties:
                          key:
                            description: key is the label key that the selector applies to.
                            type: string
                          operator:
                            description: operator represents a key's relationship to a set of values. Valid operators are In, NotIn, Exists and DoesNotExist.
                            type: string
                          values:
                            description: values is an array of string values. If the operator is In or NotIn, the values array must be non-empty. If the operator is Exists or DoesNotExist, the values array must be empty. This array is replaced during a strategic merge patch.
                            items:
                              type: string
                            type: array
                        required:
                        - key
                        - operator
                        type: object
                      type: array
                    matchLabels:
                      additionalProperties:
                        type: string
                      description: matchLabels is a map of {key,value} pairs. A single {key,value} in the matchLabels map is equivalent to an element of matchExpressions, whose key field is "key", the operator is "In", and the values array contains only "value". The requirements are ANDed.
                      type: object
                  type: object
              type: object
            l7Depth:
              description: L7Depth specifies how many layer 7 load balancers are between us and the edge of the network.
              format: int32
              type: integer
            port:
              description: Port is the network port. Only one Listener can use a given port.
              format: int32
              maximum: 65535
              minimum: 1
              type: integer
            protocol:
              description: Protocol is a shorthand for certain predefined stacks. Exactly one of Protocol or ProtocolStack must be supplied.
              enum:
              - HTTP
              - HTTPS
              - HTTPPROXY
              - HTTPSPROXY
              - TCP
              - TLS
              - UDP
              type: string
            protocolStack:
              description: ProtocolStack explicitly specifies the protocol stack to set up. Exactly one of Protocol or ProtocolStack must be supplied.
              items:
                description: ProtocolStackElement defines specific layers that may be combined in a protocol stack for processing connections to a port.
                enum:
                - HTTP
                - PROXY
                - TLS
                - TCP
                - UDP
                type: string
              type: array
            securityModel:
              description: SecurityModel specifies how to determine whether connections to this port are secure or insecure.
              enum:
              - XFP
              - SECURE
              - INSECURE
              type: string
          type: object
      type: object
  version: v3alpha1
  versions:
  - name: v3alpha1
    served: true
    storage: true<|MERGE_RESOLUTION|>--- conflicted
+++ resolved
@@ -1,4 +1,153 @@
 # GENERATED FILE: edits made by hand will not be preserved.
+---
+apiVersion: apiextensions.k8s.io/v1beta1
+kind: CustomResourceDefinition
+metadata:
+  annotations:
+    controller-gen.kubebuilder.io/version: v0.4.1
+  labels:
+    app.kubernetes.io/name: ambassador
+    product: aes
+  name: ambassadorlisteners.getambassador.io
+spec:
+  additionalPrinterColumns:
+  - JSONPath: .spec.port
+    name: Port
+    type: string
+  - JSONPath: .spec.protocol
+    name: Protocol
+    type: string
+  - JSONPath: .spec.protocolStack
+    name: Stack
+    type: string
+  - JSONPath: .spec.securityModel
+    name: Security
+    type: string
+  - JSONPath: .spec.l7Depth
+    name: L7Depth
+    type: string
+  group: getambassador.io
+  names:
+    categories:
+    - ambassador-crds
+    kind: AmbassadorListener
+    listKind: AmbassadorListenerList
+    plural: ambassadorlisteners
+    singular: ambassadorlistener
+  scope: Namespaced
+  subresources: {}
+  validation:
+    openAPIV3Schema:
+      description: AmbassadorListener is the Schema for the hosts API
+      properties:
+        apiVersion:
+          description: 'APIVersion defines the versioned schema of this representation of an object. Servers should convert recognized schemas to the latest internal value, and may reject unrecognized values. More info: https://git.k8s.io/community/contributors/devel/sig-architecture/api-conventions.md#resources'
+          type: string
+        kind:
+          description: 'Kind is a string value representing the REST resource this object represents. Servers may infer this from the endpoint the client submits requests to. Cannot be updated. In CamelCase. More info: https://git.k8s.io/community/contributors/devel/sig-architecture/api-conventions.md#types-kinds'
+          type: string
+        metadata:
+          type: object
+        spec:
+          description: AmbassadorListenerSpec defines the desired state of this Port
+          properties:
+            ambassador_id:
+              description: "AmbassadorID declares which Ambassador instances should pay attention to this resource. If no value is provided, the default is: \n    ambassador_id:    - \"default\""
+              items:
+                type: string
+              type: array
+            hostBinding:
+              description: HostBinding allows restricting which Hosts will be used for this AmbassadorListener.
+              properties:
+                namespace:
+                  description: NamespaceBindingType defines we we specify which namespaces to look for Hosts in.
+                  properties:
+                    from:
+                      description: NamespaceFromType defines how we evaluate a NamespaceBindingType.
+                      enum:
+                      - SELF
+                      - ALL
+                      - SELECTOR
+                      type: string
+                  type: object
+                selector:
+                  description: A label selector is a label query over a set of resources. The result of matchLabels and matchExpressions are ANDed. An empty label selector matches all objects. A null label selector matches no objects.
+                  properties:
+                    matchExpressions:
+                      description: matchExpressions is a list of label selector requirements. The requirements are ANDed.
+                      items:
+                        description: A label selector requirement is a selector that contains values, a key, and an operator that relates the key and values.
+                        properties:
+                          key:
+                            description: key is the label key that the selector applies to.
+                            type: string
+                          operator:
+                            description: operator represents a key's relationship to a set of values. Valid operators are In, NotIn, Exists and DoesNotExist.
+                            type: string
+                          values:
+                            description: values is an array of string values. If the operator is In or NotIn, the values array must be non-empty. If the operator is Exists or DoesNotExist, the values array must be empty. This array is replaced during a strategic merge patch.
+                            items:
+                              type: string
+                            type: array
+                        required:
+                        - key
+                        - operator
+                        type: object
+                      type: array
+                    matchLabels:
+                      additionalProperties:
+                        type: string
+                      description: matchLabels is a map of {key,value} pairs. A single {key,value} in the matchLabels map is equivalent to an element of matchExpressions, whose key field is "key", the operator is "In", and the values array contains only "value". The requirements are ANDed.
+                      type: object
+                  type: object
+              type: object
+            l7Depth:
+              description: L7Depth specifies how many layer 7 load balancers are between us and the edge of the network.
+              format: int32
+              type: integer
+            port:
+              description: Port is the network port. Only one AmbassadorListener can use a given port.
+              format: int32
+              maximum: 65535
+              minimum: 1
+              type: integer
+            protocol:
+              description: Protocol is a shorthand for certain predefined stacks. Exactly one of Protocol or ProtocolStack must be supplied.
+              enum:
+              - HTTP
+              - HTTPS
+              - HTTPPROXY
+              - HTTPSPROXY
+              - TCP
+              - TLS
+              - UDP
+              type: string
+            protocolStack:
+              description: ProtocolStack explicitly specifies the protocol stack to set up. Exactly one of Protocol or ProtocolStack must be supplied.
+              items:
+                description: ProtocolStackElement defines specific layers that may be combined in a protocol stack for processing connections to a port.
+                enum:
+                - HTTP
+                - PROXY
+                - TLS
+                - TCP
+                - UDP
+                type: string
+              type: array
+            securityModel:
+              description: SecurityModel specifies how to determine whether connections to this port are secure or insecure.
+              enum:
+              - XFP
+              - SECURE
+              - INSECURE
+              type: string
+          type: object
+      type: object
+  version: v3alpha1
+  versions:
+  - name: v3alpha1
+    served: true
+    storage: true
 ---
 apiVersion: apiextensions.k8s.io/v1beta1
 kind: CustomResourceDefinition
@@ -171,7 +320,6 @@
                 - http
                 - grpc
                 type: string
-<<<<<<< HEAD
               protocol_version:
                 enum:
                 - v2
@@ -194,58 +342,6 @@
             - auth_service
             type: object
         type: object
-=======
-              oneOf:
-              - type: string
-              - type: array
-            auth_service:
-              type: string
-            failure_mode_allow:
-              type: boolean
-            include_body:
-              properties:
-                allow_partial:
-                  type: boolean
-                max_bytes:
-                  description: These aren't pointer types because they are required.
-                  type: integer
-              required:
-              - allow_partial
-              - max_bytes
-              type: object
-            path_prefix:
-              type: string
-            proto:
-              enum:
-              - http
-              - grpc
-              type: string
-            protocol_version:
-              enum:
-              - v2
-              - v3
-              type: string
-            status_on_error:
-              description: Why isn't this just an int??
-              properties:
-                code:
-                  type: integer
-              type: object
-            timeout_ms:
-              type: integer
-            tls:
-              description: BoolOrString is a type that can hold a Boolean or a string.
-              oneOf:
-              - type: string
-              - type: boolean
-          required:
-          - auth_service
-          type: object
-      type: object
-  version: v2
-  versions:
-  - name: v2
->>>>>>> 0f102ab3
     served: true
     storage: true
 ---
@@ -268,37 +364,6 @@
     plural: consulresolvers
     singular: consulresolver
   scope: Namespaced
-<<<<<<< HEAD
-=======
-  validation:
-    openAPIV3Schema:
-      description: ConsulResolver is the Schema for the ConsulResolver API
-      properties:
-        apiVersion:
-          description: 'APIVersion defines the versioned schema of this representation of an object. Servers should convert recognized schemas to the latest internal value, and may reject unrecognized values. More info: https://git.k8s.io/community/contributors/devel/sig-architecture/api-conventions.md#resources'
-          type: string
-        kind:
-          description: 'Kind is a string value representing the REST resource this object represents. Servers may infer this from the endpoint the client submits requests to. Cannot be updated. In CamelCase. More info: https://git.k8s.io/community/contributors/devel/sig-architecture/api-conventions.md#types-kinds'
-          type: string
-        metadata:
-          type: object
-        spec:
-          description: ConsulResolver tells Ambassador to use Consul to resolve services. In addition to the AmbassadorID, it needs information about which Consul server and DC to use.
-          properties:
-            address:
-              type: string
-            ambassador_id:
-              description: "AmbassadorID declares which Ambassador instances should pay attention to this resource. If no value is provided, the default is: \n    ambassador_id:    - \"default\""
-              items:
-                type: string
-              oneOf:
-              - type: string
-              - type: array
-            datacenter:
-              type: string
-          type: object
-      type: object
->>>>>>> 0f102ab3
   version: v2
   versions:
   - name: v2
@@ -381,7 +446,6 @@
     plural: devportals
     singular: devportal
   scope: Namespaced
-<<<<<<< HEAD
   version: v2
   versions:
   - name: v2
@@ -403,38 +467,6 @@
               ambassador_id:
                 description: "AmbassadorID declares which Ambassador instances should pay attention to this resource.  May either be a string or a list of strings.  If no value is provided, the default is: \n    ambassador_id:    - \"default\""
                 items:
-=======
-  validation:
-    openAPIV3Schema:
-      description: "DevPortal is the Schema for the DevPortals API \n DevPortal resources specify the `what` and `how` is shown in a DevPortal: \n * `what` is in a DevPortal can be controlled with   - a `selector`, that can be used for filtering `Mappings`.   - a `docs` listing of (services, url) * `how` is a pointer to some `contents` (a checkout of a Git repository   with go-templates/markdown/css). \n Multiple `DevPortal`s can exist in the cluster, and the Dev Portal server will show them at different endpoints. A `DevPortal` resource with a special name, `ambassador`, will be used for configuring the default Dev Portal (served at `/docs/` by default)."
-      properties:
-        apiVersion:
-          description: 'APIVersion defines the versioned schema of this representation of an object. Servers should convert recognized schemas to the latest internal value, and may reject unrecognized values. More info: https://git.k8s.io/community/contributors/devel/sig-architecture/api-conventions.md#resources'
-          type: string
-        kind:
-          description: 'Kind is a string value representing the REST resource this object represents. Servers may infer this from the endpoint the client submits requests to. Cannot be updated. In CamelCase. More info: https://git.k8s.io/community/contributors/devel/sig-architecture/api-conventions.md#types-kinds'
-          type: string
-        metadata:
-          type: object
-        spec:
-          description: DevPortalSpec defines the desired state of DevPortal
-          properties:
-            ambassador_id:
-              description: "AmbassadorID declares which Ambassador instances should pay attention to this resource. If no value is provided, the default is: \n    ambassador_id:    - \"default\""
-              items:
-                type: string
-              oneOf:
-              - type: string
-              - type: array
-            content:
-              description: Content specifies where the content shown in the DevPortal come from
-              properties:
-                branch:
-                  type: string
-                dir:
-                  type: string
-                url:
->>>>>>> 0f102ab3
                   type: string
                 oneOf:
                 - type: string
@@ -593,7 +625,6 @@
   labels:
     app.kubernetes.io/name: ambassador
     product: aes
-<<<<<<< HEAD
   name: foos.getambassador.io
 spec:
   group: getambassador.io
@@ -647,8 +678,6 @@
   labels:
     app.kubernetes.io/name: ambassador
     product: aes
-=======
->>>>>>> 0f102ab3
   name: hosts.getambassador.io
 spec:
   additionalPrinterColumns:
@@ -726,7 +755,6 @@
                 description: A compatibility alias for "ambassador_id"; because Host used to be specified with protobuf, and jsonpb allowed either "ambassador_id" or "ambassadorId", and even though we didn't tell people about "ambassadorId" it's what the web policy console generated because of jsonpb.  So Hosts with 'ambassadorId' exist in the wild.
                 items:
                   type: string
-<<<<<<< HEAD
                 oneOf:
                 - type: string
                 - type: array
@@ -749,70 +777,6 @@
                 description: Request policy definition.
                 properties:
                   insecure:
-=======
-                privateKeySecret:
-                  description: "Specifies the Kubernetes Secret to use to store the private key of the ACME account (essentially, where to store the auto-generated password for the auto-created ACME account).  You should not normally need to set this--the default value is based on a combination of the ACME authority being registered wit and the email address associated with the account. \n Note that this is a native-Kubernetes-style core.v1.LocalObjectReference, not an Ambassador-style `{name}.{namespace}` string.  Because we're opinionated, it does not support referencing a Secret in another namespace (because most native Kubernetes resources don't support that), but if we ever abandon that opinion and decide to support non-local references it, it would be by adding a `namespace:` field by changing it from a core.v1.LocalObjectReference to a core.v1.SecretReference, not by adopting the `{name}.{namespace}` notation."
-                  properties:
-                    name:
-                      description: 'Name of the referent. More info: https://kubernetes.io/docs/concepts/overview/working-with-objects/names/#names TODO: Add other useful fields. apiVersion, kind, uid?'
-                      type: string
-                  type: object
-                registration:
-                  description: This is normally set automatically
-                  type: string
-              type: object
-            ambassador_id:
-              description: Common to all Ambassador objects (and optional).
-              items:
-                type: string
-              oneOf:
-              - type: string
-              - type: array
-            ambassadorId:
-              description: A compatibility alias for "ambassador_id"; because Host used to be specified with protobuf, and jsonpb allowed either "ambassador_id" or "ambassadorId", and even though we didn't tell people about "ambassadorId" it's what the web policy console generated because of jsonpb.  So Hosts with 'ambassadorId' exist in the wild.
-              items:
-                type: string
-              oneOf:
-              - type: string
-              - type: array
-            hostname:
-              description: Hostname by which the Ambassador can be reached.
-              type: string
-            previewUrl:
-              description: Configuration for the Preview URL feature of Service Preview. Defaults to preview URLs not enabled.
-              properties:
-                enabled:
-                  description: Is the Preview URL feature enabled?
-                  type: boolean
-                type:
-                  description: What type of Preview URL is allowed?
-                  enum:
-                  - Path
-                  type: string
-              type: object
-            requestPolicy:
-              description: Request policy definition.
-              properties:
-                insecure:
-                  properties:
-                    action:
-                      enum:
-                      - Redirect
-                      - Reject
-                      - Route
-                      type: string
-                    additionalPort:
-                      type: integer
-                  type: object
-              type: object
-            selector:
-              description: Selector by which we can find further configuration.
-              properties:
-                matchExpressions:
-                  description: matchExpressions is a list of label selector requirements. The requirements are ANDed.
-                  items:
-                    description: A label selector requirement is a selector that contains values, a key, and an operator that relates the key and values.
->>>>>>> 0f102ab3
                     properties:
                       action:
                         enum:
@@ -1169,33 +1133,6 @@
     plural: kubernetesendpointresolvers
     singular: kubernetesendpointresolver
   scope: Namespaced
-<<<<<<< HEAD
-=======
-  validation:
-    openAPIV3Schema:
-      description: KubernetesEndpointResolver is the Schema for the kubernetesendpointresolver API
-      properties:
-        apiVersion:
-          description: 'APIVersion defines the versioned schema of this representation of an object. Servers should convert recognized schemas to the latest internal value, and may reject unrecognized values. More info: https://git.k8s.io/community/contributors/devel/sig-architecture/api-conventions.md#resources'
-          type: string
-        kind:
-          description: 'Kind is a string value representing the REST resource this object represents. Servers may infer this from the endpoint the client submits requests to. Cannot be updated. In CamelCase. More info: https://git.k8s.io/community/contributors/devel/sig-architecture/api-conventions.md#types-kinds'
-          type: string
-        metadata:
-          type: object
-        spec:
-          description: KubernetesEndpointResolver tells Ambassador to use Kubernetes Endpoints resources to resolve services. It actually has no spec other than the AmbassadorID.
-          properties:
-            ambassador_id:
-              description: "AmbassadorID declares which Ambassador instances should pay attention to this resource. If no value is provided, the default is: \n    ambassador_id:    - \"default\""
-              items:
-                type: string
-              oneOf:
-              - type: string
-              - type: array
-          type: object
-      type: object
->>>>>>> 0f102ab3
   version: v2
   versions:
   - name: v2
@@ -1270,33 +1207,6 @@
     plural: kubernetesserviceresolvers
     singular: kubernetesserviceresolver
   scope: Namespaced
-<<<<<<< HEAD
-=======
-  validation:
-    openAPIV3Schema:
-      description: KubernetesServiceResolver is the Schema for the kubernetesserviceresolver API
-      properties:
-        apiVersion:
-          description: 'APIVersion defines the versioned schema of this representation of an object. Servers should convert recognized schemas to the latest internal value, and may reject unrecognized values. More info: https://git.k8s.io/community/contributors/devel/sig-architecture/api-conventions.md#resources'
-          type: string
-        kind:
-          description: 'Kind is a string value representing the REST resource this object represents. Servers may infer this from the endpoint the client submits requests to. Cannot be updated. In CamelCase. More info: https://git.k8s.io/community/contributors/devel/sig-architecture/api-conventions.md#types-kinds'
-          type: string
-        metadata:
-          type: object
-        spec:
-          description: KubernetesServiceResolver tells Ambassador to use Kubernetes Service resources to resolve services. It actually has no spec other than the AmbassadorID.
-          properties:
-            ambassador_id:
-              description: "AmbassadorID declares which Ambassador instances should pay attention to this resource. If no value is provided, the default is: \n    ambassador_id:    - \"default\""
-              items:
-                type: string
-              oneOf:
-              - type: string
-              - type: array
-          type: object
-      type: object
->>>>>>> 0f102ab3
   version: v2
   versions:
   - name: v2
@@ -1371,62 +1281,6 @@
     plural: logservices
     singular: logservice
   scope: Namespaced
-<<<<<<< HEAD
-=======
-  validation:
-    openAPIV3Schema:
-      description: LogService is the Schema for the logservices API
-      properties:
-        apiVersion:
-          description: 'APIVersion defines the versioned schema of this representation of an object. Servers should convert recognized schemas to the latest internal value, and may reject unrecognized values. More info: https://git.k8s.io/community/contributors/devel/sig-architecture/api-conventions.md#resources'
-          type: string
-        kind:
-          description: 'Kind is a string value representing the REST resource this object represents. Servers may infer this from the endpoint the client submits requests to. Cannot be updated. In CamelCase. More info: https://git.k8s.io/community/contributors/devel/sig-architecture/api-conventions.md#types-kinds'
-          type: string
-        metadata:
-          type: object
-        spec:
-          description: LogServiceSpec defines the desired state of LogService
-          properties:
-            ambassador_id:
-              description: "AmbassadorID declares which Ambassador instances should pay attention to this resource. If no value is provided, the default is: \n    ambassador_id:    - \"default\""
-              items:
-                type: string
-              oneOf:
-              - type: string
-              - type: array
-            driver:
-              enum:
-              - tcp
-              - http
-              type: string
-            driver_config:
-              properties:
-                additional_log_headers:
-                  items:
-                    properties:
-                      during_request:
-                        type: boolean
-                      during_response:
-                        type: boolean
-                      during_trailer:
-                        type: boolean
-                      header_name:
-                        type: string
-                    type: object
-                  type: array
-              type: object
-            flush_interval_byte_size:
-              type: integer
-            flush_interval_time:
-              type: integer
-            grpc:
-              type: boolean
-            service:
-              type: string
-          type: object
-      type: object
->>>>>>> 0f102ab3
   version: v2
   versions:
   - name: v2
@@ -1765,19 +1619,11 @@
                 type: object
               host:
                 type: string
-<<<<<<< HEAD
               host_redirect:
                 type: boolean
               host_regex:
                 type: boolean
               host_rewrite:
-=======
-              oneOf:
-              - type: string
-              - type: array
-            auth_context_extensions:
-              additionalProperties:
->>>>>>> 0f102ab3
                 type: string
               idle_timeout_ms:
                 type: integer
@@ -1790,7 +1636,6 @@
                   probes:
                     type: integer
                 type: object
-<<<<<<< HEAD
               labels:
                 additionalProperties:
                   description: A MappingLabelGroupsArray is an array of MappingLabelGroups. I know, complex.
@@ -1806,75 +1651,6 @@
                 description: A DomainMap is the overall Mapping.spec.Labels type. It maps domains (kind of like namespaces for Mapping labels) to arrays of label groups.
                 type: object
               load_balancer:
-=======
-              type: array
-            cluster_idle_timeout_ms:
-              type: integer
-            cluster_max_connection_lifetime_ms:
-              type: integer
-            cluster_tag:
-              type: string
-            connect_timeout_ms:
-              type: integer
-            cors:
-              properties:
-                credentials:
-                  type: boolean
-                exposed_headers:
-                  description: StringOrStringList is just what it says on the tin, but note that it will always marshal as a list of strings right now.
-                  items:
-                    type: string
-                  oneOf:
-                  - type: string
-                  - type: array
-                headers:
-                  description: StringOrStringList is just what it says on the tin, but note that it will always marshal as a list of strings right now.
-                  items:
-                    type: string
-                  oneOf:
-                  - type: string
-                  - type: array
-                max_age:
-                  type: string
-                methods:
-                  description: StringOrStringList is just what it says on the tin, but note that it will always marshal as a list of strings right now.
-                  items:
-                    type: string
-                  oneOf:
-                  - type: string
-                  - type: array
-                origins:
-                  description: StringOrStringList is just what it says on the tin, but note that it will always marshal as a list of strings right now.
-                  items:
-                    type: string
-                  oneOf:
-                  - type: string
-                  - type: array
-              type: object
-            docs:
-              description: DocsInfo provides some extra information about the docs for the Mapping (used by the Dev Portal)
-              properties:
-                display_name:
-                  type: string
-                ignored:
-                  type: boolean
-                path:
-                  type: string
-                url:
-                  type: string
-              type: object
-            enable_ipv4:
-              type: boolean
-            enable_ipv6:
-              type: boolean
-            envoy_override:
-              description: UntypedDict is relatively opaque as a Go type, but it preserves its contents in a roundtrippable way.
-              type: object
-            error_response_overrides:
-              description: Error response overrides for this Mapping. Replaces all of the `error_response_overrides` set on the Ambassador module, if any.
-              items:
-                description: A response rewrite for an HTTP error response
->>>>>>> 0f102ab3
                 properties:
                   cookie:
                     properties:
@@ -2019,7 +1795,6 @@
                 oneOf:
                 - type: string
                 - type: boolean
-<<<<<<< HEAD
               use_websocket:
                 description: 'use_websocket is deprecated, and is equivlaent to setting `allow_upgrade: ["websocket"]`'
                 type: boolean
@@ -2079,30 +1854,6 @@
               allow_upgrade:
                 description: "A case-insensitive list of the non-HTTP protocols to allow \"upgrading\" to from HTTP via the \"Connection: upgrade\" mechanism[1].  After the upgrade, Ambassador does not interpret the traffic, and behaves similarly to how it does for TCPMappings. \n [1]: https://tools.ietf.org/html/rfc7230#section-6.7 \n For example, if your upstream service supports WebSockets, you would write \n    allow_upgrade:    - websocket \n Or if your upstream service supports upgrading from HTTP to SPDY (as the Kubernetes apiserver does for `kubectl exec` functionality), you would write \n    allow_upgrade:    - spdy/3.1"
                 items:
-=======
-              type: object
-            remove_request_headers:
-              description: StringOrStringList is just what it says on the tin, but note that it will always marshal as a list of strings right now.
-              items:
-                type: string
-              oneOf:
-              - type: string
-              - type: array
-            remove_response_headers:
-              description: StringOrStringList is just what it says on the tin, but note that it will always marshal as a list of strings right now.
-              items:
-                type: string
-              oneOf:
-              - type: string
-              - type: array
-            resolver:
-              type: string
-            retry_policy:
-              properties:
-                num_retries:
-                  type: integer
-                per_try_timeout:
->>>>>>> 0f102ab3
                   type: string
                 type: array
               ambassador_id:
@@ -2454,35 +2205,6 @@
     plural: modules
     singular: module
   scope: Namespaced
-<<<<<<< HEAD
-=======
-  validation:
-    openAPIV3Schema:
-      description: "A Module defines system-wide configuration.  The type of module is controlled by the .metadata.name; valid names are \"ambassador\" or \"tls\". \n https://www.getambassador.io/docs/edge-stack/latest/topics/running/ambassador/#the-ambassador-module https://www.getambassador.io/docs/edge-stack/latest/topics/running/tls/#tls-module-deprecated"
-      properties:
-        apiVersion:
-          description: 'APIVersion defines the versioned schema of this representation of an object. Servers should convert recognized schemas to the latest internal value, and may reject unrecognized values. More info: https://git.k8s.io/community/contributors/devel/sig-architecture/api-conventions.md#resources'
-          type: string
-        kind:
-          description: 'Kind is a string value representing the REST resource this object represents. Servers may infer this from the endpoint the client submits requests to. Cannot be updated. In CamelCase. More info: https://git.k8s.io/community/contributors/devel/sig-architecture/api-conventions.md#types-kinds'
-          type: string
-        metadata:
-          type: object
-        spec:
-          properties:
-            ambassador_id:
-              description: "AmbassadorID declares which Ambassador instances should pay attention to this resource. If no value is provided, the default is: \n    ambassador_id:    - \"default\""
-              items:
-                type: string
-              oneOf:
-              - type: string
-              - type: array
-            config:
-              description: UntypedDict is relatively opaque as a Go type, but it preserves its contents in a roundtrippable way.
-              type: object
-          type: object
-      type: object
->>>>>>> 0f102ab3
   version: v2
   versions:
   - name: v2
@@ -2561,51 +2283,6 @@
     plural: ratelimitservices
     singular: ratelimitservice
   scope: Namespaced
-<<<<<<< HEAD
-=======
-  validation:
-    openAPIV3Schema:
-      description: RateLimitService is the Schema for the ratelimitservices API
-      properties:
-        apiVersion:
-          description: 'APIVersion defines the versioned schema of this representation of an object. Servers should convert recognized schemas to the latest internal value, and may reject unrecognized values. More info: https://git.k8s.io/community/contributors/devel/sig-architecture/api-conventions.md#resources'
-          type: string
-        kind:
-          description: 'Kind is a string value representing the REST resource this object represents. Servers may infer this from the endpoint the client submits requests to. Cannot be updated. In CamelCase. More info: https://git.k8s.io/community/contributors/devel/sig-architecture/api-conventions.md#types-kinds'
-          type: string
-        metadata:
-          type: object
-        spec:
-          description: RateLimitServiceSpec defines the desired state of RateLimitService
-          properties:
-            ambassador_id:
-              description: Common to all Ambassador objects.
-              items:
-                type: string
-              oneOf:
-              - type: string
-              - type: array
-            domain:
-              type: string
-            protocol_version:
-              enum:
-              - v2
-              - v3
-              type: string
-            service:
-              type: string
-            timeout_ms:
-              type: integer
-            tls:
-              description: BoolOrString is a type that can hold a Boolean or a string.
-              oneOf:
-              - type: string
-              - type: boolean
-          required:
-          - service
-          type: object
-      type: object
->>>>>>> 0f102ab3
   version: v2
   versions:
   - name: v2
@@ -2716,81 +2393,6 @@
     plural: tcpmappings
     singular: tcpmapping
   scope: Namespaced
-<<<<<<< HEAD
-=======
-  validation:
-    openAPIV3Schema:
-      description: TCPMapping is the Schema for the tcpmappings API
-      properties:
-        apiVersion:
-          description: 'APIVersion defines the versioned schema of this representation of an object. Servers should convert recognized schemas to the latest internal value, and may reject unrecognized values. More info: https://git.k8s.io/community/contributors/devel/sig-architecture/api-conventions.md#resources'
-          type: string
-        kind:
-          description: 'Kind is a string value representing the REST resource this object represents. Servers may infer this from the endpoint the client submits requests to. Cannot be updated. In CamelCase. More info: https://git.k8s.io/community/contributors/devel/sig-architecture/api-conventions.md#types-kinds'
-          type: string
-        metadata:
-          type: object
-        spec:
-          description: TCPMappingSpec defines the desired state of TCPMapping
-          properties:
-            address:
-              type: string
-            ambassador_id:
-              description: "AmbassadorID declares which Ambassador instances should pay attention to this resource. If no value is provided, the default is: \n    ambassador_id:    - \"default\""
-              items:
-                type: string
-              oneOf:
-              - type: string
-              - type: array
-            circuit_breakers:
-              items:
-                properties:
-                  max_connections:
-                    type: integer
-                  max_pending_requests:
-                    type: integer
-                  max_requests:
-                    type: integer
-                  max_retries:
-                    type: integer
-                  priority:
-                    enum:
-                    - default
-                    - high
-                    type: string
-                type: object
-              type: array
-            cluster_tag:
-              type: string
-            enable_ipv4:
-              type: boolean
-            enable_ipv6:
-              type: boolean
-            host:
-              type: string
-            idle_timeout_ms:
-              description: 'FIXME(lukeshu): Surely this should be an ''int''?'
-              type: string
-            port:
-              description: Port isn't a pointer because it's required.
-              type: integer
-            resolver:
-              type: string
-            service:
-              type: string
-            tls:
-              description: BoolOrString is a type that can hold a Boolean or a string.
-              oneOf:
-              - type: string
-              - type: boolean
-            weight:
-              type: integer
-          required:
-          - port
-          - service
-          type: object
-      type: object
->>>>>>> 0f102ab3
   version: v2
   versions:
   - name: v2
@@ -2981,7 +2583,6 @@
             properties:
               alpn_protocols:
                 type: string
-<<<<<<< HEAD
               ambassador_id:
                 description: "AmbassadorID declares which Ambassador instances should pay attention to this resource.  May either be a string or a list of strings.  If no value is provided, the default is: \n    ambassador_id:    - \"default\""
                 items:
@@ -2990,21 +2591,6 @@
                 - type: string
                 - type: array
               ca_secret:
-=======
-              oneOf:
-              - type: string
-              - type: array
-            ca_secret:
-              type: string
-            cacert_chain_file:
-              type: string
-            cert_chain_file:
-              type: string
-            cert_required:
-              type: boolean
-            cipher_suites:
-              items:
->>>>>>> 0f102ab3
                 type: string
               cacert_chain_file:
                 type: string
@@ -3143,7 +2729,6 @@
     plural: tracingservices
     singular: tracingservice
   scope: Namespaced
-<<<<<<< HEAD
   version: v2
   versions:
   - name: v2
@@ -3165,43 +2750,6 @@
               ambassador_id:
                 description: "AmbassadorID declares which Ambassador instances should pay attention to this resource.  May either be a string or a list of strings.  If no value is provided, the default is: \n    ambassador_id:    - \"default\""
                 items:
-=======
-  validation:
-    openAPIV3Schema:
-      description: TracingService is the Schema for the tracingservices API
-      properties:
-        apiVersion:
-          description: 'APIVersion defines the versioned schema of this representation of an object. Servers should convert recognized schemas to the latest internal value, and may reject unrecognized values. More info: https://git.k8s.io/community/contributors/devel/sig-architecture/api-conventions.md#resources'
-          type: string
-        kind:
-          description: 'Kind is a string value representing the REST resource this object represents. Servers may infer this from the endpoint the client submits requests to. Cannot be updated. In CamelCase. More info: https://git.k8s.io/community/contributors/devel/sig-architecture/api-conventions.md#types-kinds'
-          type: string
-        metadata:
-          type: object
-        spec:
-          description: TracingServiceSpec defines the desired state of TracingService
-          properties:
-            ambassador_id:
-              description: "AmbassadorID declares which Ambassador instances should pay attention to this resource. If no value is provided, the default is: \n    ambassador_id:    - \"default\""
-              items:
-                type: string
-              oneOf:
-              - type: string
-              - type: array
-            config:
-              properties:
-                access_token_file:
-                  type: string
-                collector_cluster:
-                  type: string
-                collector_endpoint:
-                  type: string
-                collector_endpoint_version:
-                  enum:
-                  - HTTP_JSON_V1
-                  - HTTP_JSON
-                  - HTTP_PROTO
->>>>>>> 0f102ab3
                   type: string
                 oneOf:
                 - type: string
@@ -3328,204 +2876,4 @@
             type: object
         type: object
     served: true
-    storage: true
----
-apiVersion: apiextensions.k8s.io/v1beta1
-kind: CustomResourceDefinition
-metadata:
-  annotations:
-    controller-gen.kubebuilder.io/version: v0.4.1
-  labels:
-    app.kubernetes.io/name: ambassador
-    product: aes
-  name: foos.x.getambassador.io
-spec:
-  group: x.getambassador.io
-  names:
-    categories:
-    - ambassador-crds
-    kind: Foo
-    listKind: FooList
-    plural: foos
-    singular: foo
-  scope: Namespaced
-  validation:
-    openAPIV3Schema:
-      description: Foo is the Schema for the authservices API
-      properties:
-        apiVersion:
-          description: 'APIVersion defines the versioned schema of this representation of an object. Servers should convert recognized schemas to the latest internal value, and may reject unrecognized values. More info: https://git.k8s.io/community/contributors/devel/sig-architecture/api-conventions.md#resources'
-          type: string
-        kind:
-          description: 'Kind is a string value representing the REST resource this object represents. Servers may infer this from the endpoint the client submits requests to. Cannot be updated. In CamelCase. More info: https://git.k8s.io/community/contributors/devel/sig-architecture/api-conventions.md#types-kinds'
-          type: string
-        metadata:
-          type: object
-        spec:
-          description: FooSpec defines the desired state of Foo
-          properties:
-            ambassador_id:
-              description: "AmbassadorID declares which Ambassador instances should pay attention to this resource. If no value is provided, the default is: \n    ambassador_id:    - \"default\""
-              items:
-                type: string
-              type: array
-            auth_service:
-              type: string
-          required:
-          - auth_service
-          type: object
-      type: object
-  version: v3alpha1
-  versions:
-  - name: v3alpha1
-    served: true
-    storage: true
----
-apiVersion: apiextensions.k8s.io/v1beta1
-kind: CustomResourceDefinition
-metadata:
-  annotations:
-    controller-gen.kubebuilder.io/version: v0.4.1
-  labels:
-    app.kubernetes.io/name: ambassador
-    product: aes
-  name: listeners.x.getambassador.io
-spec:
-  additionalPrinterColumns:
-  - JSONPath: .spec.port
-    name: Port
-    type: string
-  - JSONPath: .spec.protocol
-    name: Protocol
-    type: string
-  - JSONPath: .spec.protocolStack
-    name: Stack
-    type: string
-  - JSONPath: .spec.securityModel
-    name: Security
-    type: string
-  - JSONPath: .spec.l7Depth
-    name: L7Depth
-    type: string
-  group: x.getambassador.io
-  names:
-    categories:
-    - ambassador-crds
-    kind: Listener
-    listKind: ListenerList
-    plural: listeners
-    singular: listener
-  scope: Namespaced
-  subresources: {}
-  validation:
-    openAPIV3Schema:
-      description: Listener is the Schema for the hosts API
-      properties:
-        apiVersion:
-          description: 'APIVersion defines the versioned schema of this representation of an object. Servers should convert recognized schemas to the latest internal value, and may reject unrecognized values. More info: https://git.k8s.io/community/contributors/devel/sig-architecture/api-conventions.md#resources'
-          type: string
-        kind:
-          description: 'Kind is a string value representing the REST resource this object represents. Servers may infer this from the endpoint the client submits requests to. Cannot be updated. In CamelCase. More info: https://git.k8s.io/community/contributors/devel/sig-architecture/api-conventions.md#types-kinds'
-          type: string
-        metadata:
-          type: object
-        spec:
-          description: ListenerSpec defines the desired state of this Port
-          properties:
-            ambassador_id:
-              description: "AmbassadorID declares which Ambassador instances should pay attention to this resource. If no value is provided, the default is: \n    ambassador_id:    - \"default\""
-              items:
-                type: string
-              type: array
-            hostBinding:
-              description: HostBinding allows restricting which Hosts will be used for this Listener.
-              properties:
-                namespace:
-                  description: NamespaceBindingType defines we we specify which namespaces to look for Hosts in.
-                  properties:
-                    from:
-                      description: NamespaceFromType defines how we evaluate a NamespaceBindingType.
-                      enum:
-                      - SELF
-                      - ALL
-                      - SELECTOR
-                      type: string
-                  type: object
-                selector:
-                  description: A label selector is a label query over a set of resources. The result of matchLabels and matchExpressions are ANDed. An empty label selector matches all objects. A null label selector matches no objects.
-                  properties:
-                    matchExpressions:
-                      description: matchExpressions is a list of label selector requirements. The requirements are ANDed.
-                      items:
-                        description: A label selector requirement is a selector that contains values, a key, and an operator that relates the key and values.
-                        properties:
-                          key:
-                            description: key is the label key that the selector applies to.
-                            type: string
-                          operator:
-                            description: operator represents a key's relationship to a set of values. Valid operators are In, NotIn, Exists and DoesNotExist.
-                            type: string
-                          values:
-                            description: values is an array of string values. If the operator is In or NotIn, the values array must be non-empty. If the operator is Exists or DoesNotExist, the values array must be empty. This array is replaced during a strategic merge patch.
-                            items:
-                              type: string
-                            type: array
-                        required:
-                        - key
-                        - operator
-                        type: object
-                      type: array
-                    matchLabels:
-                      additionalProperties:
-                        type: string
-                      description: matchLabels is a map of {key,value} pairs. A single {key,value} in the matchLabels map is equivalent to an element of matchExpressions, whose key field is "key", the operator is "In", and the values array contains only "value". The requirements are ANDed.
-                      type: object
-                  type: object
-              type: object
-            l7Depth:
-              description: L7Depth specifies how many layer 7 load balancers are between us and the edge of the network.
-              format: int32
-              type: integer
-            port:
-              description: Port is the network port. Only one Listener can use a given port.
-              format: int32
-              maximum: 65535
-              minimum: 1
-              type: integer
-            protocol:
-              description: Protocol is a shorthand for certain predefined stacks. Exactly one of Protocol or ProtocolStack must be supplied.
-              enum:
-              - HTTP
-              - HTTPS
-              - HTTPPROXY
-              - HTTPSPROXY
-              - TCP
-              - TLS
-              - UDP
-              type: string
-            protocolStack:
-              description: ProtocolStack explicitly specifies the protocol stack to set up. Exactly one of Protocol or ProtocolStack must be supplied.
-              items:
-                description: ProtocolStackElement defines specific layers that may be combined in a protocol stack for processing connections to a port.
-                enum:
-                - HTTP
-                - PROXY
-                - TLS
-                - TCP
-                - UDP
-                type: string
-              type: array
-            securityModel:
-              description: SecurityModel specifies how to determine whether connections to this port are secure or insecure.
-              enum:
-              - XFP
-              - SECURE
-              - INSECURE
-              type: string
-          type: object
-      type: object
-  version: v3alpha1
-  versions:
-  - name: v3alpha1
-    served: true
     storage: true