--- conflicted
+++ resolved
@@ -50,11 +50,8 @@
 
 ### Ambassador API Gateway + Ambassador Edge Stack
 
-<<<<<<< HEAD
 - Incorporate the Envoy 1.14.4 security update.
-=======
 - BREAKING CHANGE: Turning off the Diagnostics UI via the Ambassador Module disables access to it from outside the Ambassador Pod.
->>>>>>> e3bb21c3
 - Feature: Add support for circuit breakers in TCP mapping
 - Internal: Configuration endpoints used internally by Ambassador are no longer accessible from outside the Ambassador Pod.
 
