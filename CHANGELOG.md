# Changelog

## AMBASSADOR EDGE STACK

Ambassador Edge Stack is a comprehensive, self-service solution for exposing,
securing, and managing the boundary between end users and your Kubernetes services.
The core of Ambassador Edge Stack is Emissary Ingress, the open-source API gateway
built on the Envoy proxy.

Ambassador Edge Stack provides all the capabilities of the Emissary Ingress,
as well as additional capabilities including:

- The Edge Policy Console, a graphical UI to visualize and manage all of your edge policies;
- Security features such as automatic TLS setup via ACME integration, OAuth/OpenID Connect
  integration, rate limiting, and fine-grained access control; and
- Developer onboarding assistance, including an API catalog, Swagger/OpenAPI documentation
  support, and a fully customizable developer portal.

Note: The Ambassador Edge Stack is free for all users, and includes all the functionality
of Emissary Ingress in addition to the additional capabilities mentioned above. Due to
popular demand, we’re offering a free tier of our core features as part of the Ambassador
Edge Stack, designed for startups.

In general, references to "Ambassador" in this CHANGELOG and the rest of the Ambassador 
Edge Stack documentation refer both to the Ambassador Edge Stack and Emissary Ingress.

## UPCOMING BREAKING CHANGES

#### `Ingress` Resources and Namespaces

In a future version of Ambassador, *no sooner than Ambassador 1.14.0*, TLS secrets
in `Ingress` resources will not be able to use `.namespace` suffixes to cross namespaces.

#### Regex Matching

In a future version of Ambassador, *no sooner than Ambassador 1.14.0*, the `regex_type` and `regex_max_size`
fields will be removed from the `ambassador` `Module`, and Ambassador will support only Envoy `safe_regex`
matching. Note that `safe_regex` matching has been Ambassador's default since Ambassador v0.83.0.

This change is being made because the `regex` field for `HeaderMatcher`, `RouteMatch`, and `StringMatcher` was
[deprecated in favor of safe_regex] in Envoy v1.12.0, then removed entirely from the Envoy V3 APIs. Additionally,
setting [max_program_size was deprecated] in Envoy v1.15.0.

Please see the [Envoy documentation](https://www.envoyproxy.io/docs/envoy/latest/api-v3/type/matcher/v3/regex.proto.html) for more information.

[deprecated in favor of safe_regex]: https://www.envoyproxy.io/docs/envoy/latest/version_history/v1.12.0.html?highlight=regex#deprecated
[max_program_size was deprecated]: https://www.envoyproxy.io/docs/envoy/latest/version_history/v1.15.0.html?highlight=max_program_size

## RELEASE NOTES

## Next Release

(no changes yet)

<<<<<<< HEAD
## [1.13.0-rc.1] April 16, 2021
[1.13.0-rc.1]: https://github.com/datawire/ambassador/compare/v1.12.3...v1.13.0-rc.1

### Emissary Ingress and Ambassador Edge Stack

*Note*: Support for the deprecated `v2alpha` `protocol_version` has been removed from the `AuthService` and `RateLimitService`.

- Feature: Mapping configuration now supports setting `auth_context_extentions` that allows setting the `check_settings` field in the per route configuration supported by `ext_authz` http filter.
- Feature: Added support in ambassador-agent for reporting Argo Rollouts and Argo Applications to Ambassador Cloud (https://app.getambassador.io)
- Feature: Add `diagnostics.allow_non_local` flag to expose admin UI internally only ([#3074])
- Feature: Ambassador will now use the Envoy v3 API internally when the AMBASSADOR_ENVOY_API_VERSION environment variable is set to "V3". By default, Ambassador will continue to use the v2 API.
- Feature: Ambassador Agent now available (and deployed by default) for the API Gateway (https://app.getambassador.io).
- Feature: The Ambassador Module configuration now supports `merge_slashes` which tells Ambassador to merge adjacent slashes when performing route matching. For example, when true, a request with URL '//foo/' would match a Mapping with prefix '/foo/'.
- Bugfix: Make Knative paths match on prefix instead of the entire path to better align to the Knative specification ([#3224]).
- Bugfix: The endpoint routing resolver will now properly watch services that include a scheme.
- Bugfix: Environment variable interpolation works again for `ConsulResolver.Spec.Address` without setting `AMBASSADOR_LEGACY_MODE` ([#3182], [#3317])
- Bugfix: Endpoint routing will now detect endpoint changes when your service field includes `.svc.cluster.local`. ([#3324])
- Bugfix: Upgrade PyYAML to 5.4.1 ([#3349])
- Change: The Helm chart has been moved into this repo, in the `charts/ambassador` directory.
- Change: The `Mapping` CRD has been modified so that `kubectl get mappings` now has a column for not just the source path-prefix (`.spec.prefix`), but the source host (`.spec.host`) too.
- Change: The yaml in yaml/docs is now generated from the contents of the helm chart in the `charts/ambassador` directory.
- Change: Support for the deprecated `v2alpha` `protocol_version` has been removed from the `AuthService` and `RateLimitService`.

[#3074]: https://github.com/datawire/ambassador/issues/3074
[#3182]: https://github.com/datawire/ambassador/issues/3182
[#3224]: https://github.com/datawire/ambassador/issues/3224
[#3317]: https://github.com/datawire/ambassador/issues/3317
[#3324]: https://github.com/datawire/ambassador/issues/3324
[#3341]: https://github.com/datawire/ambassador/issues/3341
[#3349]: https://github.com/datawire/ambassador/issues/3349

### Ambassador Edge Stack only

- Feature: DevPortal: Added doc.display_name attribute to the Mapping CRD. This value allows for a custom name and documentation URL path of the service in the DevPortal.
- Feature: DevPortal: Added `naming_scheme` enum to the DevPortal CRD. This enum controls the way services are displayed in the DevPortal. Supported values are `namespace.name` (current behavior) and `name.prefix`, which will use the Mapping name and Mapping prefix to display the services.
- Feature: DevPortal: `DEVPORTAL_DOCS_BASE_PATH` environment variable makes the base path of service API documentation configurable.
- Feature: DevPortal: DevPortal will now reload content on changes to Mapping and DevPortal resources.
- Feature: DevPortal: DevPortal now supports a search endpoint at `/docs/api/search`
- Feature: DevPortal search can be configured to only search over titles (with search.type=`title-only`in the DevPortal CRD) or to search over all content (search.type=`all-content`)
- Feature: DevPortal search supports deep linking to openapi spec entries (must set `search.type=all-content` and `search.enabled=true` on the DevPortal CRD)
- Feature: DevPortal: Trigger content refresh by hitting `/docs/api/refreshContent`
- Feature: The AES ratelimit preview service now supports burst (aka token bucket) ratelimiting.
- Bugfix: The AES ratelimit preview no longer ignores LOCAL_CACHE_SIZE_IN_BYTES.
- Bugfix: The AES ratelimit preview no longer ignores NEAR_LIMIT_RATION.
- Bugfix: The AES ratelimit preview no longer ignores EXPIRATION_JITTER_MAX_SECONDS.
- Change: Silence DevPortal warnings when DevPortal cannot parse a hostname from a Mapping. (#3341)
=======
## [1.12.4-rc.0] April 19, 2021
[1.12.4-rc.0]: https://github.com/datawire/ambassador/compare/v1.12.3...v1.12.4-rc.0

Bugfix: Fix the Envoy base image build step and, as a result, correctly ship the Envoy 1.15.4 security updates.
>>>>>>> ab1b752e

## [1.12.3] April 15, 2021
[1.12.3]: https://github.com/datawire/ambassador/compare/v1.12.2...v1.12.3

Bugfix: Incorporate the Envoy 1.15.4 security update.

## [1.12.2] March 29, 2021
[1.12.2]: https://github.com/datawire/ambassador/compare/v1.12.1...v1.12.2

- Bugfix: Update OpenSSL to 1.1.1k to address CVE-2021-23840), CVE-2021-3450), CVE-2021-23841), CVE-2021-3449), CVE-2021-23839), CVE-2021-23840), CVE-2021-3450), CVE-2021-23841), CVE-2021-3449), and CVE-2021-23839)

## [1.12.1] March 12, 2021
[1.12.1]: https://github.com/datawire/ambassador/compare/v1.12.0...v1.12.1

- Bugfix: The endpoint routing resolver will now properly watch services with mappings that define the service field with an explicit port.
- Bugfix: Correctly manage cluster load assignments with very long cluster names and `AMBASSADOR_FAST_RECONFIGURE`

## [1.12.0] March 08, 2021
[1.12.0]: https://github.com/datawire/ambassador/compare/v1.11.2...v1.12.0

### Ambasssador API Gateway + Ambassador Edge Stack

- Feature: Endpoint routing is now much more performant, especially in situations where reconfigurations are frequent.
- Feature: A scrubbed ambassador snapshot is now accessible outside the pod at `:8005/snapshot-external`. This port is exposed on the ambassador-admin Kubernetes service.
- Feature: Ambassador now supports configuring the maximum lifetime of an upstream connection using `cluster_max_connection_lifetime_ms`. After the configured time, upstream connections are drained and closed, allowing an operator to set an upper bound on how long any upstream connection will remain open. This is useful when using Kubernetes Service resolvers (the default) and modifying label selectors for traffic shifting.
- Feature: The Ambassador Module configuration now supports `cluster_request_timeout_ms` to set a default request `timeout_ms` for Mappings. This allows an operator to update the default request timeout (currently 3000ms) without needing to update every Mapping.
- Feature: The Ambassador Module configuration now supports `suppress_envoy_headers` to prevent Ambassador from setting additional headers on requests and responses. These headers are typically used for diagnostic purposes and are safe to omit when they are not desired.
- Feature: All Kubernetes services managed by Ambassador are automatically instrumented with service catalog discovery annotations.
- Feature: [`headers_with_underscores_action`](https://www.envoyproxy.io/docs/envoy/latest/api-v2/api/v2/core/protocol.proto#enum-core-httpprotocoloptions-headerswithunderscoresaction) is now configurable in the Ambassador `Module`.
- Feature: The Ambassador Module configuration now supports `strip_matching_host_port` to control whether the port should be removed from the host/Authority header before any processing by request filters / routing. This behavior only applies if the port matches the associated Envoy listener port.
- Bugfix: Ambassador now does a better job of cleaning up gRPC connections when shutting down.
- Bugfix: Prevent potential reconcile loop when updating the status of an Ingress.
- Bugfix: Update Python requirements, including addressing CVE-2020-36242 ([#3233])
- Bugfix: Remove unnecessary logs about Kubernetes Secrets ([#3229])

[#3229]: https://github.com/datawire/ambassador/issues/3229
[#3233]: https://github.com/datawire/ambassador/issues/3233

### Ambassador Edge Stack only

- Feature: Added support for ambassador-agent deployment, reporting to Ambassador Cloud Service Catalog (https://app.getambassador.io)
- Feature: `edgectl login` will automatically open your browser, allowing you to login into Service Catalog (https://app.getambassador.io)
- Feature: `edgectl install` command allows you to install a new Ambassador Edge Stack automatically connected to Ambassador Cloud by passing a `--cloud-connect-token` argument.
- Feature: `AES_AUTH_TIMEOUT` now allows you to configure the timeout of the AES authentication service. Defaults to 4s.
- Bugfix: Prevent Dev Portal from sporadically responding with upstream connect timeout when loading content

## [1.11.2] March 01, 2021
[1.11.2]: https://github.com/datawire/ambassador/compare/v1.11.1...v1.11.2

### Ambasssador API Gateway + Ambassador Edge Stack

- Bugfix: Changes to endpoints when endpoint routing is not active will no longer cause reconfiguration
- Bugfix: Correctly differentiate int values of 0 and Boolean values of `false` from non-existent attributes in CRDs ([#3212])
- Bugfix: Correctly support Consul datacenters other than "dc1" without legacy mode.

[#3212]: https://github.com/datawire/ambassador/issues/3212

## [1.11.1] February 04, 2021
[1.11.1]: https://github.com/datawire/ambassador/compare/v1.11.0...v1.11.1

- Bugfix: Fix an issue that caused Dev Portal to sporadically respond with upstream connect timeout when loading content

## [1.11.0] January 26, 2021
[1.11.0]: https://github.com/datawire/ambassador/compare/v1.10.0...v1.11.0

### Ambasssador API Gateway + Ambassador Edge Stack

- Feature: Ambassador now reads the ENVOY_CONCURRENCY environment variable to optionally set the [--concurrency](https://www.envoyproxy.io/docs/envoy/latest/operations/cli#cmdoption-concurrency) command line option when launching Envoy. This controls the number of worker threads used to serve requests and can be used to fine-tune system resource usage.
- Feature: The %DOWNSTREAM_PEER_CERT_V_START% and %DOWNSTREAM_PEER_CERT_V_END% command operators now support custom date formatting, similar to %START_TIME%. This can be used for both header formatting and access log formatting.
- Feature: Eliminate the need to drain and recreate listeners when routing configuration is changed. This reduces both memory usage and disruption of in-flight requests.
- Bugfix: Make sure that `labels` specifying headers with extra attributes are correctly supported again ([#3137]).
- Bugfix: Support Consul services when the `ConsulResolver` and the `Mapping` aren't in the same namespace, and legacy mode is not enabled.
- Bugfix: Fix failure to start when one or more IngressClasses are present in a cluster ([#3142]).
- Bugfix: Properly handle Kubernetes 1.18 and greater when RBAC prohibits access to IngressClass resources.
- Bugfix: Support `TLSContext` CA secrets with fast validation ([#3005]).
- Bugfix: Dev Portal correctly handles transient failures when fetching content
- Bugfix: Dev Portal sidebar pages have a stable order
- Bugfix: Dev Portal pages are now marked cacheable

### Ambassador Edge Stack only

- Feature: RateLimit CRDs now suport specifying an `action` for each limit. Possible values include "Enforce" and "LogOnly", case insensitive. LogOnly may be used to implement dry run rules that do not actually enforce.
- Feature: RateLimit CRDs now support specifying a symbolic `name` for each limit. This name can later be used in the access log to know which RateLimit, if any, applied to a request.
- Feature: RateLimit metadata is now available using the `DYNAMIC_METADATA(envoy.http.filters.ratelimit: ... )` command operator in the Envoy access logs. See [Envoy Documentation](https://www.envoyproxy.io/docs/envoy/latest/configuration/observability/access_log/usage) for more on using dynamic metadata in the access log.
- Feature: OAuth2 Filter: The SameSite cookie attribute is now configurable.

[#3005]: https://github.com/datawire/ambassador/issues/3005
[#3137]: https://github.com/datawire/ambassador/issues/3137
[#3142]: https://github.com/datawire/ambassador/issues/3142

## [1.10.0] January 04, 2021
[1.10.0]: https://github.com/datawire/ambassador/compare/v1.9.1...v1.10.0

### Ambasssador API Gateway + Ambassador Edge Stack

- Feature: The redirect response code returned by Ambassador is now configurable using `redirect_reponse_code` on `Mappings` that use `host_redirect`.
- Feature: The redirect location header returned by Ambassador now supports prefix rewrites using `prefix_redirect` on `Mappings` that use `host_redirect`.
- Feature: The redirect location header returned by Ambassador now supports regex rewrites using `regex_redirect` on `Mappings` that use `host_redirect`.
- Feature: Expose `max_request_headers_kb` in the Ambassador `Module`. This directly exposes the same value in Envoy; see [Envoy documentation](https://www.envoyproxy.io/docs/envoy/latest/api-v2/config/filter/network/http_connection_manager/v2/http_connection_manager.proto) for more information.
- Feature: Support Istio mTLS certification rotation for Istio 1.5 and higher. See the [howto](https://www.getambassador.io/docs/edge-stack/latest/howtos/istio/) for details.
- Feature: The Ambassador Module's `error_response_overrides` now support configuring an empty response body using `text_format`. Previously, empty response bodies could only be configured by specifying an empty file using `text_format_source`.
- Feature: OAuth2 Filter: Support injecting HTTP header fields in to the request before passing on to the upstream service. Enables passing along `id_token` information to the upstream if it was returned by the IDP.
- Bugfix: Fix the grpc external filter to properly cache grpc clients thereby avoiding initiating a separate connection to the external filter for each filtered request.
- Bugfix: Fix a bug in the Mapping CRD where the `text_format_source` field was incorrectly defined as type `string` instead of an object, as documented.
- Bugfix: The RBAC requirements when `AMBASSADOR_FAST_RECONFIGURE` is enabled now more-closely match the requirements when it's disabled.
- Bugfix: Fix error reporting and required-field checks when fast validation is enabled. Note that fast validation is now the default; see below.
- Change: **Fast validation is now the default**, so the `AMBASSADOR_FAST_VALIDATION` variable has been removed. The Golang boot sequence is also now the default. Set `AMBASSADOR_LEGACY_MODE=true` to disable these two behaviors.
- Change: ambassador-consul-connect resources now get deployed into the `ambassador` namespace instead of the active namespace specified in the user's kubernetes context (usually `default`). Old resource cleanup is documented in the Ambassador Consul integration documentation.

### Ambassador Edge Stack only

- Default-off early access: Ratelimiting now supports redis clustering, local caching of exceeded ratelimits, and an upgraded redis client with improved scalability. Must set AES_RATELIMIT_PREVIEW=true to access these improvements.
- Bugfix: OAuth2 Filter: Fix `insufficient_scope` error when validating Azure access tokens.
- Bugfix: Filters: Fix a capitalization-related bug where sometimes existing headers are appended to when they should be overwritten.

## [1.9.1] November 19, 2020
[1.9.1]: https://github.com/datawire/ambassador/compare/v1.9.0...v1.9.1

### Ambassador Edge Stack only

- Bugfix: DevPortal: fix a crash when the `host` cannot be parsed as a valid hostname.

## [1.9.0] November 12, 2020
[1.9.0]: https://github.com/datawire/ambassador/compare/v1.8.1...v1.9.0

### Ambasssador API Gateway + Ambassador Edge Stack

- Feature: Support configuring the gRPC Statistics Envoy filter to enable telemetry of gRPC calls (see the `grpc_stats` configuration flag -- thanks, [Felipe Roveran](https://github.com/feliperoveran)!)
- Feature: The `RateLimitService` and `AuthService` configs now support switching between gRPC protocol versions `v2` and `v2alpha` (see the `protocol_version` setting)
- Feature: The `TracingService` Zipkin config now supports setting `collector_hostname` to tell Envoy which host header to set when sending spans to the collector
- Feature: Ambassador now supports custom error response mapping
- Bugfix: Ambassador will no longer mistakenly post notices regarding `regex_rewrite` and `rewrite` directive conflicts in `Mapping`s due to the latter's implicit default value of `/` (thanks, [obataku](https://github.com/obataku)!)
- Bugfix: The `/metrics` endpoint will no longer break if invoked before configuration is complete (thanks, [Markus Jevring](https://github.com/markusjevringsesame)!)
- Bugfix: Update Python requirements to address CVE-2020-25659
- Bugfix: Prevent mixing `Mapping`s with `host_redirect` set with `Mapping`s that don't in the same group
- Bugfix: `ConsulResolver` will now fallback to the `Address` of a Consul service if `Service.Address` is not set.
- Docs: Added instructions for building ambassador from source, within a docker container (thanks, [Rahul Kumar Saini](https://github.com/rahul-kumar-saini)!)
- Update: Upgrade Alpine 3.10→3.12, GNU libc 2.30→2.32, and Python 3.7→3.8
- Update: Knative serving tests were bumped from version 0.11.0 to version 0.18.0 (thanks, [Noah Fontes](https://github.com/impl)!)

### Ambassador Edge Stack only

- Change: The DevPortal no longer looks for documentation at `/.ambassador-internal/openapi-docs`.  A new field in `Mappings`, `docs`, must be used for specifying the source for documentation.  This can result in an empty Dev Portal after upgrading if `Mappings` do not include a `docs` attribute.
- Feature: How the `OAuth2` Filter authenticates itself to the identity provider is now configurable with the `clientAuthentication` setting.
- Feature: The `OAuth2` Filter can now use RFC 7523 JWT assertions to authenticate itself to the identity provider; this is usable with all grant types.
- Feature: When validating a JWT's scope, the `JWT` and `OAuth2` Filters now support not just RFC 8693 behavior, but also the behavior of various drafts leading to it, making JWT scope validation usable with more identity providers.
- Feature: The `OAuth2` Filter now has `inheritScopeArgument` and `stripInheritedScope` settings that can further customize the behavior of `accessTokenJWTFilter`.
- Feature: DevPortal: default configuration using the `ambassador` `DevPortal` resource.
- Change: The `OAuth2` Filter argument `scopes` has been renamed to `scope`, for consistency.  The name `scopes` is deprecated, but will continue to work for backward compatibility.
- Bugfix: `OAuth2` Filter: Don't have `accessTokenValidation: auto` fall back to "userinfo" validation for a client_credentials grant; it doesn't make sense there and only serves to obscure a more useful error message.

## [1.8.1] October 16, 2020
[1.8.1]: https://github.com/datawire/ambassador/compare/v1.8.0...v1.8.1

### Ambasssador API Gateway + Ambassador Edge Stack

- Bugfix: Ambassador no longer fails to configure Envoy listeners when a TracingService or LogService has a service name whose underlying cluster name has over 40 charcters.
- Bugfix: The Ambassador diagnostics page no longer returns HTTP 500 when a TracingService or LogService has a service name whose underlying cluster name has over 40 characters.

## [1.8.0] October 08, 2020
[1.8.0]: https://github.com/datawire/ambassador/compare/v1.7.4...v1.8.0

### Ambasssador API Gateway + Ambassador Edge Stack

- Feature: HTTP IP Allow/Deny ranges are supported.
- Bugfix: Ambassador's health checks don't claim that Envoy has failed when reconfiguration taking a long time (thanks, [Fabrice](https://github.com/jfrabaute), for contributions here!).
- Bugfix: The `edgectl connect` command now works properly when using zsh on a Linux platform.
- Bugfix: The container no longer exits "successfully" when the Deployment specifies an invalid `command`.

### Ambassador Edge Stack only

- Feature: `RateLimit` CRDs now support setting a response body, configurable with the `errorResponse` setting.
- Bugfix: `External` `Filter` can now properly proxy the body to the configured `auth_service`
- Bugfix: The RBAC for AES now grants permission to "patch" `Events.v1.core` (previously it granted "create" but not "patch")

## [1.7.4] October 06, 2020
[1.7.4]: https://github.com/datawire/ambassador/compare/v1.7.3...v1.7.4

### Ambasssador API Gateway + Ambassador Edge Stack

- Bugfix: Several regressions in the 1.7.x series are resolved by removing the ability to set `insecure.action` on a per-`Host`-resource basis, which was an ability added in 1.7.0.  This reverts to the pre-1.7.0 behavior of having one `Host`'s insecure action "win" and be used for all `Host`s.
- Bugfix: Ambassador will no longer generate invalid Envoy configuration with duplicate clusters in certain scenarios when `AMBASSADOR_FAST_RECONFIGURE=true`.
- Enhancement: When `AMBASSADOR_FAST_RECONFIGURE=true` is set, Ambassador now logs information about memory usage.

## [1.7.3] September 29, 2020
[1.7.3]: https://github.com/datawire/ambassador/compare/v1.7.2...v1.7.3

### Ambasssador API Gateway + Ambassador Edge Stack

- Incorporate the Envoy 1.15.1 security update.
- Bugfix: A regression introduced in 1.7.2 when `AMBASSADOR_FAST_RECONFIGURE=true` has been fixed where Host resources `tls.ca_secret` didn't work correctly.
- Bugfix: `TLSContext` resources and `spec.tls` in `Host` resources now correctly handle namespaces with `.` in them.
- Bugfix: Fix `spec.requestPolicy.insecure.action` for `Host` resources with a `*` wildcard in the hostname.
- Bugfix: Reduce lock contention while generating diagnostics.

## [1.7.2] September 16, 2020
[1.7.2]: https://github.com/datawire/ambassador/compare/v1.7.1...v1.7.2

### Ambasssador API Gateway + Ambassador Edge Stack

- Bugfix: A regression introduced in 1.7.0 with the various `Host` resource `spec.requestPolicy.insecure.action` behaviors, including handling of X-Forwarded-Proto, has been fixed.
- Bugfix: Host resources no longer perform secret namespacing when the `AMBASSADOR_FAST_RECONFIGURE` flag is enabled.

## [1.7.1] September 08, 2020
[1.7.1]: https://github.com/datawire/ambassador/compare/v1.7.0...v1.7.1

### Ambasssador API Gateway + Ambassador Edge Stack

- Bugfix: Support `envoy_validation_timeout` in the Ambassador Module to set the timeout for validating new Envoy configurations

### Ambassador Edge Stack only

- Bugfix: `consul_connect_integration` is now built correctly.
- Bugfix: The developer portal again supports requests for API documentation

## [1.7.0] August 27, 2020
[1.7.0]: https://github.com/datawire/ambassador/compare/v1.6.2...v1.7.0

### Ambassador API Gateway + Ambassador Edge Stack

- Feature: Upgrade from Envoy 1.14.4 to 1.15.0.
- Bugfix: Correctly handle a `Host` object with incompatible manually-specified `TLSContext`
- Feature: The Ambassador control-plane now publishes Prometheus metrics alongside the existing Envoy data-plane metrics under the `/metrics` endpoint on port 8877.
- Default-off early access: Experimental changes to allow Ambassador to more quickly process configuration changes (especially with larger configurations) have been added. The `AMBASSADOR_FAST_RECONFIGURE` env var must be set to enable this. `AMBASSADOR_FAST_VALIDATION` should also be set for maximum benefit.
- Bugfix: Fixed insecure route action behavior. Host security policies no longer affect other Hosts.

### Ambassador API Gateway only

- Bugfix: Fixes regression in 1.5.1 that caused it to not correctly know its own version number, leading to notifications about an available upgrade despite being on the most recent version.

### Ambassador Edge Stack only

- Feature: DevPortal can now discover openapi documentation from `Mapping`s that set `host` and `headers`
- Feature: `edgectl install` will automatically enable Service Preview with a Preview URL on the Host resource it creates.
- Feature: Service Preview will inject an `x-service-preview-path` header in filtered requests with the original request prefix to allow for context propagation.
- Feature: Service Preview can intercept gRPC requests using the `--grpc` flag on the `edgectl intercept add` command and the `getambassador.io/inject-traffic-agent-grpc: "true"` annotation when using automatic Traffic-Agent injection.
- Feature: The `TracingService` Zipkin config now supports setting `collector_endpoint_version` to tell Envoy to use Zipkin v2.
- Feature: You can now inject request and/or response headers from a `RateLimit`.
- Bugfix: Don't crash during startup if Redis is down.
- Bugfix: Service Preview correctly uses the Host default `Path` value for the `spec.previewUrl.type` field.
- Bugfix: The `JWT`, `OAuth2`, and other Filters are now better about reusing connections for outgoing HTTP requests.
- Bugfix: Fixed a potential deadlock in the HTTP cache used for fetching JWKS and such for `Filters`.
- Bugfix: Internal Ambassador data is no longer exposed to the `/.ambassador-internal/` endpoints used by the DevPortal.
- Bugfix: Problems with license key limits will no longer trigger spurious HTTP 429 errors.  Using the `RateLimit` resource beyond 5rps without any form of license key will still trigger 429 responses, but now with a `X-Ambassador-Message` header indicating that's what happned.
- Bugfix: When multiple `RateLimit`s overlap, it is supposed to enforce the strictest limit; but the strictness comparison didn't correctly handle comparing limits with different units.
- Change: The Redis settings have been adjusted to default to the pre-1.6.0 behavior, and have been adjusted to be easier to understand.
- Feature: `consul_connect_integration` is now part of the AES image.
- Bugfix: `consul_connect_integration` now correctly handles certificates from Hashicorp Vault.

## [1.6.2] July 30, 2020
[1.6.2]: https://github.com/datawire/ambassador/compare/v1.6.1...v1.6.2

### Ambassador API Gateway + Ambassador Edge Stack

- Bugfix: The (new in 1.6.0) `Host.spec.tls` and `Host.spec.tlsContext` fields now work when `AMBASSADOR_FAST_VALIDATION=fast` is not set.
- Bugfix: Setting `use_websocket: true` on a `Mapping` now only affects routes generated from that `Mapping`, instead of affecting all routes on that port.
- Feature: It is now possible to "upgrade" to non-HTTP protocols other than WebSocket; the new `allow_upgrade` is a generalization of `use_websocket`.

### Ambassador Edge Stack only

- Bugfix: The `Host.spec.requestPolicy.insecure.additionalPort` field works again.
- Bugfix: The `Host.spec.ambassadorId` is once again handled in addition to `.ambassador_id`; allowing hosts written by older versions AES prior to 1.6.0 to continue working.
- Bugfix: Fix a redirect loop that could occur when using using multiple `protectedOrigins` in a `Host`.

## [1.6.1] July 23, 2020
[1.6.1]: https://github.com/datawire/ambassador/compare/v1.6.0...v1.6.1

### Ambassador API Gateway + Ambassador Edge Stack

- Bugfix: Mapping with `https` scheme for service are correctly parsed.
- Bugfix: Mapping with both a scheme and a hostname of `localhost` is now handled correctly.
- Bugfix: ConsulResolver now works again for Mappings outside of Ambassador's namespace.

## [1.6.0] July 21, 2020
[1.6.0]: https://github.com/datawire/ambassador/compare/v1.5.5...v1.6.0

### Ambassador API Gateway + Ambassador Edge Stack

- Incorporate the Envoy 1.14.4 security update.
- API CHANGE: Turning off the Diagnostics UI via the Ambassador Module now disables access to the UI from both inside and outside the Ambassador Pod.
- API CHANGE: Default changes updating `Mapping` status from default-on to default-off; see below.
- Feature: Add support for circuit breakers in TCP mapping (thanks, [Pierre Fersing](https://github.com/PierreF)!)
- Feature: Ambassador CRDs now include schema. This enables validation by `kubectl apply`.
- Feature: Advanced TLS configuration can be specified in `Host` resource via `tlsContext` and `tls` fields.
- Feature: Implement sampling percentage in tracing service.
- Performance improvement: Diagnostics are generated on demand rather than on every reconfig.
- Performance improvement: Experimental fast validation of the contents of Ambassador resources has been added. The `AMBASSADOR_FAST_VALIDATION` env var must be set to enable this.
- Internal: Configuration endpoints used internally by Ambassador are no longer accessible from outside the Ambassador Pod.
- Bugfix: `envoy_log_format` can now be set with `envoy_log_type: json`.
- Docs: Fixed OAuth2 documentation spelling errors (thanks, [Travis Byrum](https://github.com/travisbyrum)!)

As previously announced, the default value of `AMBASSADOR_UPDATE_MAPPING_STATUS`
has now changed from `true` to `false`; Ambassador will no longer attempt to
update the `Status` of a `Mapping` unless you explicitly set
`AMBASSADOR_UPDATE_MAPPING_STATUS=true` in the environment.  If you do not have
tooling that relies on `Mapping` status updates, we do not recommend setting
`AMBASSADOR_UPDATE_MAPPING_STATUS`.

*In Ambassador 1.7*, TLS secrets in `Ingress` resources will not be able to use
`.namespace` suffixes to cross namespaces.

### Ambassador Edge Stack only

- Feature: The Edge Policy Console's Debugging page now has a "Log Out" button to terminate all EPC sessions.
- Feature: `X-Content-Type-Options: nosniff` to response headers are now set for the Edge Policy Console, to prevent MIME confusion attacks.
- Feature: The `OAuth2` Filter now has a `allowMalformedAccessToken` setting to enable use with IDPs that generate access tokens that are not compliant with RFC 6750.
- Bugfix: All JWT Filter errors are now formatted per the specified `errorResponse`.
- Feature: Options for making Redis connection pooling configurable.
- Bugfix: User is now directed to the correct URL after clicking in Microsoft Office.
- Feature: The Console's Dashboard page has speedometer gauges to visualize Rate Limited and Authenticated traffic.

## [1.5.5] June 30, 2020
[1.5.5]: https://github.com/datawire/ambassador/compare/v1.5.4...v1.5.5

### Ambassador API Gateway + Ambassador Edge Stack

- Incorporate the Envoy 1.14.3 security update.

## [1.5.4] June 23, 2020
[1.5.4]: https://github.com/datawire/ambassador/compare/v1.5.3...v1.5.4

### Ambassador API Gateway + Ambassador Edge Stack

- Bugfix: Allow disabling `Mapping`-status updates (RECOMMENDED: see below)
- Bugfix: Logging has been made _much_ quieter; the default Envoy log level has been turned down from "warning" to "error"
- Ambassador now logs timing information about reconfigures

We recommend that users set `AMBASSADOR_UPDATE_MAPPING_STATUS=false`
in the environment to tell Ambassador not to update `Mapping` statuses
unless you have some script that relies on `Mapping` status updates.
The default value of `AMBASSADOR_UPDATE_MAPPING_STATUS` will change to
`false` in Ambassador 1.6.

## [1.5.3] June 16, 2020
[1.5.3]: https://github.com/datawire/ambassador/compare/v1.5.2...v1.5.3

### Ambassador API Gateway + Ambassador Edge Stack

- Bugfix: Restore Envoy listener drain time to its pre-Ambassador 1.3.0 default of 10 minutes.
- Bugfix: Read Knative ingress generation from the correct place in the Kubernetes object

### Ambassador Edge Stack only

- Bugfix: Allow deletion of ProjectControllers.
- Bugfix: Fix regression introduced in 1.4.2 where the `OAuth2` AuthorizationCode filter no longer works when behind another gateway that rewrites the request hostname.  The behavior here is now controllable via the `internalOrigin` sub-field.

## [1.5.2] June 10, 2020
[1.5.2]: https://github.com/datawire/ambassador/compare/v1.5.1...v1.5.2

### Ambassador API Gateway + Ambassador Edge Stack

- Incorporate the [Envoy 1.14.2](https://www.envoyproxy.io/docs/envoy/v1.14.2/intro/version_history#june-8-2020) security update.
- Upgrade the base Docker images used by several tests (thanks, [Daniel Sutton](https://github.com/ducksecops)!).

### Ambassador Edge Stack only

- Feature (BETA): Added an in-cluster micro CI/CD system to enable building, staging, and publishing of GitHub projects from source.  This has been included in previous versions as an alpha, but disabled by default. It is now in BETA.
- Bugfix: The `DEVPORTAL_CONTENT_URL` environment variable now properly handles `file:///` URLs to refer to volume-mounted content.
- Bugfix: `acmeProvider.authority: none` is no longer case sensitive
- Bugfix: `edgectl connect` works again on Ubuntu and other Linux setups with old versions of nss-mdns (older than version 0.11)
- Bugfix: `edgectl` works again on Windows
- Bugfix: The Edge Policy Console now correctly creates FilterPolicy resources

## [1.5.1] June 05, 2020
[1.5.1]: https://github.com/datawire/ambassador/compare/v1.5.0...v1.5.1

### Ambassador API Gateway + Ambassador Edge Stack

- Bugfix: Logging has been made _much_ quieter
- Bugfix: A service that somehow has no hostname should no longer cause an exception

## [1.5.0] May 28, 2020
[1.5.0]: https://github.com/datawire/ambassador/compare/v1.4.3...v1.5.0

### Ambassador API Gateway + Ambassador Edge Stack

- Change: Switched from quay.io back to DockerHub as our primary publication point. **If you are using your own Kubernetes manifests, you will have to update them!** Datawire's Helm charts and published YAML have already been updated.
- Feature: switch to Envoy 1.14.1
- Feature: Allow defaults for `add_request_header`, `remove_request_header`, `add_response_header`, and `remove_response_header`
- Feature: Inform Knative of the route to the Ambassador service if available (thanks, [Noah Fontes](https://github.com/impl)!)
- Feature: Support the path and timeout options of the Knative ingress path rules (thanks, [Noah Fontes](https://github.com/impl)!)
- Feature: Allow preserving `X-Request-ID` on requests from external clients (thanks, [Prakhar Joshi](https://github.com/prakharjoshi)!)
- Feature: Mappings now support query parameters (thanks, [Phil Peble](https://github.com/ppeble)!)
- Feature: Allow setting the Envoy shared-memory base ID (thanks, [Phil Peble](https://github.com/ppeble)!)
- Feature: Additional security configurations not set on default YAMLs
- Feature: Let Ambassador configure `regex_rewrite` for advanced forwarding
- Bugfix: Only update Knative ingress CRDs when the generation changes (thanks, [Noah Fontes](https://github.com/impl)!)
- Bugfix: Now behaves properly when `AMBASSADOR_SINGLE_NAMESPACE` is set to an empty string; rather than getting in to a weird in-between state
- Bugfix: The websocket library used by the test suite has been upgraded to incorporate security fixes (thanks, [Andrew Allbright](https://github.com/aallbrig)!)
- Bugfix: Fixed evaluation of label selectors causing the wrong IP to be put in to Ingress resource statuses
- Bugfix: The `watt` (port 8002) and `ambex` (port 8003) components now bind to localhost instead of 0.0.0.0, so they are no longer erroneously available from outside the Pod

### Ambassador Edge Stack only

- Feature: `edgectl upgrade` allows upgrading API Gateway installations to AES
- Feature: `edgectl intercept` can generate preview-urls for Host resources that enabled the feature
- Feature: `edgectl install` will now automatically install the Service Preview components (ambassador-injector, telepresence-proxy) and scoped RBAC
- Feature: Rate-limited 429 responses now include the `Retry-After` header
- Feature: The `JWT` Filter now makes `hasKey` and `doNotSet` functions available to header field templates; in order to facilitate only conditionally setting a header field.
- Feature: The `OAuth2` Filter now has an `expirationSafetyMargin` setting that will cause an access token to be treated as expired sooner, in order to have a safety margin of time to send it to the upstream Resource Server that grants insufficient leeway.
- Feature: The `JWT` Filter now has `leewayFor{ExpiresAt,IssuedAt,NotBefore}` settings for configuring leeway when validating the timestamps of a token.
- Feature: The environment variables `REDIS{,_PERSECOND}_{USERNAME,PASSWORD,TLS_ENABLED,TLS_INSECURE}` may now be used to further configure how the Ambassador Edge Stack communicates with Redis.
- Bugfix: Don't start the dev portal running if `POLL_EVERY_SECS` is 0
- Bugfix: Now no longer needs cluster-wide RBAC when running with `AMBASSADOR_SINGLE_NAMESPACE`.
- Bugfix: The `OAuth2` Filter now validates the reported-to-Client scope of an Access Token even if a separate `accessTokenJWTFilter` is configured.
- Bugfix: The `OAuth2` Filter now sends the user back to the identity provider to upgrade the scope if they request an endpoint that requires broader scope than initially requested; instead of erroring.
- Bugfix: The `OAuth2` Filter will no longer send RFC 7235 challenges back to the user agent if it would not accept RFC 7235 credentials (previously it only avoided sending HTTP 401 challenges, but still sent 400 or 403 challenges).
- Bugfix: The `amb-sidecar` (port 8500) component now binds to localhost instead of 0.0.0.0, so it is no longer erroneously available from outside the Pod

## [1.4.3] May 14, 2020
[1.4.3]: https://github.com/datawire/ambassador/compare/v1.4.2...v1.4.3

### Ambassador Edge Stack only

- Bugfix: Don't generate spurious 403s in the logs when using the Edge Policy Console.

## [1.4.2] April 22, 2020
[1.4.2]: https://github.com/datawire/ambassador/compare/v1.4.1...v1.4.2

### Ambassador Edge Stack only

- Bugfix: The Traffic Agent binds to port 9900 by default. That port can be configured in the Agent's Pod spec.
   - For more about using the Traffic Agent, see the [Service Preview documentation](https://www.getambassador.io/docs/edge-stack/latest/topics/using/edgectl/#configuring-service-preview).
- Bugfix: The `OAuth2` Filter redirection-endpoint now handles various XSRF errors more consistently (the way we meant it to in 1.2.1)
- Bugfix: The `OAuth2` Filter now supports multiple authentication domains that share the same credentials.
   - For more about using multiple domains, see the [OAuth2 `Filter` documentation](https://www.getambassador.io/docs/edge-stack/1.4/topics/using/filters/oauth2/).
- Bugfix: The ACME client now obeys `AMBASSADOR_ID`
- Feature (ALPHA): Added an in-cluster micro CI/CD system to enable building, staging, and publishing of GitHub projects from source.  This is disabled by default.

## [1.4.1] April 15, 2020
[1.4.1]: https://github.com/datawire/ambassador/compare/v1.4.0...v1.4.1

### Ambassador Edge Stack only

- Internal: `edgectl install` uses Helm under the hood

## [1.4.0] April 08, 2020
[1.4.0]: https://github.com/datawire/ambassador/compare/v1.3.2...v1.4.0

### Ambassador API Gateway + Ambassador Edge Stack

- Feature: Support Ingress Path types improvements from networking.k8s.io/v1beta1 on Kubernetes 1.18+
- Feature: Support Ingress hostname wildcards
- Feature: Support for the IngressClass Resource, added to networking.k8s.io/v1beta1 on Kubernetes 1.18+
   - For more about new Ingress support, see the [Ingress Controller documentation](https://getambassador.io/docs/edge-stack/1.4/topics/running/ingress-controller).
- Feature: `Mapping`s support the `cluster_tag` attribute to control the name of the generated Envoy cluster (thanks, [Stefan Sedich](https://github.com/stefansedich)!)
   - See the [Advanced Mapping Configuration documentation](https://getambassador.io/docs/edge-stack/1.4/topics/using/mappings) for more.
- Feature: Support Envoy's ability to force response headers to canonical HTTP case (thanks, [Puneet Loya](https://github.com/puneetloya)!)
   - See the [Ambassador Module documentation](https://getambassador.io/docs/edge-stack/1.4/topics/running/ambassador) for more.
- Bugfix: Correctly ignore Kubernetes services with no metadata (thanks, [Fabrice](https://github.com/jfrabaute)!)

### Ambassador Edge Stack only

- Feature: `edgectl install` output has clearer formatting
- Feature: `edgectl install` offers help when installation does not succeed
- Feature: `edgectl install` uploads installer and AES logs to a private area upon failure so Datawire support can help
- Bugfix: The "Filters" tab in the webui no longer renders the value of OAuth client secrets that are stored in Kubernetes secrets.
- Bugfix: The ACME client of of one Ambassador install will no longer interfere with the ACME client of another Ambassador install in the same namespace with a different AMBASSADOR_ID.
- Bugfix: `edgectl intercept` supports matching headers values against regular expressions once more
- Bugfix: `edgectl install` correctly handles more local and cluster environments
   - For more about `edgectl` improvements, see the [Service Preview and Edge Control documentation](https://getambassador.io/docs/edge-stack/1.4/topics/using/edgectl).

## [1.3.2] April 01, 2020
[1.3.2]: https://github.com/datawire/ambassador/compare/v1.3.1...v1.3.2

### Ambassador Edge Stack only

- Bugfix: `edgectl install` correctly installs on Amazon EKS and other clusters that provide load balancers with fixed DNS names
- Bugfix: `edgectl install` when using Helm once again works as documented
- Bugfix: `edgectl install` console logs are improved and neatened
- Bugfix: `edgectl install --verbose` output is improved
- Bugfix: `edgectl install` automatically opens documentation pages for some errors
- Bugfix: `edgectl install` help text is improved

## [1.3.1] March 24, 2020
[1.3.1]: https://github.com/datawire/ambassador/compare/v1.3.0...v1.3.1

### Ambassador Edge Stack only

- Bugfix: `edgectl install` will not install on top of a running Ambassador
- Bugfix: `edgectl install` can detect and report if `kubectl` is missing
- Bugfix: `edgectl install` can detect and report if it cannot talk to a Kubernetes cluster
- Bugfix: When using the `Authorization Code` grant type for `OAuth2`, expired tokens are correctly handled so that the user will be prompted to renew
- Bugfix: When using the `Password` grant type for `OAuth2`, authentication sessions are properly associated with each user
- Bugfix: When using the `Password` grant type for `OAuth2`, you can set up multiple `Filter`s to allow requesting different scopes for different endpoints

## [1.3.0] March 17, 2020
[1.3.0]: https://github.com/datawire/ambassador/compare/v1.2.2...v1.3.0

### Ambassador Edge Stack only

- Feature: Support username and password as headers for OAuth2 authentication (`grantType: Password`)
- Feature: `edgectl install` provides better feedback for clusters that are unreachable from the public Internet
- Feature: `edgectl install` supports KIND clusters (thanks, [@factorypreset](https://github.com/factorypreset)!)
- Feature: `edgectl intercept` supports HTTPS
- Feature: Ambassador Edge Stack Docker image is ~150MB smaller
- Feature: The Edge Policy Console can be fully disabled with the `diagnostics.enabled` element in the `ambassador` Module
- Feature: `aes-plugin-runner` now allows passing in `docker run` flags after the main argument list.
- Bugfix: Ambassador Edge Stack doesn't crash if the Developer Portal content URL is not accessible
- Bugfix: `edgectl connect` does a better job handling clusters with many services
- Bugfix: The `Plugin` Filter now correctly sets `request.TLS` to nil/non-nil based on if the original request was encrypted or not.
- Change: There is no longer a separate traffic-proxy image; that functionality is now part of the main AES image. Set `command: ["traffic-manager"]` to use it.

## [1.2.2] March 04, 2020
[1.2.2]: https://github.com/datawire/ambassador/compare/v1.2.1...v1.2.2

### Ambassador Edge Stack only

- Internal: Fix an error in Edge Stack update checks

## [1.2.1] March 03, 2020
[1.2.1]: https://github.com/datawire/ambassador/compare/v1.2.0...v1.2.1

Edge Stack users SHOULD NOT use this release, and should instead use 1.2.2.

### Ambassador API Gateway + Ambassador Edge Stack

- Bugfix: re-support PROXY protocol when terminating TLS ([#2348])
- Bugfix: Incorporate the Envoy 1.12.3 security update

### Ambassador Edge Stack only

- Bugfix: The `aes-plugin-runner` binary for GNU/Linux is now statically linked (instead of being linked against musl libc), so it should now work on either musl libc or GNU libc systems
- Feature (ALPHA): An `aes-plugin-runner` binary for Windows is now produced.  (It is un-tested as of yet.)
- Bugfix: The `OAuth2` Filter redirection-endpoint now handles various XSRF errors more consistently
- Change: The `OAuth2` Filter redirection-endpoint now handles XSRF errors by redirecting back to the identity provider

[#2348]: https://github.com/datawire/ambassador/issues/2348

## [1.2.0] February 24, 2020
[1.2.0]: https://github.com/datawire/ambassador/compare/v1.1.1...v1.2.0

### Ambassador API Gateway + Ambassador Edge Stack

- Feature: add idle_timeout_ms support for common HTTP listener (thanks, Jordan Neufeld!) ([#2155])
- Feature: allow override of bind addresses, including for IPv6! (thanks to [Josue Diaz](https://github.com/josuesdiaz)!) ([#2293])
- Bugfix: Support Istio mTLS secrets natively (thanks, [Phil Peble](https://github.com/ppeble)!) ([#1475])
- Bugfix: TLS custom secret with period in name doesn't work (thanks, [Phil Peble](https://github.com/ppeble)!) ([#1255])
- Bugfix: Honor ingress.class when running with Knative
- Internal: Fix CRD-versioning issue in CI tests (thanks, [Ricky Taylor](https://github.com/ricky26)!)
- Bugfix: Stop using deprecated Envoy configuration elements
- Bugfix: Resume building a debuggable Envoy binary

### Ambassador Edge Stack only

- Change: The `ambassador` service now uses the default `externalTrafficPolicy` of `Cluster` rather than explicitly setting it to `Local`. This is a safer setting for GKE where the `Local` policy can cause outages when ambassador is updated. See https://stackoverflow.com/questions/60121956/are-hitless-rolling-updates-possible-on-gke-with-externaltrafficpolicy-local for details.
- Feature: `edgectl install` provides a much cleaner, quicker experience when installing Ambassador Edge Stack
- Feature: Ambassador Edge Stack supports the Ambassador operator for automated management and upgrade
- Feature: `ifRequestHeader` can now have `valueRegex` instead of `value`
- Feature: The `OAuth2` Filter now has `useSessionCookies` option to have cookies expire when the browser closes, rather than at a fixed duration
- Feature: `ifRequestHeader` now has `negate: bool` to invert the match
- Bugfix: The RBAC for `Ingress` now supports the `networking.k8s.io` `apiGroup`
- Bugfix: Quiet Dev Portal debug logs
- Bugfix: The Edge Policy Console is much less chatty when logged out
- Change: The intercept agent is now incorporated into the `aes` image
- Change: The `OAuth2` Filter no longer sets cookies when `insteadOfRedirect` triggers
- Change: The `OAuth2` Filter more frequently adjusts the cookies

[#1475]: https://github.com/datawire/ambassador/issues/1475
[#1255]: https://github.com/datawire/ambassador/issues/1255
[#2155]: https://github.com/datawire/ambassador/issues/2155
[#2293]: https://github.com/datawire/ambassador/issues/2293

## [1.1.1] February 12, 2020
[1.1.1]: https://github.com/datawire/ambassador/compare/v1.1.0...v1.1.1

### Ambassador API Gateway + Ambassador Edge Stack

- Bugfix: Load explicitly referenced secrets in another namespace, even when `AMBASSADOR_SINGLE_NAMESPACE` (thanks, [Thibault Cohen](https://github.com/titilambert)!) ([#2202])
- Bugfix: Fix Host support for choosing cleartext or TLS ([#2279])
- Bugfix: Fix intermittent error when rendering `/ambassador/v0/diag/`
- Internal: Various CLI tooling improvements

[#2202]: https://github.com/datawire/ambassador/issues/2202
[#2279]: https://github.com/datawire/ambassador/pull/2279

### Ambassador Edge Stack only

- Feature: The Policy Console can now set the log level to "trace" (in addition to "info" or "debug")
- Bugfix: Don't have the Policy Console poll for snapshots when logged out
- Bugfix: Do a better job of noticing when the license key changes
- Bugfix: `aes-plugin-runner --version` now works properly
- Bugfix: Only serve the custom CONGRATULATIONS! 404 page on `/`
- Change: The `OAuth2` Filter `stateTTL` setting is now ignored; the lifetime of state-tokens is now managed automatically

## [1.1.0] January 28, 2020
[1.1.0]: https://github.com/datawire/ambassador/compare/v1.0.0...v1.1.0

(Note that Ambassador 1.1.0 is identical to Ambassador 1.1.0-rc.0, from January 24, 2020.
 Also, we're now using "-rc.N" rather than just "-rcN", for better compliance with
 [SemVer](https://www.semver.org/).

### Ambassador API Gateway + Ambassador Edge Stack

- Feature: support resources with the same name but in different namespaces ([#2226], [#2198])
- Feature: support DNS overrides in `edgectl`
- Bugfix: Reduce log noise about "kubestatus" updates
- Bugfix: manage the diagnostics snapshot cache more aggressively to reduce memory footprint
- Bugfix: re-enable Docker demo mode (and improve the test to make sure we don't break it again!) ([#2227])
- Bugfix: correct potential issue with building edgectl on Windows
- Internal: fix an error with an undefined Python type in the TLS test (thanks, [Christian Clauss](https://github.com/cclauss)!)

### Ambassador Edge Stack only

- Feature: make the `External` filter type fully compatible with the `AuthService` type
- Docs: add instructions for what to do after downloading `edgectl`
- Bugfix: make it much faster to apply the Edge Stack License
- Bugfix: make sure the ACME terms-of-service link is always shown
- Bugfix: make the Edge Policy Console more performant

[#2198]: https://github.com/datawire/ambassador/issues/2198
[#2226]: https://github.com/datawire/ambassador/issues/2226
[#2227]: https://github.com/datawire/ambassador/issues/2227

## [1.0.0] January 15, 2020
[1.0.0]: https://github.com/datawire/ambassador/compare/v0.86.1...v1.0.0

### Caution!

All of Ambassador's CRDs have been switched to `apiVersion: getambassador.io/v2`, and
**your resources will be upgraded when you apply the new CRDs**. We recommend that you
follow the [migration instructions](https://getambassador.io/early-access/user-guide/upgrade-to-edge-stack/) and check your installation's
behavior before upgrading your CRDs.

## Ambassador API Gateway + Ambassador Edge Stack

### Breaking changes

- When a resource specifies a service or secret name without a corresponding namespace, Ambassador will now
  look for the service or secret in the namespace of the resource that mentioned it. In the past, Ambassador
  would look in the namespace in which Ambassador was running.

### Features

- The Host CR provides an easy way to tell Ambassador about domains it should expect to handle, and
  how it should handle secure and insecure requests for those domains
- Redirection from HTTP to HTTPS defaults to ON when termination contexts are present
- Mapping and Host CRs, as well as Ingress resources, get Status updates to provide better feedback
- Improve performance of processing events from Kubernetes
- Automatic HTTPS should work with any ACME clients doing the http-01 challenge

### Bugfixes

- CORS now happens before rate limiting
- The reconfiguration engine is better protected from exceptions
- Don’t try to check for upgrades on every UI snapshot update
- Reduced reconfiguration churn
- Don't force SNI routes to be lower-priority than non-SNI routes
- Knative mappings fallback to the Ambassador namespace if no namespace is specified
- Fix `ambassador_id` handling for Knative resources
- Treat `ambassadorId` as a synonym for `ambassador_id` (`ambassadorId` is the Protobuf 3 canonical form of `ambassador_id`)

### Ambassador Edge Stack

Ambassador Edge Stack incorporates the functionality of the old Ambassador Pro product.

- Authentication and ratelimiting are now available under a free community license
- Given a Host CR, Ambassador can manage TLS certificates using ACME (or you can manage them by hand)
- There is now an `edgectl` program that you can use for interacting with Ambassador from the command line
- There is a web user-interface for Ambassador
- BREAKING CHANGE: `APP_LOG_LEVEL` is now `AES_LOG_LEVEL`

See the [`CHANGELOG.old-pro.md`](./CHANGELOG.old-pro.md) file for the changelog of
the old Ambassador Pro product.

## [1.0.0-rc6] January 15, 2020
[1.0.0-rc6]: https://github.com/datawire/ambassador/compare/v1.0.0-rc4...v1.0.0-rc6

 - AES: Bugfix: Fix ACME client with multiple replicas
 - AES: Bugfix: Fix ACME client race conditions with the API server and WATT
 - AES: Bugfix: Don't crash in the ACME client if Redis is unavailable

## [1.0.0-rc4] January 13, 2020
[1.0.0-rc4]: https://github.com/datawire/ambassador/compare/v1.0.0-rc1...v1.0.0-rc4

- Change: Less verbose yet more useful Ambassador pod logs
- Bugfix: Various bugfixes for listeners and route rejection
- Bugfix: Don't append the service namespace for `localhost`
- AES: Bugfix: Fix rendering mapping labels YAML in the webui
- AES: Bugfix: Organize help output from `edgectl` so it is easier to read
- AES: Bugfix: Various bugfixes around ACME support with manually-configured TLSContexts
- AES: Change: Don't disable scout or enable extra-verbose logging when migrating from OSS
- AES: BREAKING CHANGE: `APP_LOG_LEVEL` is now `AES_LOG_LEVEL`

## [1.0.0-rc1] January 11, 2020
[1.0.0-rc1]: https://github.com/datawire/ambassador/compare/v1.0.0-rc0...v1.0.0-rc1

- Internal: Improvements to release machinery
- Internal: Fix the dev shell
- Internal: Adjust KAT tests to work with the Edge Stack

## [1.0.0-rc0] January 10, 2020
[1.0.0-rc0]: https://github.com/datawire/ambassador/compare/v1.0.0-ea13...v1.0.0-rc0

- BREAKING CHANGE: Rename Host CR status field `reason` to `errorReason`
- Feature: Host CRs now default `.spec.hostname` to `.metadata.name`
- Feature: Host CRs now have a `requestPolicy` field to control redirecting from cleartext to TLS
- Feature: Redirecting from cleartext to TLS no longer interferes with ACME http-01 challenges
- Feature: Improved `edgectl` help and informational messages
- Bugfix: Host CR status is now a sub-resource
- Bugfix: Have diagd snapshot JSON not include "serialization" keys (which could potentially leak secrets)
- Bugfix: Fix `ambassador_id` handling for Knative resources
- Bugfix: Use the correct namespace for resources found via annotations
- Bugfix: Treat `ambassadorId` as a synonym for `ambassador_id` (`ambassadorId` is the Protobuf 3 canonical form of `ambassador_id`)
- Internal: Allow passing a `DOCKER_NETWORK` variable to the build-system

## [1.0.0-ea13] January 09, 2020
[1.0.0-ea13]: https://github.com/datawire/ambassador/compare/v1.0.0-ea12...v1.0.0-ea13

- Bugfix: Knative mappings populate and fallback to the Ambassador namespace if unspecified
- Internal: Knative tests for versions 0.7.1 and 0.8.0 were removed
- Internal: Knative tests for version 0.11.0 were added
- Internal: Improved performance with Edge Stack using /ambassador/v0/diag/ with an optional `patch_client` query param to send a partial representation in JSON Patch format, reducing the memory and network traffic for large deployments
- Internal: Silencing warnings from `which` in docs preflight-check

## [1.0.0-ea12] January 08, 2020
[1.0.0-ea12]: https://github.com/datawire/ambassador/compare/v1.0.0-ea9...v1.0.0-ea12

- BREAKING CHANGE: When a resource specifies a service or secret name without a corresponding namespace, Ambassador uses the namespace of the resource. In the past, Ambassador would use its own namespace.
- Bugfix: Add the appropriate label so Ingress works with Edge Stack
- Bugfix: Remove superfluous imagePullSecret
- Bugfix: Fix various admin UI quirks, especially in Firefox
  - Bogus warnings about duplicate resources
  - Drag-and-drop reordering of rate limit configuration
  - Missing icons
- Internal: Drop duplicated resources earlier in the processing chain
- Internal: Streamline code generation from protobufs
- Internal: Automated broken-link checks in the documentation

## [1.0.0-ea9] December 23, 2019
[1.0.0-ea9]: https://github.com/datawire/ambassador/compare/v1.0.0-ea7...v1.0.0-ea9

- Bugfix: Use proper executable name for Windows edgectl
- Bugfix: Don't force SNI routes to be lower-priority than non-SNI routes
- Bugfix: Prevent the self-signed fallback context from conflicting with a manual context

## [1.0.0-ea7] December 19, 2019
[1.0.0-ea7]: https://github.com/datawire/ambassador/compare/v1.0.0-ea6...v1.0.0-ea7

- Bugfix: UI buttons can hide themselves
- Bugfix: Developer Portal API acquisition
- Bugfix: Developer Portal internal routing
- Internal: Better JS console usage
- Internal: Rationalize usage reporting for Edge Stack

## [1.0.0-ea6] December 18, 2019
[1.0.0-ea6]: https://github.com/datawire/ambassador/compare/v1.0.0-ea5...v1.0.0-ea6

- Feature: Improve performance of processing events from Kubernetes
- Feature: Automatic HTTPS should work with any ACME clients doing the http-01 challenge
- Internal: General improvements to test infrastructure
- Internal: Improved the release process

`ambassador-internal-access-control` `Filter` and `FilterPolicy` are now
created internally. Remove them from your cluster if upgrading from a
previous version.

## [1.0.0-ea5] December 17, 2019
[1.0.0-ea5]: https://github.com/datawire/ambassador/compare/v1.0.0-ea3...v1.0.0-ea5

- Internal: Improved the reliability of CI
- Internal: Improved the release process

## [1.0.0-ea3] December 16, 2019
[1.0.0-ea3]: https://github.com/datawire/ambassador/compare/v1.0.0-ea1...v1.0.0-ea3

- Feature: initial edgectl support for Windows!
- UX: be explicit that seeing the license applied can take a few minutes
- Bugfix: don’t try to check for upgrades on every UI snapshot update
- Bugfix: don’t activate the fallback TLSContext if its secret is not available
- Bugfix: first cut at reducing reconfiguration churn

## [1.0.0-ea1] December 10, 2019
[1.0.0-ea1]: https://github.com/datawire/ambassador/compare/v0.85.0...v1.0.0-ea1

### Caution!

All of Ambassador's CRDs have been switched to `apiVersion: getambassador.io/v2`, and
**your resources will be upgraded when you apply the new CRDs**. We recommend that you
follow the [migration instructions](https://getambassador.io/early-access/user-guide/upgrade-to-edge-stack/) and check your installation's
behavior before upgrading your CRDs.

### Features

- Authentication and ratelimiting are now available under a free community license
- The Host CRD provides an easy way to tell Ambassador about domains it should expect to handle
- Given a Host CRD, Ambassador can manage TLS certificates using ACME (or you can manage them by hand)
- Redirection from HTTP to HTTPS defaults to ON when termination contexts are present
- Mapping and Host CRDs, as well as Ingress resources, get Status updates to provide better feedback

### Bugfixes

- CVE-2019–18801, CVE-2019–18802, and CVE-2019–18836 are fixed by including Envoy 1.12.2
- CORS now happens before rate limiting
- The reconfiguration engine is better protected from exceptions

## [0.86.1] December 10, 2019
[0.86.1]: https://github.com/datawire/ambassador/compare/v0.84.1...v0.86.1

- Envoy updated to 1.12.2 for security fixes
- Envoy TCP keepalives are now supported (thanks, [Bartek Kowalczyk](https://github.com/KowalczykBartek)!)
- Envoy remote access logs are now supported
- Correctly handle upgrades when the `LogService` CRD is not present

(Ambassador 0.86.0 was superseded by Ambassador 0.86.1.)

## [0.85.0] October 22, 2019
[0.85.0]: https://github.com/datawire/ambassador/compare/v0.84.1...v0.85.0

### Features

- Support configuring the Envoy access log format (thanks to [John Esmet](https://github.com/esmet)!)

## [0.84.1] October 20, 2019
[0.84.1]: https://github.com/datawire/ambassador/compare/v0.84.0...v0.84.1

### Major changes:
- Bugfix: Fix /ambassador permissions to allow running as non-root - Thanks @dmayle (https://github.com/dmayle) for reporting the bug.

## [0.84.0] October 18, 2019
[0.84.0]: https://github.com/datawire/ambassador/compare/v0.83.0...v0.84.0

### Features:

- Support setting window_bits for the GZip filter (thanks to [Florent Delannoy](https://github.com/Pluies)!)
- Correctly support tuning the regex_max_size, and bump its default to 200 (thanks to [Paul Salaberria](https://github.com/psalaberria002)!)
- Support setting redirect_cleartext_from in a TLSContext

### Bugfixes:

- Correctly update loadbalancer status of Ingress resources
- Don't enable diagd debugging in the test suite unless explicitly requested (thanks to [Jonathan Suever](https://github.com/suever)!)
- Switch to an Envoy release build

### Developer Notes:

- Many many things about the build system have changed under the hood!
   - Start with `make help`, and
   - Join our [Slack channel](https://d6e.co/slack) for more help!

## [0.83.0] October 08, 2019
[0.83.0]: https://github.com/datawire/ambassador/compare/v0.82.0...v0.83.0

### Major changes:
- Update Ambassador to address CVE-2019-15225 and CVE-2019-15226.

NOTE: this switches the default regex engine! See the documentation for the `ambassador` `Module` for more.

## [0.82.0] October 02, 2019
[0.82.0]: https://github.com/datawire/ambassador/compare/v0.81.0...v0.82.0

### Major changes:
- Feature: Arrange for the Prometheus metrics endpoint to also return associated headers (thanks, [Jennifer Wu](https://github.com/jhsiaomei)!)
- Feature: Support setting a TLS origination context when doing TLS to a RateLimitService (thanks, [Phil Peble](https://github.com/ppeble)!)
- Feature: Allow configuring Envoy's access log path (thanks, [Jonathan Suever](https://github.com/suever)!)
- Update: Switch to Python 3.7 and Alpine 3.10

### Developer notes:
- Switch back to the latest mypy (currently 0.730)
- Environment variable KAT_IMAGE_PULL_POLICY can override the imagePullPolicy when running KAT tests
- Updated Generated Envoy Golang APIs

## [0.81.0] September 26, 2019
[0.81.0]: https://github.com/datawire/ambassador/compare/v0.80.0...v0.81.0

### Major changes:
- Feature: ${} environment variable interpolation is supported in all Ambassador configuration resources (thanks, [Stefan Sedich](https://github.com/stefansedich)!)
- Feature: DataDog APM tracing is now supported (thanks again, [Stefan Sedich](https://github.com/stefansedich)!)
- Bugfix: Fix an error in the TLSContext schema (thanks, [@georgekaz](https://github.com/georgekaz)!)

### Developer notes:
- Test services can now be built, deployed, and tested more easily (see BUILDING.md)
- `mypy` is temporarily pinned to version 0.720.

## [0.80.0] September 20, 2019
[0.80.0]: https://github.com/datawire/ambassador/compare/v0.78.0...v0.80.0

### Major changes:
- Feature: Basic support for the Kubernetes Ingress resource
- Feature: Basic reporting for some common configuration errors (lack of Mappings, lack of TLS contexts)
- Bugfix: Update Envoy to prevent crashing when updating AuthService under load

### Developer notes
- Golang components now use Go 1.13
- Ambassador build now _requires_ clean type hinting
- KAT client and server have been pulled back into the Ambassador repo

## [0.78.0] September 11, 2019
[0.78.0]: https://github.com/datawire/ambassador/compare/v0.77.0...v0.78.0

### Major changes:
- Feature: Support setting cipher_suites and ecdh_curves in TLSContext - #1782 (Thanks @teejaded)
- Feature: Make 128-bits traceids the default - #1794 (Thanks @Pluies)
- Feature: Set cap_net_bind_service to allow binding to low ports - #1720 (Thanks @swalberg)

### Minor changes:
- Testing: Add test that ambassador cli does not crash when called with --help - #1806 (Thanks @rokostik)

## [0.77.0] September 05, 2019
[0.77.0]: https://github.com/datawire/ambassador/compare/v0.76.0...v0.77.0

- (Feature) Support the `least_request` load balancer policy (thanks, [Steve Flanders](https://github.com/flands)!)
- (Misc) Many test and release-engineering improvements under the hood

## [0.76.0] August 26, 2019
[0.76.0]: https://github.com/datawire/ambassador/compare/v0.75.0...v0.76.0

- circuit breakers now properly handle overriding a global circuit breaker within a Mapping ([#1767])
- support for Knative 0.8.0 ([#1732])

[#1767]: https://github.com/datawire/ambassador/issues/1767
[#1732]: https://github.com/datawire/ambassador/issues/1732

## [0.75.0] August 13, 2019
[0.75.0]: https://github.com/datawire/ambassador/compare/0.74.1...0.75.0

- (Feature) Update to Envoy 1.11.1, including security fixes
- (Feature) You can use a `TLSContext` without a `secret` to set origination options ([#1708])
- (Feature) Canary deployments can now use multiple `host_rewrite` values ([#1159])
- (Bugfix) Make sure that Ambassador won't mistakenly complain about the number of RateLimit and Tracing services (thanks, [Christian Claus](https://github.com/cclauss)!)

[#1159]: https://github.com/datawire/ambassador/issues/1159
[#1708]: https://github.com/datawire/ambassador/issues/1708

## [0.74.1] August 06, 2019
[0.74.1]: https://github.com/datawire/ambassador/compare/0.74.0...0.74.1

- (bugfix) Make sure that updates properly trigger reconfigures ([#1727])
- (misc) Arrange for startup logging to have timestamps

[#1727]: https://github.com/datawire/ambassador/issues/1727

## [0.74.0] July 30, 2019
[0.74.0]: https://github.com/datawire/ambassador/compare/0.73.0...0.74.0

- Bugfix: Make sure that the pod dies if Envoy dies
- Bugfix: Correctly allow setting `timeout_ms` for `AuthService` (thanks, [John Esmet!](https://www.github.com/esmet)!)
- Feature: Permit configuring `cluster_idle_timeout_ms` for upstream services (thanks, [John Esmet!](https://www.github.com/esmet)!) ([#1542])

[#1542]: https://github.com/datawire/ambassador/issues/1542

## [0.73.0] July 11, 2019
[0.73.0]: https://github.com/datawire/ambassador/compare/0.72.0...0.73.0

- Feature: Experimental native support for Knative! ([#1579])
- Feature: Better Linkerd interoperability! ([#1578], [#1594])

- Feature: Add a legend for the colors of service names on the diagnostic overview (thanks, [Wyatt Pearsall](https://github.com/wpears)!)
- Feature: Allow switching Envoy to output JSON logs (thanks, [Pedro Tavares](https://github.com/ServerlessP)!)
- Feature: Allow setting `AMBASSADOR_LABEL_SELECTOR` and `AMBASSADOR_FIELD_SELECTOR` to let Ambassador use Kubernetes selectors to determine which things to read (thanks, [John Esmet](https://github.com/esmet)!) ([#1292])
- Feature: Allow configuring retries for `AuthService` (thanks, [Kevin Dagostino](https://github.com/TonkWorks)!) ([#1622], [#1461])

- Bugfix: Allow Ambassador to ride through Envoy-validation timeouts (thanks, [John Morrisey](https://github.com/jwm)!)
- Bugfix: Allow Ambassador to ride through parse errors on input resources (thanks, [Andrei Predoiu](https://github.com/Andrei-Predoiu)!) ([#1625])
- Bugfix: Allow '.' in a `secret` name to just be a '.' ([#1255])

- Bugfix: Allow manually defining an Ambassador `Service` resource, same as any other resource
- Bugfix: Prevent spurious duplicate-resource errors when loading config from the filesystem

[#1255]: https://github.com/datawire/ambassador/issues/1255
[#1292]: https://github.com/datawire/ambassador/issuse/1292
[#1461]: https://github.com/datawire/ambassador/issues/1461
[#1578]: https://github.com/datawire/ambassador/issuse/1578
[#1579]: https://github.com/datawire/ambassador/issuse/1579
[#1594]: https://github.com/datawire/ambassador/issuse/1594
[#1622]: https://github.com/datawire/ambassador/issues/1622
[#1625]: https://github.com/datawire/ambassador/issues/1625

## [0.72.0] June 13, 2019
[0.72.0]: https://github.com/datawire/ambassador/compare/0.71.0...0.72.0

- Envoy: Update Envoy to commit 8f57f7d765
- Bugfix: Auth spans are now properly connected to requests ([#1414])
- Bugfix: `include_body` now works correctly ([#1531], [#1595])
- Bugfix: `x_forwarded_proto_redirect` works again (thanks to [Kyle Martin](https://github.com/KyleMartin901)!) ([#1571])
- Bugfix: Ambassador works correctly with read-only filesystems (thanks, [Niko Kurtti](https://github.com/n1koo)!) ([#1614], [#1619])
- Bugfix: Correctly render groups associated with a given resolver in diagnostics JSON output
- Feature: Give the Ambassador CLI a way to specify the directory into which to write secrets.

[#1414]: https://github.com/datawire/ambassador/issues/1414
[#1531]: https://github.com/datawire/ambassador/issues/1531
[#1571]: https://github.com/datawire/ambassador/issues/1571
[#1595]: https://github.com/datawire/ambassador/issues/1595
[#1614]: https://github.com/datawire/ambassador/issues/1614
[#1619]: https://github.com/datawire/ambassador/issues/1619

## [0.71.0] June 06, 2019
[0.71.0]: https://github.com/datawire/ambassador/compare/0.70.1...0.71.0

- Feature: GZIP support [#744]
- Feature: diag UI shows active Resolvers [#1453]
- Feature: CRDs exist for Resolvers [#1563]
- Feature: Resolvers with custom names work, even as CRDs [#1497]
- Feature: The `/metrics` endpoint provides direct access to Prometheus-format stats (thanks to [Rotem Tamir](https://github.com/rotemtam)!)
- Bugfix: `statsd-exporter` now correctly defaults to port 8125 (thanks to [Jonathan Suever](https://github.com/suever)!)
- Bugfix: redirect_cleartext_from no longer strips the URL path [#1463]
- Bugfix: canary weights of 0 and 100 work correctly [#1379]
- Bugfix: `docker run` works again for the Ambassador demo, and is part of our tests now [#1569]
- Bugfix: Scout `DEBUG` messages don’t get leaked into the diag UI [#1573]
- Maintenance: warn of upcoming protocol version changes
- Maintenance: check in with Scout every 24 hours, but no more than twice per day

[#744]: https://github.com/datawire/ambassador/issues/744
[#1379]: https://github.com/datawire/ambassador/issues/1379
[#1453]: https://github.com/datawire/ambassador/issues/1453
[#1463]: https://github.com/datawire/ambassador/issues/1463
[#1497]: https://github.com/datawire/ambassador/issues/1497
[#1563]: https://github.com/datawire/ambassador/issues/1563
[#1569]: https://github.com/datawire/ambassador/issues/1569
[#1573]: https://github.com/datawire/ambassador/issues/1573

## [0.70.1] May 24, 2019
[0.70.1]: https://github.com/datawire/ambassador/compare/0.70.0...0.70.1

### Minor changes:
- Bugfix: Disable CRD support if Ambassador cannot access them
- Upgrade: Upgrade to watt 0.5.1

## [0.70.0] May 20, 2019
[0.70.0]: https://github.com/datawire/ambassador/compare/0.61.0...0.70.0

### Major changes:
- Feature: Support CRDs in the `getambassador.io` API group for configuration ([#482])
- Feature: Update to Envoy 1.10

### Minor changes:
- Feature: Support removing request headers (thanks @ysaakpr!)
- Bugfix: `watt` should better coalesce calls to the watch hook on startup
- Bugfix: Ambassador no longer uses ports 7000 or 18000 ([#1526], [#1527])

[#482]: https://github.com/datawire/ambassador/issues/482
[#1526]: https://github.com/datawire/ambassador/issues/1526
[#1527]: https://github.com/datawire/ambassador/issues/1527

## [0.61.1] May 16, 2019
[0.61.1]: https://github.com/datawire/ambassador/compare/0.61.0...0.61.1

- Bugfix: Make sure that Consul discovery properly handles the datacenter name ([#1533])
- Bugfix: Make sure that the feature-walk code is protected against clusters with no endpoints at all ([#1532])

[#1532]: https://github.com/datawire/ambassador/issues/1532
[#1533]: https://github.com/datawire/ambassador/issues/1533

## [0.61.0] May 08, 2019
[0.61.0]: https://github.com/datawire/ambassador/compare/0.60.3...0.61.0

Ambassador 0.61.0 metadata

### Changes:
- Feature: Support for minimum and maximum TLS versions (#689)
- Feature: Allow choosing whether to append or overwrite when adding request or response headers (#1481) - thanks to @ysaakpr
- Feature: Support for circuit breakers (#360)
- Feature: Support for automatic retries (#1127) - thanks to @l1v3
- Feature: Support for shadow traffic weighting - thanks to @nemo83
- Feature: Support for HTTP/1.0 (#988) - thanks to @cyrus-mc
- Bugfix: Problem with local Consul agent resolver and non-standard HTTP port (#1508)
- Bugfix: Round each mapping's weight to an integer to prevent invalid Envoy configurations when using weights (#1289) - thanks to @esmet
- Bugfix: Fix deadlock on invalid Envoy configuration (#1491) - thanks to @esmet
- Bugfix: Fixed LightStep gRPC TracingService (#1189) - thanks to @sbaum1994
## [0.60.3] May 01, 2019
[0.60.3]: https://github.com/datawire/ambassador/compare/0.60.2...0.60.3

### Changes since 0.60.2

- When scanning its configuration for secrets and endpoints that must be watched, 0.60.2 could fail with certain configurations if TLS termination but not origination was active. Those failures are fixed now.

## [0.60.2] April 29, 2019
[0.60.2]: https://github.com/datawire/ambassador/compare/0.60.1...0.60.2

### Changes since 0.60.1

- Ambassador is now much more careful about which endpoints and secrets it pays attention to. ([#1465] again -- thanks to [@flands](https://github.com/flands) and @seandon for the help here!)

[#1465]: https://github.com/datawire/ambassador/issues/1465

## [0.60.1] April 25, 2019
[0.60.1]: https://github.com/datawire/ambassador/compare/0.60.0...0.60.1

### Changes since 0.60.0

- Speed up initial parsing of WATT snapshots considerably ([#1465])
- Don't look at secrets in the kube-system namespace, or for service-account tokens.
- Make sure that secrets we do look at are correctly associated with their namespaces ([#1467] -- thanks to @flands and @derrickburns for their contributions here!)
- Allow tuning the number of input snapshots retained for debugging
- Include the grab-snapshots.py script to help with debuggability

[#1465]: https://github.com/datawire/ambassador/issues/1465
[#1467]: https://github.com/datawire/ambassador/issues/1467

## [0.60.0] April 23, 2019
[0.60.0]: https://github.com/datawire/ambassador/compare/0.53.1...0.60.0

### Changes since 0.53.1

- BREAKING CHANGE: Ambassador listens on 8080 and 8443 by default so it does not need to run as root
- Ambassador natively supports using Consul for service discovery
- `AMBASSADOR_ENABLE_ENDPOINTS` is no longer needed; configure using the `Resolver` resource instead
- Support for the Maglev load balancing algorithm
- Support `connect_timeout_ms`. Thanks to Pétur Erlingsson.
- Support for `idle_timeout_ms` Thanks to Aaron Triplett.
- Ambassador will properly reload renewed Let's Encrypt certificates (#1416). Thanks to Matthew Ceroni.
- Ambassador will now properly redirect from HTTP to HTTPS based on `x-forwarded-proto` (#1233).
- The `case_sensitive` field now works when `host_redirect` is set to true (#699). Thanks to Peter Choi and Christopher Coté.

## [0.53.1] April 05, 2019
[0.53.1]: https://github.com/datawire/ambassador/compare/0.52.1...0.53.1

(0.53.0 was immediately supplanted by 0.53.1.)

## SECURITY FIXES

Ambassador 0.53.1 addresses two security issues in Envoy Proxy, CVE-2019-9900 and CVE-2019-9901:

- CVE-2019-9900 (Score 8.3/High). When parsing HTTP/1.x header values, Envoy 1.9 and before does not reject embedded zero characters (NUL, ASCII 0x0).

- CVE-2019-9901 (Score 8.3/High). Envoy does not normalize HTTP URL paths in Envoy 1.9 and before.

Since these issues can potentially allow a remote attacker to use maliciously-crafted URLs to bypass
authentication, anyone running an Ambassador prior to 0.53.1 should upgrade.

### UPCOMING CHANGES

Ambassador 0.60 will listen on ports 8080/8443 by default. The diagnostics service in Ambassador 0.52.0
will try to warn you if your configuration will be affected by this change.

## Other changes since 0.52.1

- `AuthService` version `ambassador/v1` can now explicitly configure how much body data is sent
  to the external authentication service.

## [0.52.1] March 26, 2019
[0.52.1]: https://github.com/datawire/ambassador/compare/0.52.0...0.52.1

### Changes since 0.52.0

- You can specify the `AMBASSADOR_NO_SECRETS` environment variable to prevent Ambassador from
  watching Kubernetes secrets at all (thanks [@esmet](https://github.com/esmet)!) ([#1293])
- The services used when you do `docker run ambassador --demo` have been moved into the Docker image,
  to remove external dependencies from the Ambassador quickstart.

[#1293]: https://github.com/datawire/ambassador/issues/1293

## [0.52.0] March 21, 2019
[0.52.0]: https://github.com/datawire/ambassador/compare/0.51.2...0.52.0

### Changes since 0.51.2

- Initial support for endpoint routing, rather than relying on `kube-proxy` ([#1031])
   - set `AMBASSADOR_ENABLE_ENDPOINTS` in the environment to allow this
- Initial support for Envoy ring hashing and session affinity (requires endpoint routing!)
- Support Lua filters (thanks to [@lolletsoc](https://github.com/lolletsoc)!)
- Support gRPC-Web (thanks to [@gertvdijk](https://github.com/gertvdijk)!) ([#456])
- Support for gRPC HTTP 1.1 bridge (thanks to [@rotemtam](https://github.com/rotemtam)!)
- Allow configuring `num-trusted-hosts` for `X-Forwarded-For`
- External auth services using gRPC can now correctly add new headers ([#1313])
- External auth services correctly add trace spans
- Ambassador should respond to changes more quickly now ([#1294], [#1318])
- Ambassador startup should be faster now

[#456]: https://github.com/datawire/ambassador/issues/456
[#1031]: https://github.com/datawire/ambassador/issues/1031
[#1294]: https://github.com/datawire/ambassador/issues/1294
[#1313]: https://github.com/datawire/ambassador/issues/1313
[#1318]: https://github.com/datawire/ambassador/issues/1318

## [0.51.2] March 12, 2019
[0.51.2]: https://github.com/datawire/ambassador/compare/0.51.1...0.51.2

### Changes since 0.51.1

- Cookies are now correctly handled when using external auth services... really. ([#1211])

[#1211]: https://github.com/datawire/ambassador/issues/1211

## [0.51.1] March 11, 2019
[0.51.1]: https://github.com/datawire/ambassador/compare/0.51.0...0.51.1

### Changes since 0.51.0

- Ambassador correctly handles services in namespaces other than the one Ambassador is running in.

## [0.51.0] March 08, 2019
[0.51.0]: https://github.com/datawire/ambassador/compare/0.50.3...0.51.0

**0.51.0 is not recommended: upgrade to 0.51.1.**

### Changes since 0.50.3

- Ambassador can now route any TCP connection, using the new `TCPMapping` resource. ([#420])
- Cookies are now correctly handled when using external auth services ([#1211])
- Lots of work in docs and testing under the hood

[#420]: https://github.com/datawire/ambassador/issues/420
[#1211]: https://github.com/datawire/ambassador/issues/1211

### Limitations in 0.51.0

At present, you cannot mix HTTP and HTTPS upstream `service`s in any Ambassador resource. This restriction will be lifted in a future Ambassador release.

## [0.50.3] February 21, 2019
[0.50.3]: https://github.com/datawire/ambassador/compare/0.50.2...0.50.3

### Fixes since 0.50.2

- Ambassador saves configuration snapshots as it manages configuration changes. 0.50.3 keeps only 5 snapshots,
  to bound its disk usage. The most recent snapshot has no suffix; the `-1` suffix is the next most recent, and
  the `-4` suffix is the oldest.
- Ambassador will not check for available updates more often than once every four hours.

### Limitations in 0.50.3

At present, you cannot mix HTTP and HTTPS upstream `service`s in any Ambassador resource. This restriction will be lifted in a future Ambassador release.

## [0.50.2] February 15, 2019
[0.50.2]: https://github.com/datawire/ambassador/compare/0.50.1...0.50.2

### Important fixes since 0.50.1

- Ambassador no longer requires annotations in order to start -- with no configuration, it will launch with only the diagnostics service available. ([#1203])
- If external auth changes headers, routing will happen based on the changed values. ([#1226])

### Other changes since 0.50.1

- Ambassador will no longer log errors about Envoy statistics being unavaible before startup is complete ([#1216])
- The `tls` attribute is again available to control the client certificate offered by an `AuthService` ([#1202])

### Limitations in 0.50.2

At present, you cannot mix HTTP and HTTPS upstream `service`s in any Ambassador resource. This restriction will be lifted in a future Ambassador release.

[#1202]: https://github.com/datawire/ambassador/issues/1202
[#1203]: https://github.com/datawire/ambassador/issues/1203
[#1216]: https://github.com/datawire/ambassador/issues/1216
[#1226]: https://github.com/datawire/ambassador/issues/1226

## [0.50.1] February 07, 2019
[0.50.1]: https://github.com/datawire/ambassador/compare/0.50.0...0.50.1

**0.50.1 is not recommended: upgrade to 0.52.0.**

### Changes since 0.50.0

- Ambassador defaults to only doing IPv4 DNS lookups. IPv6 can be enabled in the Ambassador module or in a Mapping. ([#944])
- An invalid Envoy configuration should not cause Ambassador to hang.
- Testing using `docker run` and `docker compose` is supported again. ([#1160])
- Configuration from the filesystem is supported again, but see the "Running Ambassador" documentation for more.
- Datawire's default Ambassador YAML no longer asks for any permissions for `ConfigMap`s.

[#944]: https://github.com/datawire/ambassador/issues/944
[#1160]: https://github.com/datawire/ambassador/issues/1160

## [0.50.0] January 29, 2019
[0.50.0]: https://github.com/datawire/ambassador/compare/0.50.0-rc6...0.50.0

**Ambassador 0.50.0 is a major rearchitecture of Ambassador onto Envoy V2 using the ADS. See the "BREAKING NEWS"
section above for more information.**

(Note that Ambassador 0.50.0-rc7 and -rc8 were internal releases.)

### Changes since 0.50.0-rc6

- `AMBASSADOR_SINGLE_NAMESPACE` is finally correctly supported and properly tested ([#1098])
- Ambassador won't throw an exception for name collisions between resources ([#1155])
- A TLS `Module` can now coexist with SNI (the TLS `Module` effectively defines a fallback cert) ([#1156])
- `ambassador dump --diag` no longer requires you to explicitly state `--v1` or `--v2`

### Limitations in 0.50.0 GA

- Configuration from the filesystem is not supported in 0.50.0. It will be resupported in 0.50.1.
- A `TLSContext` referencing a `secret` in another namespace will not function when `AMBASSADOR_SINGLE_NAMESPACE` is set.

[#1098]: https://github.com/datawire/ambassador/issues/1098
[#1155]: https://github.com/datawire/ambassador/issues/1155
[#1156]: https://github.com/datawire/ambassador/issues/1156

## [0.50.0-rc6] January 28, 2019
[0.50.0-rc6]: https://github.com/datawire/ambassador/compare/0.50.0-rc5...0.50.0-rc6

**Ambassador 0.50.0-rc6 is a release candidate**.

### Changes since 0.50.0-rc5

- Ambassador watches certificates and automatically updates TLS on certificate changes ([#474])
- Ambassador no longer saves secrets it hasn't been told to use to disk ([#1093])
- Ambassador correctly honors `AMBASSADOR_SINGLE_NAMESPACE` rather than trying to access all namespaces ([#1098])
- Ambassador correctly honors the `AMBASSADOR_CONFIG_BASE_DIR` setting again ([#1118])
- Configuration changes take effect much more quickly than in RC5 ([#1148])
- `redirect_cleartext_from` works with no configured secret, to support TLS termination at a downstream load balancer ([#1104])
- `redirect_cleartext_from` works with the `PROXY` protocol ([#1115])
- Multiple `AuthService` resources (for canary deployments) work again ([#1106])
- `AuthService` with `allow_request_body` works correctly with an empty body and no `Content-Length` header ([#1140])
- `Mapping` supports the `bypass_auth` attribute to bypass authentication (thanks, @patricksanders! [#174])
- The diagnostic service no longer needs to re-parse the configuration on every page load ([#483])
- Startup is now faster and more stable
- The Makefile should do the right thing if your PATH has spaces in it (thanks, @er1c!)
- Lots of Helm chart, statsd, and doc improvements (thanks, @Flydiverny, @alexgervais, @bartlett, @victortv7, and @zencircle!)

[#174]: https://github.com/datawire/ambassador/issues/174
[#474]: https://github.com/datawire/ambassador/issues/474
[#483]: https://github.com/datawire/ambassador/issues/483
[#1093]: https://github.com/datawire/ambassador/issues/1093
[#1098]: https://github.com/datawire/ambassador/issues/1098
[#1104]: https://github.com/datawire/ambassador/issues/1104
[#1106]: https://github.com/datawire/ambassador/issues/1106
[#1115]: https://github.com/datawire/ambassador/issues/1115
[#1118]: https://github.com/datawire/ambassador/issues/1118
[#1140]: https://github.com/datawire/ambassador/issues/1140
[#1148]: https://github.com/datawire/ambassador/issues/1148

## [0.50.0-rc5] January 14, 2019
[0.50.0-rc5]: https://github.com/datawire/ambassador/compare/0.50.0-rc4...0.50.0-rc5

**Ambassador 0.50.0-rc5 is a release candidate**.

### Changes since 0.50.0-rc4

- Websocket connections will now be authenticated if an AuthService is configured [#1026]
- Client certificate authentication should function whether configured from a TLSContext resource or from the the old-style TLS module (this is the full fix for [#993])
- Ambassador can now switch listening ports without a restart (e.g. switching from cleartext to TLS) [#1100]
- TLS origination certificates (including Istio mTLS) should now function [#1071]
- The diagnostics service should function in all cases. [#1096]
- The Ambassador image is significantly (~500MB) smaller than RC4.

[#933]: https://github.com/datawire/ambassador/issues/993
[#1026]: https://github.com/datawire/ambassador/issues/1026
[#1071]: https://github.com/datawire/ambassador/issues/1071
[#1096]: https://github.com/datawire/ambassador/issues/1096
[#1100]: https://github.com/datawire/ambassador/issues/1100

## [0.50.0-rc4] January 09, 2019
[0.50.0-rc4]: https://github.com/datawire/ambassador/compare/0.50.0-rc3...0.50.0-rc4

**Ambassador 0.50.0-rc4 is a release candidate**, and fully supports running under Microsoft Azure.

### Changes since 0.50.0-rc3

- Ambassador fully supports running under Azure [#1039]
- The `proto` attribute of a v1 `AuthService` is now optional, and defaults to `http`
- Ambassador will warn about the use of v0 configuration resources.

[#1039]: https://github.com/datawire/ambassador/issues/1039

## [0.50.0-rc3] January 03, 2019
[0.50.0-rc3]: https://github.com/datawire/ambassador/compare/0.50.0-rc2...0.50.0-rc3

**Ambassador 0.50.0-rc3 is a release candidate**, but see below for an important warning about Azure.

### Microsoft Azure

There is a known issue with recently-created Microsoft Azure clusters where Ambassador will stop receiving service
updates after running for a short time. This will be fixed in 0.50.0-GA.

### Changes since 0.50.0-rc2

- The `Location` and `Set-Cookie` headers should always be allowed from the auth service when using an `ambassador/v0` config [#1054]
- `add_response_headers` (parallel to `add_request_headers`) is now supported (thanks, @n1koo!)
- `host_redirect` and `shadow` both now work correctly [#1057], [#1069]
- Kat is able to give better information when it cannot parse a YAML specification.

[#1054]: https://github.com/datawire/ambassador/issues/1054
[#1057]: https://github.com/datawire/ambassador/issues/1057
[#1069]: https://github.com/datawire/ambassador/issues/1069

## [0.50.0-rc2] December 24, 2018
[0.50.0-rc2]: https://github.com/datawire/ambassador/compare/0.50.0-rc1...0.50.0-rc2

**Ambassador 0.50.0-rc2 fixes some significant TLS bugs found in RC1.**

### Changes since 0.50.0-rc1:

- TLS client certificate verification should function correctly (including requiring client certs).
- TLS context handling (especially with multiple contexts and origination contexts) has been made more consistent and correct.
    - Ambassador is now much more careful about reporting errors in TLS configuration (especially around missing keys).
    - You can reference a secret in another namespace with `secret: $secret_name.$namespace`.
    - Ambassador will now save certificates loaded from Kubernetes to `$AMBASSADOR_CONFIG_BASE_DIR/$namespace/secrets/$secret_name`.
- `use_proxy_proto` should be correctly supported [#1050].
- `AuthService` v1 will default its `proto` to `http` (thanks @flands!)
- The JSON diagnostics service supports filtering: requesting `/ambassador/v0/diag/?json=true&filter=errors`, for example, will return only the errors element from the diagnostic output.

[#1050]: https://github.com/datawire/ambassador/issues/1050

## [0.50.0-rc1] December 19, 2018
[0.50.0-rc1]: https://github.com/datawire/ambassador/compare/0.50.0-ea7...0.50.0-rc1

**Ambassador 0.50.0-rc1 is a release candidate.**

### Changes since 0.50.0-ea7:

- Websockets should work happily with external authentication [#1026]
- A `TracingService` using a long cluster name works now [#1025]
- TLS origination certificates are no longer offered to clients when Ambassador does TLS termination [#983]
- Ambassador will listen on port 443 only if TLS termination contexts are present; a TLS origination context will not cause the switch
- The diagnostics service is working, and correctly reporting errors, again. [#1019]
- `timeout_ms` in a `Mapping` works correctly again [#990]
- Ambassador sends additional anonymized usage data to help Datawire prioritize bug fixes, etc.
  See `docs/ambassador/running.md` for more information, including how to disable this function.

[#983]: https://github.com/datawire/ambassador/issues/983
[#990]: https://github.com/datawire/ambassador/issues/990
[#1019]: https://github.com/datawire/ambassador/issues/1019
[#1025]: https://github.com/datawire/ambassador/issues/1025
[#1026]: https://github.com/datawire/ambassador/issues/1026

## [0.50.0-ea7] November 19, 2018
[0.50.0-ea7]: https://github.com/datawire/ambassador/compare/0.50.0-ea6...0.50.0-ea7

**Ambassador 0.50.0-ea7 is an EARLY ACCESS release! IT IS NOT SUPPORTED FOR PRODUCTION USE.**

### Upcoming major changes:

- **API version `ambassador/v0` will be officially deprecated in Ambassador 0.50.0.**
  API version `ambassador/v1` will the minimum recommended version for resources in Ambassador 0.50.0.

- Some resources will change between `ambassador/v0` and `ambassador/v1`.
   - For example, the `Mapping` resource will no longer support `rate_limits` as that functionality will
     be subsumed by `labels`.

### Changes since 0.50.0-ea6:

- Ambassador now supports `labels` for all `Mapping`s.
- Configuration of rate limits for a `Mapping` is now handled by providing `labels` in the domain configured
  for the `RateLimitService` (by default, this is "ambassador").
- Ambassador, once again, supports `statsd` for statistics gathering.
- The Envoy `buffer` filter is supported.
- Ambassador can now use GRPC to call the external authentication service, and also include the message body
  in the auth call.
- It's now possible to use environment variables to modify the configuration directory (thanks @n1koo!).
- Setting environment variable `AMBASSADOR_KUBEWATCH_NO_RETRY` will cause the Ambassador pod to exit, and be
  rescheduled, if it loses its connection to the Kubernetes API server.
- Many dependencies have been updated, most notably including switching to kube-client 8.0.0.

## [0.50.0-ea6] November 19, 2018
[0.50.0-ea6]: https://github.com/datawire/ambassador/compare/0.50.0-ea5...0.50.0-ea6

**Ambassador 0.50.0-ea6 is an EARLY ACCESS release! IT IS NOT SUPPORTED FOR PRODUCTION USE.**

### Changes since 0.50.0-ea5:

- `alpn_protocols` is now supported in the `TLS` module and `TLSContext`s
- Using `TLSContext`s to provide TLS termination contexts will correctly switch Ambassador to listening on port 443.
- `redirect_cleartext_from` is now supported with SNI
- Zipkin `TracingService` configuration now supports 128-bit trace IDs and shared span contexts (thanks, @alexgervais!)
- Zipkin should correctly trace calls to external auth services (thanks, @alexgervais!)
- `AuthService` configurations now allow separately configuring headers allowed from the client to the auth service, and from the auth service upstream
- Ambassador won't endlessly append `:annotation` to K8s resources
- The Ambassador CLI no longer requires certificate files to be present when dumping configurations
- `make mypy` will run full type checks on Ambassador to help developers

## [0.50.0-ea5] November 06, 2018
[0.50.0-ea5]: https://github.com/datawire/ambassador/compare/0.50.0-ea4...0.50.0-ea5

**Ambassador 0.50.0-ea5 is an EARLY ACCESS release! IT IS NOT SUPPORTED FOR PRODUCTION USE.**

### Changes since 0.50.0-ea4:

- **`use_remote_address` is now set to `true` by default.** If you need the old behavior, you will need to manually set `use_remote_address` to `false` in the `ambassador` `Module`.
- Ambassador 0.50.0-ea5 **supports SNI!**  See the docs for more here.
- Header matching is now supported again, including `host` and `method` headers.

## [0.50.0-ea4] October 31, 2018
[0.50.0-ea4]: https://github.com/datawire/ambassador/compare/0.50.0-ea3...0.50.0-ea4

**Ambassador 0.50.0-ea4 is an EARLY ACCESS release! IT IS NOT SUPPORTED FOR PRODUCTION USE.**

### Changes since 0.50.0-ea3:

- Ambassador 0.50.0-ea4 uses Envoy 1.8.0.
- `RateLimitService` is now supported. **You will need to restart Ambassador if you change the `RateLimitService` configuration.** We expect to lift this restriction in a later release; for now, the diag service will warn you when a restart is required.
   - The `RateLimitService` also has a new `timeout_ms` attribute, which allows overriding the default request timeout of 20ms.
- GRPC is provisionally supported, but still needs improvements in test coverage.
- Ambassador will correctly include its EA number when checking for updates.

## [0.50.0-ea3] October 21, 2018
[0.50.0-ea3]: https://github.com/datawire/ambassador/compare/0.50.0-ea2...0.50.0-ea3

**Ambassador 0.50.0-ea3 is an EARLY ACCESS release! IT IS NOT SUPPORTED FOR PRODUCTION USE.**

### Changes since 0.50.0-ea2:

- `TracingService` is now supported. **You will need to restart Ambassador if you change the `TracingService` configuration.** We expect to lift this restriction in a later release; for now, the diag service will warn you when a restart is required.
- Websockets are now supported, **including** mapping the same websocket prefix to multiple upstream services for canary releases or load balancing.
- KAT supports full debug logs by individual `Test` or `Query`.

**Ambassador 0.50.0 is not yet feature-complete. Read the Limitations and Breaking Changes sections in the 0.50.0-ea1 section below for more information.**

## [0.50.0-ea2] October 16, 2018
[0.50.0-ea2]: https://github.com/datawire/ambassador/compare/0.50.0-ea1...0.50.0-ea2

**Ambassador 0.50.0-ea2 is an EARLY ACCESS release! IT IS NOT SUPPORTED FOR PRODUCTION USE.**

### Changes since 0.50.0-ea1:

- Attempting to enable TLS termination without supplying a valid cert secret will result in HTTP on port 80, rather than HTTP on port 443. **No error will be displayed in the diagnostic service yet.** This is a bug and will be fixed in `-ea3`.
- CORS is now supported.
- Logs are no longer full of accesses from the diagnostic service.
- KAT supports isolating OptionTests.
- The diagnostics service now shows the V2 config actually in use, not V1.
- `make` will no longer rebuild the Python venv so aggressively.

**Ambassador 0.50.0 is not yet feature-complete. Read the Limitations and Breaking Changes sections in the 0.50.0-ea1 section below for more information.**

## [0.50.0-ea1] October 11, 2018
[0.50.0-ea1]: https://github.com/datawire/ambassador/compare/0.40.0...0.50.0-ea1

**Ambassador 0.50.0-ea1 is an EARLY ACCESS release! IT IS NOT SUPPORTED FOR PRODUCTION USE.**

### Ambassador 0.50.0 is not yet feature-complete. Limitations:

- `RateLimitService` and `TracingService` resources are not currently supported.
- WebSockets are not currently supported.
- CORS is not currently supported.
- GRPC is not currently supported.
- TLS termination is not
- `statsd` integration has not been tested.
- The logs are very cluttered.
- Configuration directly from the filesystem isn’t supported.
- The diagnostics service cannot correctly drill down by source file, though it can drill down by route or other resources.
- Helm installation has not been tested.
- `AuthService` does not currently have full support for configuring headers to be sent to the extauth service. At present it sends all the headers listed in `allowed_headers` plus:
   - `Authorization`
   - `Cookie`
   - `Forwarded`
   - `From`
   - `Host`
   - `Proxy-Authenticate`
   - `Proxy-Authorization`
   - `Set-Cookie`
   - `User-Agent`
   - `X-Forwarded-For`
   - `X-Forwarded-Host`
   - `X-Forwarded`
   - `X-Gateway-Proto`
   - `WWW-Authenticate`

### **BREAKING CHANGES** from 0.40.0

- Configuration from a `ConfigMap` is no longer supported.
- The authentication `Module` is no longer supported; use `AuthService` instead (which you probably already were).
- External authentication now uses the core Envoy `envoy.ext_authz` filter, rather than the custom Datawire auth filter.
   - `ext_authz` speaks the same protocol, and your existing external auth services should work, however:
   - `ext_authz` does _not_ send all the request headers to the external auth service (see above in `Limitations`).
- Circuit breakers and outlier detection are not supported. They will be reintroduced in a later Ambassador release.
- Ambassador now _requires_ a TLS `Module` to enable TLS termination, where previous versions would automatically enable termation if the `ambassador-certs` secret was present. A minimal `Module` for the same behavior is:

        ---
        kind: Module
        name: tls
        config:
          server:
            secret: ambassador-certs

## [0.40.2] November 26, 2018
[0.40.2]: https://github.com/datawire/ambassador/compare/0.40.1...0.40.2

### Minor changes:
- Feature: Support using environment variables to modify the configuration directory (thanks @n1koo!)
- Feature: In Helmfile, support `volumeMounts` (thanks @kyschouv!)
- Bugfix: In Helmfile, correctly quote `.Values.namespace.single` (thanks @bobby!)
- Bugfix: In Helmfile, correctly support `Nodeport` in HTTP and HTTPS (thanks @n1koo!)

## [0.40.1] October 29, 2018
[0.40.1]: https://github.com/datawire/ambassador/compare/0.40.0...0.40.1

### Minor changes:
- Feature: Support running Ambassador as a `Daemonset` via Helm (thanks @DipeshMitthalal!)
- Feature: Switch to Envoy commit 5f795fe2 to fix a crash if attempting to add headers after using an AuthService (#647, #680)

## [0.40.0] September 25, 2018
[0.40.0]: https://github.com/datawire/ambassador/compare/0.39.0...0.40.0

### Minor changes:

- Feature: Allow users to override the `STATSD_HOST` value (#810). Thanks to @rsyvarth.
- Feature: Support LightStep distributed tracing (#796). Thanks to @alexgervais.
- Feature: Add service label in Helm chart (#778). Thanks to @sarce.
- Feature: Add support for load balancer IP in Helm chart (#765). Thanks to @larsha.
- Feature: Support prometheus mapping configurations (#746). Thanks to @bcatcho.
- Feature: Add support for `loadBalancerSourceRanges` to Helm chart (#764). Thanks to @mtbdeano.
- Feature: Support for namespaces and Ambassador ID in Helm chart (#588, #643). Thanks to @MichielDeMey and @jstol.
- Bugfix: Add AMBASSADOR_VERIFY_SSL_FALSE flag (#782, #807). Thanks to @sonrier.
- Bugfix: Fix Ambassador single namespace in Helm chart (#827). Thanks to @sarce.
- Bugfix: Fix Helm templates and default values (#826).
- Bugfix: Add `stats-sink` back to Helm chart (#763).
- Bugfix: Allow setting `timeout_ms` to 0 for gRPC streaming services (#545). Thanks to @lovers36.
- Bugfix: Update Flask to 0.12.3.

## [0.39.0] August 30, 2018
[0.39.0]: https://github.com/datawire/ambassador/compare/0.38.0...0.39.0

### Major Changes:

- Bugfix: The statsd container has been removed by default in order to avoid DoSing Kubernetes DNS. The functionality can be re-enabled by setting the `STATSD_ENABLED` environment variable to `true` in the Ambassador deployment YAML (#568).
- Docs: Added detailed Ambassador + Istio Integration Documentation on monitoring and distributed tracing. - @feitnomore

### Minor Changes:

- Docs: Added instructions for running Ambassador with Docker Compose. - @bcatcho
- Bugfix: Fix Ambassador to more aggressively reconnect to Kubernetes (#554). - @nmatsui
- Feature: Diagnostic view displays AuthService, RateLimitService, and TracingService (#730). - @alexgervais
- Feature: Enable Ambassador to tag tracing spans with request headers via `tag_headers`. - @alexgervais

## [0.38.0] August 08, 2018
[0.38.0]: https://github.com/datawire/ambassador/compare/0.37.0...0.38.0

### Major changes:
- Feature: Default CORS configuration can now be set - @KowalczykBartek
- Bugfix: Ambassador does not crash with empty YAML config anymore - @rohan47

### Minor changes:
- DevEx: `master` is now latest, `stable` tracks the latest released version
- DevEx: release-prep target added to Makefile to facilitate releasing process
- DevEx: all tests now run in parallel, consuming lesser time
- Bugfix: Ambassador SIGCHLD messages are less scary looking now

## [0.37.0] July 31, 2018:
[0.37.0]: https://github.com/datawire/ambassador/compare/0.36.0...0.37.0

### Major changes:
- Feature: Added support for request tracing (by Alex Gervais)

## [0.36.0] July 26, 2018:
[0.36.0]: https://github.com/datawire/ambassador/compare/0.35.3...0.36.0

### Major changes:
- Fix: HEAD requests no longer cause segfaults
- Feature: TLS can now be configured with arbitrary secret names, instead of predefined secrets
- Change: The Envoy dynamic header value `%CLIENT_IP%` is no longer supported. Use `%DOWNSTREAM_REMOTE_ADDRESS_WITHOUT_PORT%` instead. (This is due to a change in Envoy 1.7.0.)

## [0.35.3] July 18, 2018: **READ THE WARNING ABOVE**
[0.35.3]: https://github.com/datawire/ambassador/compare/0.35.2...0.35.3

### Changed

Major changes:
- Ambassador is now based on Envoy v1.7.0
- Support for X-FORWARDED-PROTO based redirection, generally used with Layer 7 load balancers
- Support for port based redirection using `redirect_cleartext_from`, generally used with Layer 4 load balancers
- Specifying HTTP and HTTPS target ports in Helm chart

Other changes:
- End-to-end tests can now be run with `make e2e` command
- Helm release automation has been fixed
- Mutliple end-to-end tests are now executed in parallel, taking lesser time
- Huge revamp to documentation around unit tests
- Documentation changes

## [0.35.2] July 05, 2018: **READ THE WARNING ABOVE**
[0.35.2]: https://github.com/datawire/ambassador/compare/0.35.1...0.35.2

### Changed

- 0.35.2 is almost entirely about updates to Datawire testing infrastructure.
- The only user-visible change is that Ambassador will do a better job of showing which Kubernetes objects define Ambassador configuration objects when using `AMBASSADOR_ID` to run multiple Ambassadors in the same cluster.

## [0.35.1] June 25, 2018: **READ THE WARNING ABOVE**
[0.35.1]: https://github.com/datawire/ambassador/compare/0.35.0...0.35.1

### Changed

- Properly support supplying additional TLS configuration (such as `redirect_cleartext_from`) when using certificates from a Kubernetes `Secret`
- Update Helm chart to allow customizing annotations on the deployed `ambassador` Kubernetes `Service` (thanks @psychopenguin!)

## [0.35.0] June 25, 2018: **READ THE WARNING ABOVE**
[0.35.0]: https://github.com/datawire/ambassador/compare/0.34.3...0.35.0

### Changed

- 0.35.0 re-supports websockets, but see the **BREAKING NEWS** for an important caveat.
- 0.35.0 supports running as non-root. See the **BREAKING NEWS** above for more information.
- Make sure regex matches properly handle backslashes, and properly display in the diagnostics service (thanks @alexgervais!).
- Prevent kubewatch from falling into an endless spinloop (thanks @mechpen!).
- Support YAML array syntax for CORS array elements.

## [0.34.3] June 13, 2018: **READ THE WARNING ABOVE**
[0.34.3]: https://github.com/datawire/ambassador/compare/0.34.2...0.34.3

### Changed

- **0.34.3 cannot support websockets**: see the **WARNING** above.
- Fix a possible crash if no annotations are found at all (#519).
- Improve logging around service watching and such.

## [0.34.2] June 11, 2018: **READ THE WARNING ABOVE**
[0.34.2]: https://github.com/datawire/ambassador/compare/0.34.1...0.34.2

### Changed

- **0.34.2 cannot support websockets**: see the **WARNING** above.
- Ambassador is now based on Envoy 1.6.0!
- Ambassador external auth services can now modify existing headers in place, as well as adding new headers.
- Re-support the `ambassador-cacert` secret for configuring TLS client-certificate authentication. **Note well** that a couple of things have changed in setting this up: you'll use the key `tls.crt`, not `fullchain.pem`. See https://www.getambassador.io/reference/auth-tls-certs for more.

## [0.34.1] June 04, 2018
[0.34.1]: https://github.com/datawire/ambassador/compare/0.34.0...0.34.1

### Bugfixes

- Unbuffer log output for better diagnostics.
- Switch to gunicorn instead of Werkzeug for the diag service.
- Use the YAML we release as the basis for end-to-end testing.

## [0.34.0] May 16, 2018
[0.34.0]: https://github.com/datawire/ambassador/compare/0.33.1...0.34.0

### Changed

- When originating TLS, use the `host_rewrite` value to set outgoing SNI. If no `host_rewrite` is set, do not use SNI.
- Allow disabling external access to the diagnostics service (with thanks to @alexgervais and @dougwilson).

## [0.33.1] May 16, 2018
[0.33.1]: https://github.com/datawire/ambassador/compare/0.33.0...0.33.1

### Changed

- Fix YAML error on statsd pod.

## [0.33.0] May 14, 2018
[0.33.0]: https://github.com/datawire/ambassador/compare/v0.32.2...0.33.0

### Changed

- Fix support for `host_redirect` in a `Mapping`. **See the `Mapping` documentation** for more details: the definition of the `host_redirect` attribute has changed.

## [0.32.2] May 02, 2018
[0.32.2]: https://github.com/datawire/ambassador/compare/v0.32.0...v0.32.2

(Note that 0.32.1 was an internal release.)

### Changed

- Fix a bad bootstrap CSS inclusion that would cause the diagnostic service to render incorrectly.

## [0.32.0] April 27, 2018
[0.32.0]: https://github.com/datawire/ambassador/compare/v0.31.0...v0.32.0

### Changed

- Traffic shadowing is supported using the `shadow` attribute in a `Mapping`
- Multiple Ambassadors can now run more happily in a single cluster
- The diagnostic service will now show you what `AuthService` configuration is active
- The `tls` keyword now works for `AuthService` just like it does for `Mapping` (thanks @dvavili!)

## [0.31.0] April 12, 2018
[0.31.0]: https://github.com/datawire/ambassador/compare/v0.30.2...v0.31.0

### Changed

- Rate limiting is now supported (thanks, @alexgervais!) See the docs for more detail here.
- The `statsd` container has been quieted down yet more (thanks again, @alexgervais!).

## [0.30.2] March 26, 2018
[0.30.2]: https://github.com/datawire/ambassador/compare/v0.30.1...v0.30.2

### Changed

- drop the JavaScript `statsd` for a simple `socat`-based forwarder
- ship an Ambassador Helm chart (thanks @stefanprodan!)
   - Interested in testing Helm? See below!
- disable Istio automatic sidecar injection (thanks @majelbstoat!)
- clean up some doc issues (thanks @lavoiedn and @endrec!)

To test Helm, make sure you have `helm` installed and that you have `tiller` properly set up for your RBAC configuration. Then:

```
helm repo add datawire https://www.getambassador.io

helm upgrade --install --wait my-release datawire/ambassador
```

You can also use `adminService.type=LoadBalancer`.

## [0.30.1] March 26, 2018
[0.30.1]: https://github.com/datawire/ambassador/compare/v0.30.0...v0.30.1

### Fixed

- The `tls` module is now able to override TLS settings probed from the `ambassador-certs` secret

## [0.30.0] March 23, 2018
[0.30.0]: https://github.com/datawire/ambassador/compare/v0.29.0...v0.30.0

### Changed

- Support regex matching for `prefix` (thanks @radu-c!)
- Fix docs around `AuthService` usage

## [0.29.0] March 15, 2018
[0.29.0]: https://github.com/datawire/ambassador/compare/v0.28.2...v0.29.0

### Changed

- Default restart timings have been increased. **This will cause Ambassador to respond to service changes less quickly**; by default, you'll see changes appear within 15 seconds.
- Liveness and readiness checks are now enabled after 30 seconds, rather than 3 seconds, if you use our published YAML.
- The `statsd` container is now based on `mhart/alpine-node:9` rather than `:7`.
- `envoy_override` has been reenabled in `Mapping`s.

## [0.28.1] March 05, 2018 (and [0.28.0] on March 02, 2018)
[0.28.1]: https://github.com/datawire/ambassador/compare/v0.26.0...v0.28.1
[0.28.0]: https://github.com/datawire/ambassador/compare/v0.26.0...v0.28.1

(Note that 0.28.1 is identical to 0.28.0, and 0.27.0 was an internal release. These are related to the way CI generates tags, which we'll be revamping soon.)

### Changed

- Support tuning Envoy restart parameters
- Support `host_regex`, `method_regex`, and `regex_headers` to allow regular expression matches in `Mappings`
- Support `use_proxy_proto` and `use_remote_address` in the `ambassador` module
- Fine-tune the way we sort a `Mapping` based on its constraints
- Support manually setting the `precedence` of a `Mapping`, so that there's an escape hatch when the automagic sorting gets it wrong
- Expose `alpn_protocols` in the `tls` module (thanks @technicianted!)
- Make logs a lot quieter
- Reorganize and update documentation
- Make sure that `ambassador dump --k8s` will work correctly
- Remove a dependency on a `ConfigMap` for upgrade checks

## [0.26.0] February 13, 2018
[0.26.0]: https://github.com/datawire/ambassador/compare/v0.25.0...v0.26.0

### Changed

- The `authentication` module is deprecated in favor of the `AuthService` resource type.
- Support redirecting cleartext connections on port 80 to HTTPS on port 443
- Streamline end-to-end tests and, hopefully, allow them to work well without Kubernaut
- Clean up some documentation (thanks @lavoiedn!)

## [0.25.0] February 06, 2018
[0.25.0]: https://github.com/datawire/ambassador/compare/v0.23.0...v0.25.0

(Note that 0.24.0 was an internal release.)

### Changed

- CORS support (thanks @alexgervais!)
- Updated docs for
  - GKE
  - Ambassador + Istio
  - Ordering of `Mappings`
  - Prometheus with Ambassador
- Support multiple external authentication service instances, so that canarying `extauth` services is possible
- Correctly support `timeout_ms` in a `Mapping`
- Various build tweaks and end-to-end test speedups

## [0.23.0] January 17, 2018
[0.23.0]: https://github.com/datawire/ambassador/compare/v0.22.0...v0.23.0

### Changed

- Clean up build docs (thanks @alexgervais!)
- Support `add_request_headers` for, uh, adding requests headers (thanks @alexgervais!)
- Make end-to-end tests and Travis build process a bit more robust
- Pin to Kubernaut 0.1.39
- Document the use of the `develop` branch
- Don't default to `imagePullAlways`
- Switch to Alpine base with a stripped Envoy image

## [0.22.0] January 17, 2018
[0.22.0]: https://github.com/datawire/ambassador/compare/v0.21.1...v0.22.0

### Changed

- Switched to using `quay.io` rather than DockerHub. **If you are not using Datawire's published Kubernetes manifests, you will have to update your manifests!**
- Switched to building over Alpine rather than Ubuntu. (We're still using an unstripped Envoy; that'll change soon.)
- Switched to a proper production configuration for the `statsd` pod, so that it hopefully chews up less memory.
- Make sure that Ambassador won't generate cluster names that are too long for Envoy.
- Fix a bug where Ambassador could crash if there were too many egregious errors in its configuration.

## [0.21.1] January 11, 2018
[0.21.1]: https://github.com/datawire/ambassador/compare/v0.21.0...v0.21.1

### Changed

- Ambassador will no longer generate cluster names that exceed Envoy's 60-character limit.

## [0.21.0] January 03, 2018
[0.21.0]: https://github.com/datawire/ambassador/compare/v0.20.1...v0.21.0

### Changed

- If `AMBASSADOR_SINGLE_NAMESPACE` is present in the environment, Ambassador will only look for services in its own namespace.
- Ambassador `Mapping` objects now correctly support `host_redirect`, `path_redirect`, `host_rewrite`, `auto_host_rewrite`, `case_sensitive`, `use_websocket`, `timeout_ms`, and `priority`.

## [0.20.1] December 22, 2017
[0.20.1]: https://github.com/datawire/ambassador/compare/v0.20.0...v0.20.1

### Changed

- If Ambassador finds an empty YAML document, it will now ignore it rather than raising an exception.
- Includes the namespace of a service from an annotation in the name of its generated YAML file.
- Always process inputs in the same order from run to run.

## [0.20.0] December 18, 2017
[0.20.0]: https://github.com/datawire/ambassador/compare/v0.19.2...v0.20.0

### Changed

- Switch to Envoy 1.5 under the hood.
- Refocus the diagnostic service to better reflect what's actually visible when you're working at Ambassador's level.
- Allow the diagnostic service to display, and change, the Envoy log level.

## [0.19.2] December 12, 2017
[0.19.2]: https://github.com/datawire/ambassador/compare/v0.19.1...v0.19.2

### Changed

- Arrange for logs from the subsystem that watches for Kubernetes service changes (kubewatch) to have timestamps and such.
- Only do new-version checks every four hours.

## [0.19.1] December 04, 2017
[0.19.1]: https://github.com/datawire/ambassador/compare/v0.19.0...v0.19.1

### Changed

- Allow the diag service to look good (well, OK, not too horrible anyway) when Ambassador is running with TLS termination.
- Show clusters on the overview page again.
- The diag service now shows you the "health" of a cluster by computing it from the number of requests to a given service that didn't involve a 5xx status code, rather than just forwarding Envoy's stat, since we don't configure Envoy's stat in a meaningful way yet.
- Make sure that the tests correctly reported failures (sigh).
- Allow updating out-of-date diagnostic reports without requiring multiple test runs.

## [0.19.0] November 30, 2017
[0.19.0]: https://github.com/datawire/ambassador/compare/v0.18.2...v0.19.0

### Changed

- Ambassador can now use HTTPS upstream services: just use a `service` that starts with `https://` to enable it.
  - By default, Ambassador will not offer a certificate when using HTTPS to connect to a service, but it is possible to configure certificates. Please [contact us on Slack](https://d6e.co/slack) if you need to do this.
- HTTP access logs appear in the normal Kubernetes logs for Ambassador.
- It’s now possible to tell `ambassador config` to read Kubernetes manifests from the filesystem and build a configuration from the annotations in them (use the `--k8s` switch).
- Documentation on using Ambassador with Istio now reflects Ambassador 0.19.0 and Istio 0.2.12.

## [0.18.2] November 28, 2017
[0.18.2]: https://github.com/datawire/ambassador/compare/v0.18.0...v0.18.2

### Changed

- The diagnostics service will now tell you when updates are available.

## [0.18.0] November 20, 2017
[0.18.0]: https://github.com/datawire/ambassador/compare/v0.17.0...v0.18.0

### Changed

- The Host header is no longer overwritten when Ambassador talks to an external auth service. It will now retain whatever value the client passes there.

### Fixed

- Checks for updates weren’t working, and they have been restored. At present you’ll only see them in the Kubernetes logs if you’re using annotations to configure Ambassador — they’ll start showing up in the diagnostics service in the next release or so.

## [0.17.0] November 14, 2017
[0.17.0]: https://github.com/datawire/ambassador/compare/v0.16.0...v0.17.0

### Changed

- Allow Mappings to require matches on HTTP headers and `Host`
- Update tests, docs, and diagnostic service for header matching

### Fixed

- Published YAML resource files will no longer overwrite annotations on the Ambassador `service` when creating the Ambassador `deployment`

## [0.16.0] November 10, 2017
[0.16.0]: https://github.com/datawire/ambassador/compare/v0.15.0...v0.16.0

### Changed

- Support configuring Ambassador via `annotations` on Kubernetes `service`s
- No need for volume mounts! Ambassador can read configuration and TLS-certificate information directly from Kubernetes to simplify your Kubernetes YAML
- Expose more configuration elements for Envoy `route`s: `host_redirect`, `path_redirect`, `host_rewrite`, `auto_host_rewrite`, `case_sensitive`, `use_websocket`, `timeout_ms`, and `priority` get transparently copied

### Fixed

- Reenable support for gRPC

## [0.15.0] October 16, 2017
[0.15.0]: https://github.com/datawire/ambassador/compare/v0.14.2...v0.15.0

### Changed

- Allow `docker run` to start Ambassador with a simple default configuration for testing
- Support `host_rewrite` in mappings to force the HTTP `Host` header value for services that need it
- Support `envoy_override` in mappings for odd situations
- Allow asking the diagnostic service for JSON output rather than HTML

## [0.14.2] October 12, 2017
[0.14.2]: https://github.com/datawire/ambassador/compare/v0.14.0...v0.14.2

### Changed

- Allow the diagnostic service to show configuration errors.

## [0.14.0] October 05, 2017
[0.14.0]: https://github.com/datawire/ambassador/compare/v0.13.0...v0.14.0

### Changed

- Have a diagnostic service!
- Support `cert_required` in TLS config

## [0.13.0] September 25, 2017
[0.13.0]: https://github.com/datawire/ambassador/compare/v0.12.1...v0.13.0

### Changed

- Support using IP addresses for services.
- Check for collisions, so that trying to e.g. map the same prefix twice will report an error.
- Enable liveness and readiness probes, and have Kubernetes perform them by default.
- Document the presence of the template-override escape hatch.

## [0.12.1] September 22, 2017
[0.12.1]: https://github.com/datawire/ambassador/compare/v0.12.0...v0.12.1

### Changed

- Notify (in the logs) if a new version of Ambassador is available.

## [0.12.0] September 21, 2017
[0.12.0]: https://github.com/datawire/ambassador/compare/v0.11.2...v0.12.0

### Changed

- Support for non-default Kubernetes namespaces.
- Infrastructure for checking if a new version of Ambassador is available.

## [0.11.2] September 20, 2017
[0.11.2]: https://github.com/datawire/ambassador/compare/v0.11.1...v0.11.2

### Changed

- Better schema verification.

## [0.11.1] September 18, 2017
[0.11.1]: https://github.com/datawire/ambassador/compare/v0.11.0...v0.11.1

### Changed

- Do schema verification of input YAML files.

## [0.11.0] September 18, 2017
[0.11.0]: https://github.com/datawire/ambassador/compare/v0.10.14...v0.11.0

### Changed

- Declarative Ambassador! Configuration is now via YAML files rather than REST calls
- The `ambassador-store` service is no longer needed.

## [0.10.14] September 15, 2017
[0.10.14]: https://github.com/datawire/ambassador/compare/v0.10.13...v0.10.14

### Fixed

- Update `demo-qotm.yaml` with the correct image tag.

## [0.10.13] September 05, 2017
[0.10.13]: https://github.com/datawire/ambassador/compare/v0.10.12...v0.10.13

### Changed

- Properly support proxying all methods to an external authentication service, with headers intact, rather than moving request headers into the body of an HTTP POST.

## [0.10.12] August 02, 2017
[0.10.12]: https://github.com/datawire/ambassador/compare/v0.10.10...v0.10.12

### Changed

- Make TLS work with standard K8s TLS secrets, and completely ditch push-cert and push-cacert.

### Fixed

- Move Ambassador out from behind Envoy, so that you can use Ambassador to fix things if you completely botch your Envoy config.
- Let Ambassador keep running if Envoy totally chokes and dies, but make sure the pod dies if Ambassador loses access to its storage.

## [0.10.10] August 01, 2017
[0.10.10]: https://github.com/datawire/ambassador/compare/v0.10.7...v0.10.10

### Fixed

- Fix broken doc paths and simplify building as a developer. 0.10.8, 0.10.9, and 0.10.10 were all stops along the way to getting this done; hopefully we'll be able to reduce version churn from here on out.

## [0.10.7] July 25, 2017
[0.10.7]: https://github.com/datawire/ambassador/compare/v0.10.6...v0.10.7

### Changed
- More CI-build tweaks.

## [0.10.6] July 25, 2017
[0.10.6]: https://github.com/datawire/ambassador/compare/v0.10.5...v0.10.6

### Changed
- Fix automagic master build tagging

## [0.10.5] July 25, 2017
[0.10.5]: https://github.com/datawire/ambassador/compare/v0.10.1...v0.10.5

### Changed
- Many changes to the build process and versioning. In particular, CI no longer has to commit files.

## [0.10.1] July 03, 2017
[0.10.1]: https://github.com/datawire/ambassador/compare/v0.10.0...v0.10.1

### Added
- Changelog


## [0.10.0] June 30, 2017
[0.10.0]: https://github.com/datawire/ambassador/compare/v0.9.1...v0.10.0
[grpc-0.10.0]: https://github.com/datawire/ambassador/blob/v0.10.0/docs/user-guide/grpc.md

### Added
- Ambassador supports [GRPC services][grpc-0.10.0] (and other HTTP/2-only services) using the GRPC module

### Fixed
- Minor typo in Ambassador's `Dockerfile` that break some versions of Docker


## [0.9.1] June 28, 2017
[0.9.1]: https://github.com/datawire/ambassador/compare/v0.9.0...v0.9.1
[building-0.9.1]: https://github.com/datawire/ambassador/blob/v0.9.1/BUILDING.md

### Changed
- Made development a little easier by automating dev version numbers so that modified Docker images update in Kubernetes
- Updated [`BUILDING.md`][building-0.9.1]


## [0.9.0] June 23, 2017
[0.9.0]: https://github.com/datawire/ambassador/compare/v0.8.12...v0.9.0
[start-0.9.0]: https://github.com/datawire/ambassador/blob/v0.9.0/docs/user-guide/getting-started.md
[concepts-0.9.0]: https://github.com/datawire/ambassador/blob/v0.9.0/docs/user-guide/mappings.md

### Added
- Ambassador supports HTTP Basic Auth
- Ambassador now has the concept of _modules_ to enable and configure optional features such as auth
- Ambassador now has the concept of _consumers_ to represent end-users of mapped services
- Ambassador supports auth via an external auth server

Basic auth is covered in [Getting Started][start-0.9.0]. Learn about modules and consumers and see an example of external auth in [About Mappings, Modules, and Consumers][concepts-0.9.0].

### Changed
- State management (via Ambassador store) has been refactored
- Switched to [Ambassador-Envoy] for the base Docker image


## [0.8.12] June 07, 2017
[0.8.12]: https://github.com/datawire/ambassador/compare/v0.8.11...v0.8.12

### Added
- Mappings can now be updated


## [0.8.11] May 24, 2017
[0.8.11]: https://github.com/datawire/ambassador/compare/v0.8.10...v0.8.11
[istio-0.8.11]: https://github.com/datawire/ambassador/blob/v0.8.11/docs/user-guide/with-istio.md
[stats-0.8.11]: https://github.com/datawire/ambassador/blob/v0.8.11/docs/user-guide/statistics.md

### Added
- Ambassador interoperates with [Istio] -- see [Ambassador and Istio][istio-0.8.11]
- There is additional documentation for [statistics and monitoring][stats-0.8.11]

### Fixed
- Bug in mapping change detection
- Release machinery issues


## [0.8.6] May 05, 2017
[0.8.6]: https://github.com/datawire/ambassador/compare/v0.8.5...v0.8.6

### Added
- Ambassador releases are now performed by Travis CI


## [0.8.2] May 04, 2017
[0.8.2]: https://github.com/datawire/ambassador/compare/v0.8.1...v0.8.2

### Changed
- Documentation updates


## [0.8.0] May 02, 2017
[0.8.0]: https://github.com/datawire/ambassador/compare/v0.7.0...v0.8.0
[client-tls-0.8.0]: https://github.com/datawire/ambassador/blob/v0.8.0/README.md#using-tls-for-client-auth

### Added
- [Ambassador has a website!][Ambassador]
- Ambassador supports auth via [TLS client certificates][client-tls-0.8.0]
- There are some additional helper scripts in the `scripts` directory

### Changed
- Ambassador's admin interface is now on local port 8888 while mappings are available on port 80/443 depending on whether TLS is enabled
- Multiple instances of Ambassador talking to the same Ambassador Store pod will pick up each other's changes automatically


## [0.7.0] May 01, 2017
[0.7.0]: https://github.com/datawire/ambassador/compare/v0.6.0...v0.7.0
[start-0.7.0]: https://github.com/datawire/ambassador/blob/v0.7.0/README.md#mappings

### Added
- Ambassador can rewrite the request URL path prefix before forwarding the request to your service (covered in [Getting Started][start-0.7.0])
- Ambassador supports additional stats aggregators: Datadog, Grafana

### Changed
- _Services_ are now known as _mappings_
- Minikube is supported again


## [0.6.0] April 28, 2017
[0.6.0]: https://github.com/datawire/ambassador/compare/v0.5.2...v0.6.0

### Removed
- The Ambassador SDS has been removed; Ambassador routes to service names


## [0.5.2] April 26, 2017
[0.5.2]: https://github.com/datawire/ambassador/compare/v0.5.0...v0.5.2

### Added
- Ambassador includes a local `statsd` so that full stats from Envoy can be collected and pushed to a stats aggregator (Prometheus is supported)

### Changed
- It's easier to develop Ambassador thanks to improved build documentation and `Makefile` fixes


## [0.5.0] April 13, 2017
[0.5.0]: https://github.com/datawire/ambassador/compare/v0.4.0...v0.5.0

### Added
- Ambassador supports inbound TLS
- YAML for a demo user service is now included

### Changed
- The `geturl` script supports Minikube and handles AWS better
- Documentation and code cleanup


## [0.4.0] April 07, 2017
[0.4.0]: https://github.com/datawire/ambassador/compare/v0.3.3...v0.4.0

### Changed
- Ambassador now reconfigures Envoy automatically once changes have settled for five seconds
- Envoy stats and Ambassador stats are separate
- Mappings no longer require specifying the port as it is not needed

### Fixed
- SDS does the right thing with unnamed ports


## [0.3.1] April 06, 2017
[0.3.1]: https://github.com/datawire/ambassador/compare/v0.3.0...v0.3.1

### Added
- Envoy stats accessible through Ambassador
- Basic interpretation of cluster stats

### Changed
- Split up `ambassador.py` into multiple files
- Switch to a debug build of Envoy


## [0.1.9] April 03, 2017
[0.1.9]: https://github.com/datawire/ambassador/compare/v0.1.8...v0.1.9

### Changed
- Ambassador configuration on `/ambassador-config/` prefix rather than exposed on port 8001
- Updated to current Envoy and pinned the Envoy version
- Use Bumpversion for version management
- Conditionalized Docker push

### Fixed
- Ambassador keeps running with an empty services list (part 2)


## [0.1.5] March 31, 2017
[0.1.5]: https://github.com/datawire/ambassador/compare/v0.1.4...v0.1.5

### Fixed
- Ambassador SDS correctly handles ports


## [0.1.4] March 31, 2017
[0.1.4]: https://github.com/datawire/ambassador/compare/v0.1.3...v0.1.4

### Changed
- Ambassador keeps running with an empty services list
- Easier to run with [Telepresence]


## [0.1.3] March 31, 2017
[0.1.3]: https://github.com/datawire/ambassador/compare/82ed5e4...v0.1.3

### Added
- Initial Ambassador
- Ambassador service discovery service
- Documentation


Based on [Keep a Changelog](http://keepachangelog.com/en/1.0.0/). Ambassador follows [Semantic Versioning](http://semver.org/spec/v2.0.0.html).

[Ambassador]: https://www.getambassador.io/
[Ambassador-Envoy]: https://github.com/datawire/ambassador-envoy
[Telepresence]: http://telepresence.io
[Istio]: https://istio.io/<|MERGE_RESOLUTION|>--- conflicted
+++ resolved
@@ -52,7 +52,6 @@
 
 (no changes yet)
 
-<<<<<<< HEAD
 ## [1.13.0-rc.1] April 16, 2021
 [1.13.0-rc.1]: https://github.com/datawire/ambassador/compare/v1.12.3...v1.13.0-rc.1
 
@@ -99,12 +98,11 @@
 - Bugfix: The AES ratelimit preview no longer ignores NEAR_LIMIT_RATION.
 - Bugfix: The AES ratelimit preview no longer ignores EXPIRATION_JITTER_MAX_SECONDS.
 - Change: Silence DevPortal warnings when DevPortal cannot parse a hostname from a Mapping. (#3341)
-=======
-## [1.12.4-rc.0] April 19, 2021
-[1.12.4-rc.0]: https://github.com/datawire/ambassador/compare/v1.12.3...v1.12.4-rc.0
+
+## [1.12.4] April 19, 2021
+[1.12.4]: https://github.com/datawire/ambassador/compare/v1.12.3...v1.12.4-rc.0
 
 Bugfix: Fix the Envoy base image build step and, as a result, correctly ship the Envoy 1.15.4 security updates.
->>>>>>> ab1b752e
 
 ## [1.12.3] April 15, 2021
 [1.12.3]: https://github.com/datawire/ambassador/compare/v1.12.2...v1.12.3
