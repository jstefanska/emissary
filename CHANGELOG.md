<!-- -*- fill-column: 100 -*- -->
# CHANGELOG -- this is a GENERATED FILE, edit docs/releaseNotes.yml and "make generate" to change.

## EMISSARY-INGRESS and AMBASSADOR EDGE STACK

Emissary-ingress is a Kubernatives-native, self-service, open-source API gateway
and ingress controller. It is a CNCF Incubation project, formerly known as the
Ambassador API Gateway.

Ambassador Edge Stack is a comprehensive, self-service solution for exposing,
securing, and managing the boundary between end users and your Kubernetes services.
The core of Ambassador Edge Stack is Emissary-ingress.

**Note well:**

- Ambassador Edge Stack provides all the capabilities of Emissary-ingress,
  as well as additional capabilities including:

  - Security features such as automatic TLS setup via ACME integration, OAuth/OpenID Connect
    integration, rate limiting, and fine-grained access control; and
  - Developer onboarding assistance, including an API catalog, Swagger/OpenAPI documentation
    support, and a fully customizable developer portal.

- Emissary-ingress can do everything that Ambassador Edge Stack can do, but you'll need to
  write your own code to take advantage of the capabilities above.

- Ambassador Edge Stack is free for all users: due to popular demand, Ambassador Edge Stack
  offers a free usage tier of its core features, designed for startups.

In general, references to "Ambassador" in documentation (including this CHANGELOG)
refer both to Emissary-ingress and to the Ambassador Edge Stack.

## UPCOMING BREAKING CHANGES

#### Envoy V2 API

In *Emissary-ingress v2.2.0*, support for the Envoy V2 API will be removed, and Emissary-ingress
will support only the Envoy V3 API. The `AMBASSADOR_ENVOY_API_VERSION` environment variable will
also be removed. Note that Emissary-ingress has been using the Envoy V3 API as its default since
v1.14.0.

#### TLS Termination and the `Host` CRD

As of Emissary-ingress v2.0.4, you _must_ supply a `Host` CRD to terminate TLS: it is not
sufficient to define a `TLSContext` (although `TLSContext`s are still the best way to define TLS
configuration information to be shared across multiple `Host`s). The minimal configuration for
TLS termination is now a certificate stored in a Kubernetes `Secret`, and a `Host` referring to
that `Secret`.

For Emissary-ingress v2.0.0 - v2.0.3, you must supply an `AmbassadorHost` CRD.

#### `Ingress` Resources and Namespaces

In a future version of Emissary-ingress, **no sooner than Emissary-ingress v2.1.0**, TLS
secrets in `Ingress` resources will not be able to use `.namespace` suffixes to cross namespaces.

#### Regex Matching

In a future version of Emissary-ingress, **no sooner than Ambassador v2.1.0**, the `regex_type`
and `regex_max_size` fields will be removed from the `ambassador` `Module`, and Ambassador Edge
Stack will support only Envoy `safe_regex` matching. Note that `safe_regex` matching has been
the default for all 1.X releases of Emissary-ingress.

This change is being made the original Envay `regex` matcher was [deprecated in favor of safe_regex]
in Envoy v1.12.0, then removed entirely from the Envoy V3 APIs. Additionally, setting
[max_program_size was deprecated] in Envoy v1.15.0. As such, `regex_type: unsafe` and setting
`regex_max_size` are no longer supported unless `AMBASSADOR_ENVOY_API_VERSION` is set to `V2`.

Please see the [Envoy documentation](https://www.envoyproxy.io/docs/envoy/latest/api-v3/type/matcher/v3/regex.proto.html) for more information.

[deprecated in favor of safe_regex]: https://www.envoyproxy.io/docs/envoy/latest/version_history/v1.12.0.html?highlight=regex#deprecated
[max_program_size was deprecated]: https://www.envoyproxy.io/docs/envoy/latest/version_history/v1.15.0.html?highlight=max_program_size

#### Zipkin Collector Versions

In a future version of Emissary-ingress, **no sooner than Emissary-ingress v2.1.0**, support
for the [HTTP_JSON_V1] Zipkin collector version will be removed.

This change is being made because the HTTP_JSON_V1 collector was deprecated in Envoy v1.12.0, then
removed entirely from the Envoy V3 APIs. As such, the HTTP_JSON_V1 collector is no longer supported
unless `AMBASSADOR_ENVOY_API_VERSION` is set to `V2`. You must migrate to either the HTTP_JSON or
the HTTP_PROTO collector unless `AMBASSADOR_ENVOY_API_VERSION` is set to `V2`.

Please see the [Envoy documentation](https://www.envoyproxy.io/docs/envoy/latest/api-v2/config/trace/v2/zipkin.proto#envoy-api-field-config-trace-v2-zipkinconfig-collector-endpoint-version) for more information.

[HTTP_JSON_V1]: https://www.envoyproxy.io/docs/envoy/latest/api-v2/config/trace/v2/zipkin.proto#envoy-api-field-config-trace-v2-zipkinconfig-collector-endpoint-version

## RELEASE NOTES

## [2.2.0] TBD
[2.2.0]: https://github.com/emissary-ingress/emissary/compare/v2.1.2...v2.2.0

### Emissary-ingress and Ambassador Edge Stack

- Change: Support for the Envoy V2 API and the `AMBASSADOR_ENVOY_API_VERSION` environment variable
  have been removed. Only the Envoy V3 API is supported (this has been the default since
  Emissary-ingress v1.14.0).

- Feature: Emissary now supports the metric `ambassador_log_level{label="debug"}` which will be set
  to 1 if debug logging is enabled for the running Emissary instance, or to 0 if not. This can help
  to be sure that a running production instance was not actually left doing debugging logging, for
  example. (Thanks to <a href="https://github.com/jfrabaute">Fabrice</a>!) ([3906])

- Bugfix: Kubernetes Secrets that should contain TLS certificates are now validated before being
  accepted for configuration. A Secret that contains an invalid TLS certificate will be logged as an
  invalid resource. ([3821])

- Change: Emissary will now watch for ConfigMap or Secret resources specified by the
  `AGENT_CONFIG_RESOURCE_NAME` environment variable in order to allow all components (and not only
  the Ambassador Agent) to authenticate requests to Ambassador Cloud.

- Feature: Support for streaming Envoy metrics about the clusters to Ambassador's cloud. ([4053])

[3906]: https://github.com/emissary-ingress/emissary/issues/3906
<<<<<<< HEAD
[4053]: https://github.com/emissary-ingress/emissary/pull/4053
=======
[3821]: https://github.com/emissary-ingress/emissary/issues/3821

## [2.1.2] January 25, 2022
[2.1.2]: https://github.com/emissary-ingress/emissary/compare/v2.1.0...v2.1.2

### Emissary-ingress and Ambassador Edge Stack

- Bugfix: Emissary-ingress 2.1.0 generated invalid Envoy configuration for `getambassador.io/v2`
  `Mappings` that set `spec.cors.origins` to a string rather than a list of strings; this has been
  fixed, and these `Mappings` should once again function correctly.

- Bugfix: Changes to the `weight` of `Mapping` in a canary group will now always be correctly
  managed during reconfiguration; such changes could have been missed in earlier releases.

- Bugfix: A `Mapping` that is not part of a canary group, but that has a `weight` less than 100,
  will be correctly configured to receive all traffic as if the `weight` were 100.

- Bugfix: Using `rewrite: ""` in a `Mapping` is correctly handled to mean "do not rewrite the path
  at all".

- Bugfix: `Mapping`s with DNS wildcard `hostname` will now be correctly matched with `Host`s.
  Previously, the case where both the `Host` and the `Mapping` use DNS wildcards for their hostnames
  could sometimes not correctly match when they should have.

- Bugfix: Any `Mapping` that uses the `host_redirect` field is now properly discovered and used.
  Thanks to <a href="https://github.com/gferon">Gabriel Féron</a> for contributing this bugfix! ([3709])

- Bugfix: If the `ambassador` `Module` sets a global default for `add_request_headers`,
  `add_response_headers`, `remove_request_headers`, or `remove_response_headers`, it is often
  desirable to be able to turn off that setting locally for a specific `Mapping`. For several
  releases this has not been possible for `Mappings` that are native Kubernetes resources (as
  opposed to annotations), as an empty value ("mask the global default") was erroneously considered
  to be equivalent to unset ("inherit the global default").  This is now fixed.

- Bugfix: It is now possible to set a `Mapping` `spec.error_response_overrides` `body.text_format`
  to an empty string or `body.json_format` to an empty dict.  Previously, this was possible for
  annotations but not for native Kubernetes resources.

- Bugfix: Resources that exist as `getambassador.io/config` annotations rather than as native
  Kubernetes resources are now validated and internally converted to v3alpha1 and, the same as
  native Kubernetes resources.

- Bugfix: Resource validation errors are now reported more consistently; it was the case that in
  some situations a validation error would not be reported.

- Change: Docker BuildKit is enabled for all Emissary builds. Additionally, the Go build cache is
  fully enabled when building images, speeding up repeated builds.

[3709]: https://github.com/emissary-ingress/emissary/issues/3709

## 2.1.1 not issued

*Emissary-ingress 2.1.1 was not issued; Ambassador Edge Stack 2.1.1 uses Emissary-ingress 2.1.0.*
>>>>>>> 0b985703

## [2.1.0] December 16, 2021
[2.1.0]: https://github.com/emissary-ingress/emissary/compare/v2.0.5...v2.1.0

*Emissary-ingress 2.1.0 is not recommended; upgrade to 2.1.2 instead.*

### Emissary-ingress and Ambassador Edge Stack

- Feature: It is now possible to use both the `getambassador.io/v2` and `getambassador.io/v3alpha1`
  apiVersions.  This is accomplished with the addition of an `emissary-ingress-apiext` Service and
  Deployment that handles converting between the two versions for the apiserver.  This allows the
  user to semlessly request and author resources in whichever API version is desired, and
  facilitates easier migration from Emissary 1.x to 2.x.  Resources authored in v3alpha1 will not be
  visible to Emissary 1.x; resources authored in v2 will be visible to both Emissary 1.x and 2.x.

- Bugfix: The incremental reconfiguration cache could miss some updates when multiple `Mapping`s had
  the same `prefix` ("canary"ing multiple `Mapping`s together). This has been corrected, so that all
  such updates correctly take effect. ([3945])

- Bugfix: When using Kubernetes Secrets to store ACME private keys (as the Edge Stack ACME client
  does), an error would always be logged about the Secret not being present, even though it was
  present, and everything was working correctly. This error is no longer logged.

- Bugfix: When using gzip compression, upstream services will no longer receive compressed data.
  This bug was introduced in 1.14.0. The fix restores the default behavior of not sending compressed
  data to upstream services. ([3818])

- Security: Update to busybox 1.34.1 to resolve CVE-2021-28831, CVE-2021-42378, CVE-2021-42379,
  CVE-2021-42380, CVE-2021-42381, CVE-2021-42382, CVE-2021-42383, CVE-2021-42384, CVE-2021-42385,
  and CVE-2021-42386.

- Security: Update Python dependencies to resolve CVE-2020-28493 (jinja2), CVE-2021-28363 (urllib3),
  and CVE-2021-33503 (urllib3).

- Security: Previous built images included some Python packages used only for test. These have now
  been removed, resolving CVE-2020-29651.

[3945]: https://github.com/emissary-ingress/emissary/issues/3945
[3818]: https://github.com/emissary-ingress/emissary/issues/3818

## [2.0.5] November 08, 2021
[2.0.5]: https://github.com/emissary-ingress/emissary/compare/v2.0.4...v2.0.5

### Emissary-ingress and Ambassador Edge Stack

- Feature: It is now possible to set the `circuit_breakers` for `AuthServices`, exactly the same as
  for `Mappings` and `TCPMappings`. This makes it possible to configure your `AuthService` to be
  able to handle more than 1024 concurrent requests.

- Bugfix: Any token delimited by '%' is now validated agains a whitelist of valid Envoy command
  operators. Any mapping containing an `error_response_overrides` section with invalid command
  operators will be discarded.

- Bugfix: The `Host` CRD now correctly supports the `mappingSelector` element, as documented. As a
  transition aid, `selector` is a synonym for `mappingSelector`; a future version of
  Emissary-ingress will remove the `selector` element. ([3902])

[3902]: https://github.com/emissary-ingress/emissary/issues/3902

## [2.0.4] October 19, 2021
[2.0.4]: https://github.com/emissary-ingress/emissary/compare/v2.0.3-ea...v2.0.4

We're pleased to introduce Emissary-ingress 2.0.4 for general availability! The 2.X family
introduces a number of changes to allow Emissary-ingress to more gracefully handle larger
installations, reduce global configuration to better handle multitenant or multiorganizational
installations, reduce memory footprint, and improve performance. We welcome feedback!! Join us on <a
href="https://a8r.io/slack">Slack</a> and let us know what you think.

### Emissary-ingress and Ambassador Edge Stack

- Change: The `x.getambassador.io/v3alpha1` API version has become the `getambassador.io/v3alpha1`
  API version. The `Ambassador-` prefixes from `x.getambassador.io/v3alpha1` resources have been
  removed for ease of migration. **Note that `getambassador.io/v3alpha1` is the only supported API
  version for 2.0.4** &mdash; full support for `getambassador.io/v2` will arrive soon in a later 2.X
  version.

- Feature: The `getambassador.io/v3alpha1` API version and the published chart and manifests have
  been updated to support Kubernetes 1.22. Thanks to <a href="https://github.com/imoisharma">Mohit
  Sharma</a> for contributions to this feature!

- Feature: You can now set `dns_type` between `strict_dns` and `logical_dns` in a `Mapping` to
  configure the Service Discovery Type.

- Feature: You can now set `respect_dns_ttl` to `true` to force the DNS refresh rate for a `Mapping`
  to be set to the record's TTL obtained from DNS resolution.

- Feature: You can now set `buffer_limit_bytes` in the `ambassador` `Module` to to change the size
  of the upstream read and write buffers. The default is 1MiB.

- Bugfix: The release now shows its actual released version number, rather than the internal
  development version number. ([#3854])

- Bugfix: Large configurations no longer cause Emissary-ingress to be unable to communicate with
  Ambassador Cloud. ([#3593])

- Bugfix: The `l7Depth` element of the `Listener` CRD is properly supported.

[#3854]: https://github.com/emissary-ingress/emissary/issues/3854
[#3593]: https://github.com/emissary-ingress/emissary/issues/3593

## [2.0.3-ea] September 16, 2021
[2.0.3-ea]: https://github.com/emissary-ingress/emissary/compare/v2.0.2-ea...v2.0.3-ea

We're pleased to introduce Emissary-ingress 2.0.3 as a **developer preview**. The 2.X family
introduces a number of changes to allow Emissary-ingress to more gracefully handle larger
installations, reduce global configuration to better handle multitenant or multiorganizational
installations, reduce memory footprint, and improve performance. We welcome feedback!! Join us on <a
href="https://a8r.io/slack">Slack</a> and let us know what you think.

### Emissary-ingress and Ambassador Edge Stack

- Feature: The environment variable `AES_LOG_LEVEL` now also sets the log level for the `diagd`
  logger. ([#3686]) ([#3666])

- Feature: You can now set `dns_type` in the `AmbassadorMapping` to configure how Envoy will use the
  DNS for the service.

- Bugfix: It is no longer necessary to set `DOCKER_BUILDKIT=0` when building Emissary. A future
  change will fully support BuildKit. ([#3707])

[#3686]: https://github.com/emissary-ingress/emissary/issues/3686
[#3666]: https://github.com/emissary-ingress/emissary/issues/3666
[#3707]: https://github.com/emissary-ingress/emissary/issues/3707

## [2.0.2-ea] August 24, 2021
[2.0.2-ea]: https://github.com/emissary-ingress/emissary/compare/v2.0.1-ea...v2.0.2-ea

We're pleased to introduce Emissary-ingress 2.0.2 as a **developer preview**. The 2.X family
introduces a number of changes to allow Emissary-ingress to more gracefully handle larger
installations, reduce global configuration to better handle multitenant or multiorganizational
installations, reduce memory footprint, and improve performance. We welcome feedback!! Join us on <a
href="https://a8r.io/slack">Slack</a> and let us know what you think.

### Emissary-ingress and Ambassador Edge Stack

- Bugfix: Upgraded envoy to 1.17.4 to address security vulnerabilities CVE-2021-32777,
  CVE-2021-32778, CVE-2021-32779, and CVE-2021-32781.

- Feature: You can now set `allow_chunked_length` in the Ambassador Module to configure the same
  value in Envoy.

- Change: Envoy-configuration snapshots get saved (as `ambex-#.json`) in `/ambassador/snapshots`.
  The number of snapshots is controlled by the `AMBASSADOR_AMBEX_SNAPSHOT_COUNT` environment
  variable; set it to 0 to disable. The default is 30.

## [2.0.1-ea] August 12, 2021
[2.0.1-ea]: https://github.com/emissary-ingress/emissary/compare/v2.0.0-ea...v2.0.1-ea

We're pleased to introduce Emissary-ingress 2.0.1 as a **developer preview**. The 2.X family
introduces a number of changes to allow Emissary-ingress to more gracefully handle larger
installations, reduce global configuration to better handle multitenant or multiorganizational
installations, reduce memory footprint, and improve performance. We welcome feedback!! Join us on <a
href="https://a8r.io/slack">Slack</a> and let us know what you think.

### Emissary-ingress and Ambassador Edge Stack

- Feature: Ambassador Agent reports sidecar process information and `AmbassadorMapping` OpenAPI
  documentation to Ambassador Cloud to provide more visibility into services and clusters.

- Feature: The optional `stats_prefix` element of the `AmbassadorListener` CRD now determines the
  prefix of HTTP statistics emitted for a specific `AmbassadorListener`.

- Feature: The optional `stats_name` element of `AmbassadorMapping`, `AmbassadorTCPMapping`,
  `AuthService`, `LogService`, `RateLimitService`, and `TracingService` now sets the name under
  which cluster statistics will be logged. The default is the `service`, with non-alphanumeric
  characters replaced by underscores.

- Bugfix: We have updated to `k8s.io/klog/v2` to track upstream and to quiet unnecessary log output.

- Change: Logs now include subsecond time resolutions, rather than just seconds.

- Change: Set `AMBASSADOR_AMBEX_NO_RATELIMIT` to `true` to completely disable ratelimiting Envoy
  reconfiguration under memory pressure. This can help performance with the endpoint or Consul
  resolvers, but could make OOMkills more likely with large configurations. The default is `false`,
  meaning that the rate limiter is active.

## [2.0.0-ea] June 24, 2021
[2.0.0-ea]: https://github.com/emissary-ingress/emissary/compare/v1.14.2...v2.0.0-ea

We're pleased to introduce Emissary-ingress 2.0.0 as a **developer preview**. The 2.X family
introduces a number of changes to allow Emissary-ingress to more gracefully handle larger
installations, reduce global configuration to better handle multitenant or multiorganizational
installations, reduce memory footprint, and improve performance. We welcome feedback!! Join us on <a
href="https://a8r.io/slack">Slack</a> and let us know what you think.

### Emissary-ingress and Ambassador Edge Stack

- Feature: Emissary-ingress 2.0.0 introduces API version `x.getambassador.io/v3alpha1` for
  configuration changes that are not backwards compatible with the 1.X family.  API versions
  `getambassador.io/v0`, `getambassador.io/v1`, and `getambassador.io/v2` are deprecated.  Further
  details are available in the <a
  href="../about/changes-2.0.0/#1-configuration-api-version-xgetambassadoriov3alpha1">2.0.0
  Changes</a> document.

- Feature: The new `AmbassadorListener` CRD defines where and how to listen for requests from the
  network, and which `AmbassadorHost` definitions should be used to process those requests. Note
  that the `AmbassadorListener` CRD is **mandatory** and consolidates *all* port configuration; see
  the <a href="../topics/running/listener">`AmbassadorListener` documentation</a> for more details.

- Feature: Where `AmbassadorMapping`'s `host` field is either an exact match or (with `host_regex`
  set) a regex, the new `hostname` element is always a DNS glob. Use `hostname` instead of `host`
  for best results.

- Feature: The behavior of the Ambassador module `prune_unreachable_routes` field is now automatic,
  which should reduce Envoy memory requirements for installations with many `AmbassadorHost`s

- Bugfix: Each `AmbassadorHost` can specify its `requestPolicy.insecure.action` independently of any
  other `AmbassadorHost`, allowing for HTTP routing as flexible as HTTPS routing. ([#2888])

- Bugfix: Emissary-ingress 2.0.0 fixes a regression in detecting the Ambassador Kubernetes service
  that could cause the wrong IP or hostname to be used in Ingress statuses -- thanks, <a
  href="https://github.com/impl">Noah Fontes</a>!

- Bugfix: Emissary-ingress 2.0.0 fixes a bug where mTLS could use the wrong configuration when SNI
  and the `:authority` header didn't match

- Change: The `TLSContext` `redirect_cleartext_from` and `AmbassadorHost`
  `requestPolicy.insecure.additionalPort` elements are no longer supported. Use a
  `AmbassadorListener` for this functionality instead.

- Change: The `use_proxy_protocol` element of the Ambassador `Module` is no longer supported, as it
  is now part of the `AmbassadorListener` resource (and can be set per-`AmbassadorListener` rather
  than globally).

- Change: An `AmbassadorMapping` will only be matched with an `AmbassadorHost` if the
  `AmbassadorMapping`'s `host` or the `AmbassadorHost`'s `selector` (or both) are explicitly set,
  and match. This change can significantly improve Emissary-ingress's memory footprint when many
  `AmbassadorHost`s are involved. Further details are available in the <a
  href="../about/changes-2.0.0/#host-and-mapping-association">2.0.0 Changes</a> document.

- Change: An `AmbassadorHost` or `Ingress` resource is now required when terminating TLS -- simply
  creating a `TLSContext` is not sufficient. Further details are available in the <a
  href="../about/changes-2.0.0/#host-tlscontext-and-tls-termination">`AmbassadorHost` CRD
  documentation.</a>

- Change: By default, Emissary-ingress will configure Envoy using the V3 Envoy API. This change is
  mostly transparent to users, but note that Envoy V3 does not support unsafe regular expressions
  or, e.g., Zipkin's V1 collector protocol. Further details are available in the <a
  href="../about/changes-2.0.0">2.0.0 Changes</a> document.

- Change: The `tls` module and the `tls` field in the Ambassador module are no longer supported.
  Please use `TLSContext` resources instead.

- Change: The environment variable `AMBASSADOR_FAST_RECONFIGURE` is now set by default, enabling the
  higher-performance implementation of the code that Emissary-ingress uses to generate and validate
  Envoy configurations.

- Change: Service Preview and the `AGENT_SERVICE` environment variable are no longer supported. The
  Telepresence product replaces this functionality.

- Change: The `edgectl` CLI tool has been deprecated; please use the `emissary-ingress` helm chart
  instead.

[#2888]: https://github.com/datawire/ambassador/issues/2888

## [1.14.2] September 29, 2021
[1.14.2]: https://github.com/emissary-ingress/emissary/compare/v1.14.1...v1.14.2

### Emissary-ingress and Ambassador Edge Stack

- Feature: You can now set `respect_dns_ttl` in Ambassador Mappings. When true it configures that
  upstream's refresh rate to be set to resource record’s TTL

- Feature: You can now set `dns_type` in Ambassador Mappings to use Envoy's `logical_dns` resolution
  instead of the default `strict_dns`.

- Feature: You can now set `buffer_limit_bytes` in the `ambassador` `Module` to to change the size
  of the upstream read and write buffers. The default is 1MiB.

### Ambassador Edge Stack only

- Feature: You can now set `preserve_servers` in Ambassador Edge Stack's `DevPortal` resource to
  configure the DevPortal to use server definitions from the OpenAPI document when displaying
  connection information for services in the DevPortal.

## [1.14.1] August 24, 2021
[1.14.1]: https://github.com/emissary-ingress/emissary/compare/v1.14.0...v1.14.1

### Emissary-ingress and Ambassador Edge Stack

- Change: Upgraded Envoy to 1.17.4 to address security vulnerabilities CVE-2021-32777,
  CVE-2021-32778, CVE-2021-32779, and CVE-2021-32781.

## [1.14.0] August 19, 2021
[1.14.0]: https://github.com/emissary-ingress/emissary/compare/v1.13.10...v1.14.0

### Emissary-ingress and Ambassador Edge Stack

- Change: Update from Envoy 1.15 to 1.17.3

- Feature: You can now set `allow_chunked_length` in the Ambassador Module to configure the same
  value in Envoy.

- Change: `AMBASSADOR_ENVOY_API_VERSION` now defaults to `V3`

- Change: Logs now include subsecond time resolutions, rather than just seconds.

## [1.13.10] July 28, 2021
[1.13.10]: https://github.com/emissary-ingress/emissary/compare/v1.13.9...v1.13.10

### Emissary-ingress and Ambassador Edge Stack

- Bugfix: Fixed a regression when specifying a comma separated string for `cors.origins` on the
  `Mapping` resource. ([#3609](https://github.com/emissary-ingress/emissary/issues/3609))

- Change: Envoy-configuration snapshots get saved (as `ambex-#.json`) in `/ambassador/snapshots`.
  The number of snapshots is controlled by the `AMBASSADOR_AMBEX_SNAPSHOT_COUNT` environment
  variable; set it to 0 to disable. The default is 30.

- Change: Set `AMBASSADOR_AMBEX_NO_RATELIMIT` to `true` to completely disable ratelimiting Envoy
  reconfiguration under memory pressure. This can help performance with the endpoint or Consul
  resolvers, but could make OOMkills more likely with large configurations. The default is `false`,
  meaning that the rate limiter is active.

### Ambassador Edge Stack only

- Bugfix: The `Mapping` resource can now specify `docs.timeout_ms` to set the timeout when the Dev
  Portal is fetching API specifications.

- Bugfix: The Dev Portal will now strip HTML tags when displaying search results, showing just the
  actual content of the search result.

- Change: Consul certificate-rotation logging now includes the fingerprints and validity timestamps
  of certificates being rotated.

## [1.13.9] June 30, 2021
[1.13.9]: https://github.com/emissary-ingress/emissary/compare/v1.13.8...v1.13.9

### Emissary-ingress and Ambassador Edge Stack

- Bugfix: Configuring multiple TCPMappings with the same ports (but different hosts) no longer
  generates invalid Envoy configuration.

## [1.13.8] June 08, 2021
[1.13.8]: https://github.com/emissary-ingress/emissary/compare/v1.13.7...v1.13.8

### Emissary-ingress and Ambassador Edge Stack

- Bugfix: Ambassador Agent now accurately reports up-to-date Endpoint information to Ambassador
  Cloud

- Feature: Ambassador Agent reports ConfigMaps and Deployments to Ambassador Cloud to provide a
  better Argo Rollouts experience. See [Argo+Ambassador
  documentation](https://www.getambassador.io/docs/argo) for more info.

## [1.13.7] June 03, 2021
[1.13.7]: https://github.com/datawire/ambassador/compare/v1.13.6...v1.13.7

### Emissary-ingress and Ambassador Edge Stack

- Feature: Add AMBASSADOR_JSON_LOGGING to enable JSON for most of the Ambassador control plane. Some
  (but few) logs from gunicorn and the Kubernetes client-go package still log text.

- Bugfix: Fixed a bug where the Consul resolver would not actually use Consul endpoints with
  TCPMappings.

- Change: Ambassador now calculates its own memory usage in a way that is more similar to how the
  kernel OOMKiller tracks memory.

## [1.13.6] May 24, 2021
[1.13.6]: https://github.com/datawire/ambassador/compare/v1.13.5...v1.13.6

### Emissary-ingress and Ambassador Edge Stack

- Bugfix: Fixed a regression where Ambassador snapshot data was logged at the INFO label when using
  `AMBASSADOR_LEGACY_MODE=true`.

## [1.13.5] May 13, 2021
[1.13.5]: https://github.com/datawire/ambassador/compare/v1.13.4...v1.13.5

### Emissary-ingress and Ambassador Edge Stack

- Bugfix: Fix a regression from 1.8.0 that prevented `ambassador` `Module` config keys `proper_case`
  and `preserve_external_request_id` from working correctly.

- Bugfix: Fixed a regression in detecting the Ambassador Kubernetes service that could cause the
  wrong IP or hostname to be used in Ingress statuses (thanks, [Noah
  Fontes](https://github.com/impl)!

## [1.13.4] May 11, 2021
[1.13.4]: https://github.com/datawire/ambassador/compare/v1.13.3...v1.13.4

### Emissary-ingress and Ambassador Edge Stack

- Security: Incorporate the Envoy 1.15.5 security update by adding the
  `reject_requests_with_escaped_slashes` option to the Ambassador module.

## [1.13.3] May 03, 2021
[1.13.3]: https://github.com/datawire/ambassador/compare/v1.13.2...v1.13.3

### Emissary Ingress and Ambassador Edge Stack

- Bugfix: Fixed a regression that caused Ambassador to crash when loading the Edge Policy Console when any RateLimit resources exist ([#3348])

## [1.13.2] April 29, 2021
[1.13.2]: https://github.com/datawire/ambassador/compare/v1.13.1...v1.13.2

### Emissary Ingress and Ambassador Edge Stack

- Bugfix: Fixed a regression that caused endpoint routing to not work when defining mappings in service annotations ([#3369])

[#3369]: https://github.com/datawire/ambassador/issues/3369

## [1.13.1] April 22, 2021
[1.13.1]: https://github.com/datawire/ambassador/compare/v1.13.0...v1.13.1

### Emissary Ingress and Ambassador Edge Stack

- Bugfix: Potentially increased CPU Usage for deployments with large numbers of Hosts ([#3358])

[#3358]: https://github.com/datawire/ambassador/issues/3358

## [1.13.0] April 20, 2021
[1.13.0]: https://github.com/datawire/ambassador/compare/v1.12.4...v1.13.0

### Emissary Ingress and Ambassador Edge Stack

**Note**: Support for the deprecated `v2alpha` `protocol_version` has been removed from the `AuthService` and `RateLimitService`.

- Feature: Added support for the [Mapping AuthService setting] `auth_context_extensions`, allowing supplying custom per-mapping information to external auth services (thanks, [Giridhar Pathak](https://github.com/gpathak)!).
- Feature: Added support in ambassador-agent for reporting [Argo Rollouts] and [Argo Applications] to Ambassador Cloud
- Feature: The [Ambassador Module configuration] now supports the `diagnostics.allow_non_local` flag to expose admin UI internally only ([#3074] -- thanks, [Fabrice](https://github.com/jfrabaute)!)
- Feature: Ambassador will now use the Envoy v3 API internally when the AMBASSADOR_ENVOY_API_VERSION environment variable is set to "V3". By default, Ambassador will continue to use the v2 API.
- Feature: The [Ambassador Agent] is now available (and deployed by default) for the API Gateway (https://app.getambassador.io).
- Feature: The [Ambassador Module configuration] now supports `merge_slashes` which tells Ambassador to merge adjacent slashes when performing route matching. For example, when true, a request with URL '//foo/' would match a Mapping with prefix '/foo/'.
- Feature: Basic support for a subset of the [Kubernetes Gateway API] has been added.
- Feature: Ambassador now supports the `DD_ENTITY_ID` environment variable to set the `dd.internal.entity_id` statistics tag on metrics generated when using DogStatsD.
- Bugfix: Make Knative paths match on prefix instead of the entire path to better align to the Knative specification ([#3224]).
- Bugfix: The endpoint routing resolver will now properly watch services that include a scheme.
- Bugfix: Environment variable interpolation works again for `ConsulResolver.Spec.Address` without setting `AMBASSADOR_LEGACY_MODE` ([#3182], [#3317])
- Bugfix: Endpoint routing will now detect endpoint changes when your service field includes `.svc.cluster.local`. ([#3324])
- Bugfix: Upgrade PyYAML to 5.4.1 ([#3349])
- Change: The Helm chart has been moved into this repo, in the `charts/ambassador` directory.
- Change: The `Mapping` CRD has been modified so that `kubectl get mappings` now has a column for not just the source path-prefix (`.spec.prefix`), but the source host (`.spec.host`) too.
- Change: The yaml in yaml/docs is now generated from the contents of the helm chart in the `charts/ambassador` directory.
- Change: Support for the deprecated `v2alpha` `protocol_version` has been removed from the `AuthService` and `RateLimitService`.

[Ambassador Agent]: https://www.getambassador.io/docs/cloud/latest/service-catalog/quick-start/
[Ambassador Module configuration]: https://getambassador.io/docs/edge-stack/latest/topics/running/ambassador/
[Argo Applications]: https://www.getambassador.io/docs/argo/latest/quick-start/
[Argo Rollouts]: https://www.getambassador.io/docs/argo/latest/quick-start/
[Kubernetes Gateway API]: https://getambassador.io/docs/edge-stack/latest/topics/using/gateway-api/
[Mapping AuthService setting]: https://getambassador.io/docs/edge-stack/latest/topics/using/authservice

[#3074]: https://github.com/datawire/ambassador/issues/3074
[#3182]: https://github.com/datawire/ambassador/issues/3182
[#3224]: https://github.com/datawire/ambassador/issues/3224
[#3317]: https://github.com/datawire/ambassador/issues/3317
[#3324]: https://github.com/datawire/ambassador/issues/3324
[#3349]: https://github.com/datawire/ambassador/issues/3349

### Ambassador Edge Stack only

- Feature: DevPortal: Added doc.display_name attribute to the Mapping CRD. This value allows for a custom name and documentation URL path of the service in the DevPortal.
- Feature: DevPortal: Added `naming_scheme` enum to the DevPortal CRD. This enum controls the way services are displayed in the DevPortal. Supported values are `namespace.name` (current behavior) and `name.prefix`, which will use the Mapping name and Mapping prefix to display the services.
- Feature: DevPortal: `DEVPORTAL_DOCS_BASE_PATH` environment variable makes the base path of service API documentation configurable.
- Feature: DevPortal: DevPortal will now reload content on changes to Mapping and DevPortal resources.
- Feature: DevPortal: DevPortal now supports a search endpoint at `/docs/api/search`
- Feature: DevPortal search can be configured to only search over titles (with search.type=`title-only`in the DevPortal CRD) or to search over all content (search.type=`all-content`)
- Feature: DevPortal search supports deep linking to openapi spec entries (must set `search.type=all-content` and `search.enabled=true` on the DevPortal CRD)
- Feature: DevPortal: Trigger content refresh by hitting `/docs/api/refreshContent`
- Feature: The AES ratelimit preview service now supports [burst ratelimiting] (aka token bucket ratelimiting).
- Bugfix: The AES ratelimit preview no longer ignores LOCAL_CACHE_SIZE_IN_BYTES.
- Bugfix: The AES ratelimit preview no longer ignores NEAR_LIMIT_RATIO.
- Bugfix: The AES ratelimit preview no longer ignores EXPIRATION_JITTER_MAX_SECONDS.
- Change: Silence DevPortal warnings when DevPortal cannot parse a hostname from a Mapping. (#3341)

[burst ratelimiting]: https://getambassador.io/docs/edge-stack/latest/topics/using/rate-limits/rate-limits/

[#3341]: https://github.com/datawire/ambassador/issues/3341

## [1.12.4] April 19, 2021
[1.12.4]: https://github.com/datawire/ambassador/compare/v1.12.3...v1.12.4

Bugfix: Fix the Envoy base image build step and, as a result, correctly ship the Envoy 1.15.4 security updates.

## [1.12.3] April 15, 2021
[1.12.3]: https://github.com/datawire/ambassador/compare/v1.12.2...v1.12.3

Bugfix: Incorporate the Envoy 1.15.4 security update.

## [1.12.2] March 29, 2021
[1.12.2]: https://github.com/datawire/ambassador/compare/v1.12.1...v1.12.2

- Bugfix: Update OpenSSL to 1.1.1k to address CVE-2021-23840), CVE-2021-3450), CVE-2021-23841), CVE-2021-3449), CVE-2021-23839), CVE-2021-23840), CVE-2021-3450), CVE-2021-23841), CVE-2021-3449), and CVE-2021-23839)

## [1.12.1] March 12, 2021
[1.12.1]: https://github.com/datawire/ambassador/compare/v1.12.0...v1.12.1

- Bugfix: The endpoint routing resolver will now properly watch services with mappings that define the service field with an explicit port.
- Bugfix: Correctly manage cluster load assignments with very long cluster names and `AMBASSADOR_FAST_RECONFIGURE`

## [1.12.0] March 08, 2021
[1.12.0]: https://github.com/datawire/ambassador/compare/v1.11.2...v1.12.0

### Ambasssador API Gateway + Ambassador Edge Stack

- Feature: Endpoint routing is now much more performant, especially in situations where reconfigurations are frequent.
- Feature: A scrubbed ambassador snapshot is now accessible outside the pod at `:8005/snapshot-external`. This port is exposed on the ambassador-admin Kubernetes service.
- Feature: Ambassador now supports configuring the maximum lifetime of an upstream connection using `cluster_max_connection_lifetime_ms`. After the configured time, upstream connections are drained and closed, allowing an operator to set an upper bound on how long any upstream connection will remain open. This is useful when using Kubernetes Service resolvers (the default) and modifying label selectors for traffic shifting.
- Feature: The Ambassador Module configuration now supports `cluster_request_timeout_ms` to set a default request `timeout_ms` for Mappings. This allows an operator to update the default request timeout (currently 3000ms) without needing to update every Mapping.
- Feature: The Ambassador Module configuration now supports `suppress_envoy_headers` to prevent Ambassador from setting additional headers on requests and responses. These headers are typically used for diagnostic purposes and are safe to omit when they are not desired.
- Feature: All Kubernetes services managed by Ambassador are automatically instrumented with service catalog discovery annotations.
- Feature: [`headers_with_underscores_action`](https://www.envoyproxy.io/docs/envoy/latest/api-v2/api/v2/core/protocol.proto#enum-core-httpprotocoloptions-headerswithunderscoresaction) is now configurable in the Ambassador `Module`.
- Feature: The Ambassador Module configuration now supports `strip_matching_host_port` to control whether the port should be removed from the host/Authority header before any processing by request filters / routing. This behavior only applies if the port matches the associated Envoy listener port.
- Bugfix: Ambassador now does a better job of cleaning up gRPC connections when shutting down.
- Bugfix: Prevent potential reconcile loop when updating the status of an Ingress.
- Bugfix: Update Python requirements, including addressing CVE-2020-36242 ([#3233])
- Bugfix: Remove unnecessary logs about Kubernetes Secrets ([#3229])

[#3229]: https://github.com/datawire/ambassador/issues/3229
[#3233]: https://github.com/datawire/ambassador/issues/3233

### Ambassador Edge Stack only

- Feature: Added support for ambassador-agent deployment, reporting to Ambassador Cloud Service Catalog (https://app.getambassador.io)
- Feature: `edgectl login` will automatically open your browser, allowing you to login into Service Catalog (https://app.getambassador.io)
- Feature: `edgectl install` command allows you to install a new Ambassador Edge Stack automatically connected to Ambassador Cloud by passing a `--cloud-connect-token` argument.
- Feature: `AES_AUTH_TIMEOUT` now allows you to configure the timeout of the AES authentication service. Defaults to 4s.
- Bugfix: Prevent Dev Portal from sporadically responding with upstream connect timeout when loading content

## [1.11.2] March 01, 2021
[1.11.2]: https://github.com/datawire/ambassador/compare/v1.11.1...v1.11.2

### Ambasssador API Gateway + Ambassador Edge Stack

- Bugfix: Changes to endpoints when endpoint routing is not active will no longer cause reconfiguration
- Bugfix: Correctly differentiate int values of 0 and Boolean values of `false` from non-existent attributes in CRDs ([#3212])
- Bugfix: Correctly support Consul datacenters other than "dc1" without legacy mode.

[#3212]: https://github.com/datawire/ambassador/issues/3212

## [1.11.1] February 04, 2021
[1.11.1]: https://github.com/datawire/ambassador/compare/v1.11.0...v1.11.1

- Bugfix: Fix an issue that caused Dev Portal to sporadically respond with upstream connect timeout when loading content

## [1.11.0] January 26, 2021
[1.11.0]: https://github.com/datawire/ambassador/compare/v1.10.0...v1.11.0

### Ambasssador API Gateway + Ambassador Edge Stack

- Feature: Ambassador now reads the ENVOY_CONCURRENCY environment variable to optionally set the [--concurrency](https://www.envoyproxy.io/docs/envoy/latest/operations/cli#cmdoption-concurrency) command line option when launching Envoy. This controls the number of worker threads used to serve requests and can be used to fine-tune system resource usage.
- Feature: The %DOWNSTREAM_PEER_CERT_V_START% and %DOWNSTREAM_PEER_CERT_V_END% command operators now support custom date formatting, similar to %START_TIME%. This can be used for both header formatting and access log formatting.
- Feature: Eliminate the need to drain and recreate listeners when routing configuration is changed. This reduces both memory usage and disruption of in-flight requests.
- Bugfix: Make sure that `labels` specifying headers with extra attributes are correctly supported again ([#3137]).
- Bugfix: Support Consul services when the `ConsulResolver` and the `Mapping` aren't in the same namespace, and legacy mode is not enabled.
- Bugfix: Fix failure to start when one or more IngressClasses are present in a cluster ([#3142]).
- Bugfix: Properly handle Kubernetes 1.18 and greater when RBAC prohibits access to IngressClass resources.
- Bugfix: Support `TLSContext` CA secrets with fast validation ([#3005]).
- Bugfix: Dev Portal correctly handles transient failures when fetching content
- Bugfix: Dev Portal sidebar pages have a stable order
- Bugfix: Dev Portal pages are now marked cacheable

### Ambassador Edge Stack only

- Feature: RateLimit CRDs now suport specifying an `action` for each limit. Possible values include "Enforce" and "LogOnly", case insensitive. LogOnly may be used to implement dry run rules that do not actually enforce.
- Feature: RateLimit CRDs now support specifying a symbolic `name` for each limit. This name can later be used in the access log to know which RateLimit, if any, applied to a request.
- Feature: RateLimit metadata is now available using the `DYNAMIC_METADATA(envoy.http.filters.ratelimit: ... )` command operator in the Envoy access logs. See [Envoy Documentation](https://www.envoyproxy.io/docs/envoy/latest/configuration/observability/access_log/usage) for more on using dynamic metadata in the access log.
- Feature: OAuth2 Filter: The SameSite cookie attribute is now configurable.

[#3005]: https://github.com/datawire/ambassador/issues/3005
[#3137]: https://github.com/datawire/ambassador/issues/3137
[#3142]: https://github.com/datawire/ambassador/issues/3142

## [1.10.0] January 04, 2021
[1.10.0]: https://github.com/datawire/ambassador/compare/v1.9.1...v1.10.0

### Ambasssador API Gateway + Ambassador Edge Stack

- Feature: The redirect response code returned by Ambassador is now configurable using `redirect_reponse_code` on `Mappings` that use `host_redirect`.
- Feature: The redirect location header returned by Ambassador now supports prefix rewrites using `prefix_redirect` on `Mappings` that use `host_redirect`.
- Feature: The redirect location header returned by Ambassador now supports regex rewrites using `regex_redirect` on `Mappings` that use `host_redirect`.
- Feature: Expose `max_request_headers_kb` in the Ambassador `Module`. This directly exposes the same value in Envoy; see [Envoy documentation](https://www.envoyproxy.io/docs/envoy/latest/api-v2/config/filter/network/http_connection_manager/v2/http_connection_manager.proto) for more information.
- Feature: Support Istio mTLS certification rotation for Istio 1.5 and higher. See the [howto](https://www.getambassador.io/docs/edge-stack/latest/howtos/istio/) for details.
- Feature: The Ambassador Module's `error_response_overrides` now support configuring an empty response body using `text_format`. Previously, empty response bodies could only be configured by specifying an empty file using `text_format_source`.
- Feature: OAuth2 Filter: Support injecting HTTP header fields in to the request before passing on to the upstream service. Enables passing along `id_token` information to the upstream if it was returned by the IDP.
- Bugfix: Fix the grpc external filter to properly cache grpc clients thereby avoiding initiating a separate connection to the external filter for each filtered request.
- Bugfix: Fix a bug in the Mapping CRD where the `text_format_source` field was incorrectly defined as type `string` instead of an object, as documented.
- Bugfix: The RBAC requirements when `AMBASSADOR_FAST_RECONFIGURE` is enabled now more-closely match the requirements when it's disabled.
- Bugfix: Fix error reporting and required-field checks when fast validation is enabled. Note that fast validation is now the default; see below.
- Change: **Fast validation is now the default**, so the `AMBASSADOR_FAST_VALIDATION` variable has been removed. The Golang boot sequence is also now the default. Set `AMBASSADOR_LEGACY_MODE=true` to disable these two behaviors.
- Change: ambassador-consul-connect resources now get deployed into the `ambassador` namespace instead of the active namespace specified in the user's kubernetes context (usually `default`). Old resource cleanup is documented in the Ambassador Consul integration documentation.

### Ambassador Edge Stack only

- Default-off early access: Ratelimiting now supports redis clustering, local caching of exceeded ratelimits, and an upgraded redis client with improved scalability. Must set AES_RATELIMIT_PREVIEW=true to access these improvements.
- Bugfix: OAuth2 Filter: Fix `insufficient_scope` error when validating Azure access tokens.
- Bugfix: Filters: Fix a capitalization-related bug where sometimes existing headers are appended to when they should be overwritten.

## [1.9.1] November 19, 2020
[1.9.1]: https://github.com/datawire/ambassador/compare/v1.9.0...v1.9.1

### Ambassador Edge Stack only

- Bugfix: DevPortal: fix a crash when the `host` cannot be parsed as a valid hostname.

## [1.9.0] November 12, 2020
[1.9.0]: https://github.com/datawire/ambassador/compare/v1.8.1...v1.9.0

### Ambasssador API Gateway + Ambassador Edge Stack

- Feature: Support configuring the gRPC Statistics Envoy filter to enable telemetry of gRPC calls (see the `grpc_stats` configuration flag -- thanks, [Felipe Roveran](https://github.com/feliperoveran)!)
- Feature: The `RateLimitService` and `AuthService` configs now support switching between gRPC protocol versions `v2` and `v2alpha` (see the `protocol_version` setting)
- Feature: The `TracingService` Zipkin config now supports setting `collector_hostname` to tell Envoy which host header to set when sending spans to the collector
- Feature: Ambassador now supports custom error response mapping
- Bugfix: Ambassador will no longer mistakenly post notices regarding `regex_rewrite` and `rewrite` directive conflicts in `Mapping`s due to the latter's implicit default value of `/` (thanks, [obataku](https://github.com/obataku)!)
- Bugfix: The `/metrics` endpoint will no longer break if invoked before configuration is complete (thanks, [Markus Jevring](https://github.com/markusjevringsesame)!)
- Bugfix: Update Python requirements to address CVE-2020-25659
- Bugfix: Prevent mixing `Mapping`s with `host_redirect` set with `Mapping`s that don't in the same group
- Bugfix: `ConsulResolver` will now fallback to the `Address` of a Consul service if `Service.Address` is not set.
- Docs: Added instructions for building ambassador from source, within a docker container (thanks, [Rahul Kumar Saini](https://github.com/rahul-kumar-saini)!)
- Update: Upgrade Alpine 3.10→3.12, GNU libc 2.30→2.32, and Python 3.7→3.8
- Update: Knative serving tests were bumped from version 0.11.0 to version 0.18.0 (thanks, [Noah Fontes](https://github.com/impl)!)

### Ambassador Edge Stack only

- Change: The DevPortal no longer looks for documentation at `/.ambassador-internal/openapi-docs`.  A new field in `Mappings`, `docs`, must be used for specifying the source for documentation.  This can result in an empty Dev Portal after upgrading if `Mappings` do not include a `docs` attribute.
- Feature: How the `OAuth2` Filter authenticates itself to the identity provider is now configurable with the `clientAuthentication` setting.
- Feature: The `OAuth2` Filter can now use RFC 7523 JWT assertions to authenticate itself to the identity provider; this is usable with all grant types.
- Feature: When validating a JWT's scope, the `JWT` and `OAuth2` Filters now support not just RFC 8693 behavior, but also the behavior of various drafts leading to it, making JWT scope validation usable with more identity providers.
- Feature: The `OAuth2` Filter now has `inheritScopeArgument` and `stripInheritedScope` settings that can further customize the behavior of `accessTokenJWTFilter`.
- Feature: DevPortal: default configuration using the `ambassador` `DevPortal` resource.
- Change: The `OAuth2` Filter argument `scopes` has been renamed to `scope`, for consistency.  The name `scopes` is deprecated, but will continue to work for backward compatibility.
- Bugfix: `OAuth2` Filter: Don't have `accessTokenValidation: auto` fall back to "userinfo" validation for a client_credentials grant; it doesn't make sense there and only serves to obscure a more useful error message.

## [1.8.1] October 16, 2020
[1.8.1]: https://github.com/datawire/ambassador/compare/v1.8.0...v1.8.1

### Ambasssador API Gateway + Ambassador Edge Stack

- Bugfix: Ambassador no longer fails to configure Envoy listeners when a TracingService or LogService has a service name whose underlying cluster name has over 40 charcters.
- Bugfix: The Ambassador diagnostics page no longer returns HTTP 500 when a TracingService or LogService has a service name whose underlying cluster name has over 40 characters.

## [1.8.0] October 08, 2020
[1.8.0]: https://github.com/datawire/ambassador/compare/v1.7.4...v1.8.0

### Ambasssador API Gateway + Ambassador Edge Stack

- Feature: HTTP IP Allow/Deny ranges are supported.
- Bugfix: Ambassador's health checks don't claim that Envoy has failed when reconfiguration taking a long time (thanks, [Fabrice](https://github.com/jfrabaute), for contributions here!).
- Bugfix: The `edgectl connect` command now works properly when using zsh on a Linux platform.
- Bugfix: The container no longer exits "successfully" when the Deployment specifies an invalid `command`.

### Ambassador Edge Stack only

- Feature: `RateLimit` CRDs now support setting a response body, configurable with the `errorResponse` setting.
- Bugfix: `External` `Filter` can now properly proxy the body to the configured `auth_service`
- Bugfix: The RBAC for AES now grants permission to "patch" `Events.v1.core` (previously it granted "create" but not "patch")

## [1.7.4] October 06, 2020
[1.7.4]: https://github.com/datawire/ambassador/compare/v1.7.3...v1.7.4

### Ambasssador API Gateway + Ambassador Edge Stack

- Bugfix: Several regressions in the 1.7.x series are resolved by removing the ability to set `insecure.action` on a per-`Host`-resource basis, which was an ability added in 1.7.0.  This reverts to the pre-1.7.0 behavior of having one `Host`'s insecure action "win" and be used for all `Host`s.
- Bugfix: Ambassador will no longer generate invalid Envoy configuration with duplicate clusters in certain scenarios when `AMBASSADOR_FAST_RECONFIGURE=true`.
- Enhancement: When `AMBASSADOR_FAST_RECONFIGURE=true` is set, Ambassador now logs information about memory usage.

## [1.7.3] September 29, 2020
[1.7.3]: https://github.com/datawire/ambassador/compare/v1.7.2...v1.7.3

### Ambasssador API Gateway + Ambassador Edge Stack

- Incorporate the Envoy 1.15.1 security update.
- Bugfix: A regression introduced in 1.7.2 when `AMBASSADOR_FAST_RECONFIGURE=true` has been fixed where Host resources `tls.ca_secret` didn't work correctly.
- Bugfix: `TLSContext` resources and `spec.tls` in `Host` resources now correctly handle namespaces with `.` in them.
- Bugfix: Fix `spec.requestPolicy.insecure.action` for `Host` resources with a `*` wildcard in the hostname.
- Bugfix: Reduce lock contention while generating diagnostics.

## [1.7.2] September 16, 2020
[1.7.2]: https://github.com/datawire/ambassador/compare/v1.7.1...v1.7.2

### Ambasssador API Gateway + Ambassador Edge Stack

- Bugfix: A regression introduced in 1.7.0 with the various `Host` resource `spec.requestPolicy.insecure.action` behaviors, including handling of X-Forwarded-Proto, has been fixed.
- Bugfix: Host resources no longer perform secret namespacing when the `AMBASSADOR_FAST_RECONFIGURE` flag is enabled.

## [1.7.1] September 08, 2020
[1.7.1]: https://github.com/datawire/ambassador/compare/v1.7.0...v1.7.1

### Ambasssador API Gateway + Ambassador Edge Stack

- Bugfix: Support `envoy_validation_timeout` in the Ambassador Module to set the timeout for validating new Envoy configurations

### Ambassador Edge Stack only

- Bugfix: `consul_connect_integration` is now built correctly.
- Bugfix: The developer portal again supports requests for API documentation

## [1.7.0] August 27, 2020
[1.7.0]: https://github.com/datawire/ambassador/compare/v1.6.2...v1.7.0

### Ambassador API Gateway + Ambassador Edge Stack

- Feature: Upgrade from Envoy 1.14.4 to 1.15.0.
- Bugfix: Correctly handle a `Host` object with incompatible manually-specified `TLSContext`
- Feature: The Ambassador control-plane now publishes Prometheus metrics alongside the existing Envoy data-plane metrics under the `/metrics` endpoint on port 8877.
- Default-off early access: Experimental changes to allow Ambassador to more quickly process configuration changes (especially with larger configurations) have been added. The `AMBASSADOR_FAST_RECONFIGURE` env var must be set to enable this. `AMBASSADOR_FAST_VALIDATION` should also be set for maximum benefit.
- Bugfix: Fixed insecure route action behavior. Host security policies no longer affect other Hosts.

### Ambassador API Gateway only

- Bugfix: Fixes regression in 1.5.1 that caused it to not correctly know its own version number, leading to notifications about an available upgrade despite being on the most recent version.

### Ambassador Edge Stack only

- Feature: DevPortal can now discover openapi documentation from `Mapping`s that set `host` and `headers`
- Feature: `edgectl install` will automatically enable Service Preview with a Preview URL on the Host resource it creates.
- Feature: Service Preview will inject an `x-service-preview-path` header in filtered requests with the original request prefix to allow for context propagation.
- Feature: Service Preview can intercept gRPC requests using the `--grpc` flag on the `edgectl intercept add` command and the `getambassador.io/inject-traffic-agent-grpc: "true"` annotation when using automatic Traffic-Agent injection.
- Feature: The `TracingService` Zipkin config now supports setting `collector_endpoint_version` to tell Envoy to use Zipkin v2.
- Feature: You can now inject request and/or response headers from a `RateLimit`.
- Bugfix: Don't crash during startup if Redis is down.
- Bugfix: Service Preview correctly uses the Host default `Path` value for the `spec.previewUrl.type` field.
- Bugfix: The `JWT`, `OAuth2`, and other Filters are now better about reusing connections for outgoing HTTP requests.
- Bugfix: Fixed a potential deadlock in the HTTP cache used for fetching JWKS and such for `Filters`.
- Bugfix: Internal Ambassador data is no longer exposed to the `/.ambassador-internal/` endpoints used by the DevPortal.
- Bugfix: Problems with license key limits will no longer trigger spurious HTTP 429 errors.  Using the `RateLimit` resource beyond 5rps without any form of license key will still trigger 429 responses, but now with a `X-Ambassador-Message` header indicating that's what happned.
- Bugfix: When multiple `RateLimit`s overlap, it is supposed to enforce the strictest limit; but the strictness comparison didn't correctly handle comparing limits with different units.
- Change: The Redis settings have been adjusted to default to the pre-1.6.0 behavior, and have been adjusted to be easier to understand.
- Feature: `consul_connect_integration` is now part of the AES image.
- Bugfix: `consul_connect_integration` now correctly handles certificates from Hashicorp Vault.

## [1.6.2] July 30, 2020
[1.6.2]: https://github.com/datawire/ambassador/compare/v1.6.1...v1.6.2

### Ambassador API Gateway + Ambassador Edge Stack

- Bugfix: The (new in 1.6.0) `Host.spec.tls` and `Host.spec.tlsContext` fields now work when `AMBASSADOR_FAST_VALIDATION=fast` is not set.
- Bugfix: Setting `use_websocket: true` on a `Mapping` now only affects routes generated from that `Mapping`, instead of affecting all routes on that port.
- Feature: It is now possible to "upgrade" to non-HTTP protocols other than WebSocket; the new `allow_upgrade` is a generalization of `use_websocket`.

### Ambassador Edge Stack only

- Bugfix: The `Host.spec.requestPolicy.insecure.additionalPort` field works again.
- Bugfix: The `Host.spec.ambassadorId` is once again handled in addition to `.ambassador_id`; allowing hosts written by older versions AES prior to 1.6.0 to continue working.
- Bugfix: Fix a redirect loop that could occur when using using multiple `protectedOrigins` in a `Host`.

## [1.6.1] July 23, 2020
[1.6.1]: https://github.com/datawire/ambassador/compare/v1.6.0...v1.6.1

### Ambassador API Gateway + Ambassador Edge Stack

- Bugfix: Mapping with `https` scheme for service are correctly parsed.
- Bugfix: Mapping with both a scheme and a hostname of `localhost` is now handled correctly.
- Bugfix: ConsulResolver now works again for Mappings outside of Ambassador's namespace.

## [1.6.0] July 21, 2020
[1.6.0]: https://github.com/datawire/ambassador/compare/v1.5.5...v1.6.0

### Ambassador API Gateway + Ambassador Edge Stack

- Incorporate the Envoy 1.14.4 security update.
- API CHANGE: Turning off the Diagnostics UI via the Ambassador Module now disables access to the UI from both inside and outside the Ambassador Pod.
- API CHANGE: Default changes updating `Mapping` status from default-on to default-off; see below.
- Feature: Add support for circuit breakers in TCP mapping (thanks, [Pierre Fersing](https://github.com/PierreF)!)
- Feature: Ambassador CRDs now include schema. This enables validation by `kubectl apply`.
- Feature: Advanced TLS configuration can be specified in `Host` resource via `tlsContext` and `tls` fields.
- Feature: Implement sampling percentage in tracing service.
- Performance improvement: Diagnostics are generated on demand rather than on every reconfig.
- Performance improvement: Experimental fast validation of the contents of Ambassador resources has been added. The `AMBASSADOR_FAST_VALIDATION` env var must be set to enable this.
- Internal: Configuration endpoints used internally by Ambassador are no longer accessible from outside the Ambassador Pod.
- Bugfix: `envoy_log_format` can now be set with `envoy_log_type: json`.
- Docs: Fixed OAuth2 documentation spelling errors (thanks, [Travis Byrum](https://github.com/travisbyrum)!)

As previously announced, the default value of `AMBASSADOR_UPDATE_MAPPING_STATUS`
has now changed from `true` to `false`; Ambassador will no longer attempt to
update the `Status` of a `Mapping` unless you explicitly set
`AMBASSADOR_UPDATE_MAPPING_STATUS=true` in the environment.  If you do not have
tooling that relies on `Mapping` status updates, we do not recommend setting
`AMBASSADOR_UPDATE_MAPPING_STATUS`.

**In Ambassador 1.7**, TLS secrets in `Ingress` resources will not be able to use
`.namespace` suffixes to cross namespaces.

### Ambassador Edge Stack only

- Feature: The Edge Policy Console's Debugging page now has a "Log Out" button to terminate all EPC sessions.
- Feature: `X-Content-Type-Options: nosniff` to response headers are now set for the Edge Policy Console, to prevent MIME confusion attacks.
- Feature: The `OAuth2` Filter now has a `allowMalformedAccessToken` setting to enable use with IDPs that generate access tokens that are not compliant with RFC 6750.
- Bugfix: All JWT Filter errors are now formatted per the specified `errorResponse`.
- Feature: Options for making Redis connection pooling configurable.
- Bugfix: User is now directed to the correct URL after clicking in Microsoft Office.
- Feature: The Console's Dashboard page has speedometer gauges to visualize Rate Limited and Authenticated traffic.

## [1.5.5] June 30, 2020
[1.5.5]: https://github.com/datawire/ambassador/compare/v1.5.4...v1.5.5

### Ambassador API Gateway + Ambassador Edge Stack

- Incorporate the Envoy 1.14.3 security update.

## [1.5.4] June 23, 2020
[1.5.4]: https://github.com/datawire/ambassador/compare/v1.5.3...v1.5.4

### Ambassador API Gateway + Ambassador Edge Stack

- Bugfix: Allow disabling `Mapping`-status updates (RECOMMENDED: see below)
- Bugfix: Logging has been made _much_ quieter; the default Envoy log level has been turned down from "warning" to "error"
- Ambassador now logs timing information about reconfigures

We recommend that users set `AMBASSADOR_UPDATE_MAPPING_STATUS=false`
in the environment to tell Ambassador not to update `Mapping` statuses
unless you have some script that relies on `Mapping` status updates.
The default value of `AMBASSADOR_UPDATE_MAPPING_STATUS` will change to
`false` in Ambassador 1.6.

## [1.5.3] June 16, 2020
[1.5.3]: https://github.com/datawire/ambassador/compare/v1.5.2...v1.5.3

### Ambassador API Gateway + Ambassador Edge Stack

- Bugfix: Restore Envoy listener drain time to its pre-Ambassador 1.3.0 default of 10 minutes.
- Bugfix: Read Knative ingress generation from the correct place in the Kubernetes object

### Ambassador Edge Stack only

- Bugfix: Allow deletion of ProjectControllers.
- Bugfix: Fix regression introduced in 1.4.2 where the `OAuth2` AuthorizationCode filter no longer works when behind another gateway that rewrites the request hostname.  The behavior here is now controllable via the `internalOrigin` sub-field.

## [1.5.2] June 10, 2020
[1.5.2]: https://github.com/datawire/ambassador/compare/v1.5.1...v1.5.2

### Ambassador API Gateway + Ambassador Edge Stack

- Incorporate the [Envoy 1.14.2](https://www.envoyproxy.io/docs/envoy/v1.14.2/intro/version_history#june-8-2020) security update.
- Upgrade the base Docker images used by several tests (thanks, [Daniel Sutton](https://github.com/ducksecops)!).

### Ambassador Edge Stack only

- Feature (BETA): Added an in-cluster micro CI/CD system to enable building, staging, and publishing of GitHub projects from source.  This has been included in previous versions as an alpha, but disabled by default. It is now in BETA.
- Bugfix: The `DEVPORTAL_CONTENT_URL` environment variable now properly handles `file:///` URLs to refer to volume-mounted content.
- Bugfix: `acmeProvider.authority: none` is no longer case sensitive
- Bugfix: `edgectl connect` works again on Ubuntu and other Linux setups with old versions of nss-mdns (older than version 0.11)
- Bugfix: `edgectl` works again on Windows
- Bugfix: The Edge Policy Console now correctly creates FilterPolicy resources

## [1.5.1] June 05, 2020
[1.5.1]: https://github.com/datawire/ambassador/compare/v1.5.0...v1.5.1

### Ambassador API Gateway + Ambassador Edge Stack

- Bugfix: Logging has been made _much_ quieter
- Bugfix: A service that somehow has no hostname should no longer cause an exception

## [1.5.0] May 28, 2020
[1.5.0]: https://github.com/datawire/ambassador/compare/v1.4.3...v1.5.0

### Ambassador API Gateway + Ambassador Edge Stack

- Change: Switched from quay.io back to DockerHub as our primary publication point. **If you are using your own Kubernetes manifests, you will have to update them!** Datawire's Helm charts and published YAML have already been updated.
- Feature: switch to Envoy 1.14.1
- Feature: Allow defaults for `add_request_header`, `remove_request_header`, `add_response_header`, and `remove_response_header`
- Feature: Inform Knative of the route to the Ambassador service if available (thanks, [Noah Fontes](https://github.com/impl)!)
- Feature: Support the path and timeout options of the Knative ingress path rules (thanks, [Noah Fontes](https://github.com/impl)!)
- Feature: Allow preserving `X-Request-ID` on requests from external clients (thanks, [Prakhar Joshi](https://github.com/prakharjoshi)!)
- Feature: Mappings now support query parameters (thanks, [Phil Peble](https://github.com/ppeble)!)
- Feature: Allow setting the Envoy shared-memory base ID (thanks, [Phil Peble](https://github.com/ppeble)!)
- Feature: Additional security configurations not set on default YAMLs
- Feature: Let Ambassador configure `regex_rewrite` for advanced forwarding
- Bugfix: Only update Knative ingress CRDs when the generation changes (thanks, [Noah Fontes](https://github.com/impl)!)
- Bugfix: Now behaves properly when `AMBASSADOR_SINGLE_NAMESPACE` is set to an empty string; rather than getting in to a weird in-between state
- Bugfix: The websocket library used by the test suite has been upgraded to incorporate security fixes (thanks, [Andrew Allbright](https://github.com/aallbrig)!)
- Bugfix: Fixed evaluation of label selectors causing the wrong IP to be put in to Ingress resource statuses
- Bugfix: The `watt` (port 8002) and `ambex` (port 8003) components now bind to localhost instead of 0.0.0.0, so they are no longer erroneously available from outside the Pod

### Ambassador Edge Stack only

- Feature: `edgectl upgrade` allows upgrading API Gateway installations to AES
- Feature: `edgectl intercept` can generate preview-urls for Host resources that enabled the feature
- Feature: `edgectl install` will now automatically install the Service Preview components (ambassador-injector, telepresence-proxy) and scoped RBAC
- Feature: Rate-limited 429 responses now include the `Retry-After` header
- Feature: The `JWT` Filter now makes `hasKey` and `doNotSet` functions available to header field templates; in order to facilitate only conditionally setting a header field.
- Feature: The `OAuth2` Filter now has an `expirationSafetyMargin` setting that will cause an access token to be treated as expired sooner, in order to have a safety margin of time to send it to the upstream Resource Server that grants insufficient leeway.
- Feature: The `JWT` Filter now has `leewayFor{ExpiresAt,IssuedAt,NotBefore}` settings for configuring leeway when validating the timestamps of a token.
- Feature: The environment variables `REDIS{,_PERSECOND}_{USERNAME,PASSWORD,TLS_ENABLED,TLS_INSECURE}` may now be used to further configure how the Ambassador Edge Stack communicates with Redis.
- Bugfix: Don't start the dev portal running if `POLL_EVERY_SECS` is 0
- Bugfix: Now no longer needs cluster-wide RBAC when running with `AMBASSADOR_SINGLE_NAMESPACE`.
- Bugfix: The `OAuth2` Filter now validates the reported-to-Client scope of an Access Token even if a separate `accessTokenJWTFilter` is configured.
- Bugfix: The `OAuth2` Filter now sends the user back to the identity provider to upgrade the scope if they request an endpoint that requires broader scope than initially requested; instead of erroring.
- Bugfix: The `OAuth2` Filter will no longer send RFC 7235 challenges back to the user agent if it would not accept RFC 7235 credentials (previously it only avoided sending HTTP 401 challenges, but still sent 400 or 403 challenges).
- Bugfix: The `amb-sidecar` (port 8500) component now binds to localhost instead of 0.0.0.0, so it is no longer erroneously available from outside the Pod

## [1.4.3] May 14, 2020
[1.4.3]: https://github.com/datawire/ambassador/compare/v1.4.2...v1.4.3

### Ambassador Edge Stack only

- Bugfix: Don't generate spurious 403s in the logs when using the Edge Policy Console.

## [1.4.2] April 22, 2020
[1.4.2]: https://github.com/datawire/ambassador/compare/v1.4.1...v1.4.2

### Ambassador Edge Stack only

- Bugfix: The Traffic Agent binds to port 9900 by default. That port can be configured in the Agent's Pod spec.
   - For more about using the Traffic Agent, see the [Service Preview documentation](https://www.getambassador.io/docs/edge-stack/latest/topics/using/edgectl/#configuring-service-preview).
- Bugfix: The `OAuth2` Filter redirection-endpoint now handles various XSRF errors more consistently (the way we meant it to in 1.2.1)
- Bugfix: The `OAuth2` Filter now supports multiple authentication domains that share the same credentials.
   - For more about using multiple domains, see the [OAuth2 `Filter` documentation](https://www.getambassador.io/docs/edge-stack/1.4/topics/using/filters/oauth2/).
- Bugfix: The ACME client now obeys `AMBASSADOR_ID`
- Feature (ALPHA): Added an in-cluster micro CI/CD system to enable building, staging, and publishing of GitHub projects from source.  This is disabled by default.

## [1.4.1] April 15, 2020
[1.4.1]: https://github.com/datawire/ambassador/compare/v1.4.0...v1.4.1

### Ambassador Edge Stack only

- Internal: `edgectl install` uses Helm under the hood

## [1.4.0] April 08, 2020
[1.4.0]: https://github.com/datawire/ambassador/compare/v1.3.2...v1.4.0

### Ambassador API Gateway + Ambassador Edge Stack

- Feature: Support Ingress Path types improvements from networking.k8s.io/v1beta1 on Kubernetes 1.18+
- Feature: Support Ingress hostname wildcards
- Feature: Support for the IngressClass Resource, added to networking.k8s.io/v1beta1 on Kubernetes 1.18+
   - For more about new Ingress support, see the [Ingress Controller documentation](https://getambassador.io/docs/edge-stack/1.4/topics/running/ingress-controller).
- Feature: `Mapping`s support the `cluster_tag` attribute to control the name of the generated Envoy cluster (thanks, [Stefan Sedich](https://github.com/stefansedich)!)
   - See the [Advanced Mapping Configuration documentation](https://getambassador.io/docs/edge-stack/1.4/topics/using/mappings) for more.
- Feature: Support Envoy's ability to force response headers to canonical HTTP case (thanks, [Puneet Loya](https://github.com/puneetloya)!)
   - See the [Ambassador Module documentation](https://getambassador.io/docs/edge-stack/1.4/topics/running/ambassador) for more.
- Bugfix: Correctly ignore Kubernetes services with no metadata (thanks, [Fabrice](https://github.com/jfrabaute)!)

### Ambassador Edge Stack only

- Feature: `edgectl install` output has clearer formatting
- Feature: `edgectl install` offers help when installation does not succeed
- Feature: `edgectl install` uploads installer and AES logs to a private area upon failure so Datawire support can help
- Bugfix: The "Filters" tab in the webui no longer renders the value of OAuth client secrets that are stored in Kubernetes secrets.
- Bugfix: The ACME client of of one Ambassador install will no longer interfere with the ACME client of another Ambassador install in the same namespace with a different AMBASSADOR_ID.
- Bugfix: `edgectl intercept` supports matching headers values against regular expressions once more
- Bugfix: `edgectl install` correctly handles more local and cluster environments
   - For more about `edgectl` improvements, see the [Service Preview and Edge Control documentation](https://getambassador.io/docs/edge-stack/1.4/topics/using/edgectl).

## [1.3.2] April 01, 2020
[1.3.2]: https://github.com/datawire/ambassador/compare/v1.3.1...v1.3.2

### Ambassador Edge Stack only

- Bugfix: `edgectl install` correctly installs on Amazon EKS and other clusters that provide load balancers with fixed DNS names
- Bugfix: `edgectl install` when using Helm once again works as documented
- Bugfix: `edgectl install` console logs are improved and neatened
- Bugfix: `edgectl install --verbose` output is improved
- Bugfix: `edgectl install` automatically opens documentation pages for some errors
- Bugfix: `edgectl install` help text is improved

## [1.3.1] March 24, 2020
[1.3.1]: https://github.com/datawire/ambassador/compare/v1.3.0...v1.3.1

### Ambassador Edge Stack only

- Bugfix: `edgectl install` will not install on top of a running Ambassador
- Bugfix: `edgectl install` can detect and report if `kubectl` is missing
- Bugfix: `edgectl install` can detect and report if it cannot talk to a Kubernetes cluster
- Bugfix: When using the `Authorization Code` grant type for `OAuth2`, expired tokens are correctly handled so that the user will be prompted to renew
- Bugfix: When using the `Password` grant type for `OAuth2`, authentication sessions are properly associated with each user
- Bugfix: When using the `Password` grant type for `OAuth2`, you can set up multiple `Filter`s to allow requesting different scopes for different endpoints

## [1.3.0] March 17, 2020
[1.3.0]: https://github.com/datawire/ambassador/compare/v1.2.2...v1.3.0

### Ambassador Edge Stack only

- Feature: Support username and password as headers for OAuth2 authentication (`grantType: Password`)
- Feature: `edgectl install` provides better feedback for clusters that are unreachable from the public Internet
- Feature: `edgectl install` supports KIND clusters (thanks, [@factorypreset](https://github.com/factorypreset)!)
- Feature: `edgectl intercept` supports HTTPS
- Feature: Ambassador Edge Stack Docker image is ~150MB smaller
- Feature: The Edge Policy Console can be fully disabled with the `diagnostics.enabled` element in the `ambassador` Module
- Feature: `aes-plugin-runner` now allows passing in `docker run` flags after the main argument list.
- Bugfix: Ambassador Edge Stack doesn't crash if the Developer Portal content URL is not accessible
- Bugfix: `edgectl connect` does a better job handling clusters with many services
- Bugfix: The `Plugin` Filter now correctly sets `request.TLS` to nil/non-nil based on if the original request was encrypted or not.
- Change: There is no longer a separate traffic-proxy image; that functionality is now part of the main AES image. Set `command: ["traffic-manager"]` to use it.

## [1.2.2] March 04, 2020
[1.2.2]: https://github.com/datawire/ambassador/compare/v1.2.1...v1.2.2

### Ambassador Edge Stack only

- Internal: Fix an error in Edge Stack update checks

## [1.2.1] March 03, 2020
[1.2.1]: https://github.com/datawire/ambassador/compare/v1.2.0...v1.2.1

Edge Stack users SHOULD NOT use this release, and should instead use 1.2.2.

### Ambassador API Gateway + Ambassador Edge Stack

- Bugfix: re-support PROXY protocol when terminating TLS ([#2348])
- Bugfix: Incorporate the Envoy 1.12.3 security update

### Ambassador Edge Stack only

- Bugfix: The `aes-plugin-runner` binary for GNU/Linux is now statically linked (instead of being linked against musl libc), so it should now work on either musl libc or GNU libc systems
- Feature (ALPHA): An `aes-plugin-runner` binary for Windows is now produced.  (It is un-tested as of yet.)
- Bugfix: The `OAuth2` Filter redirection-endpoint now handles various XSRF errors more consistently
- Change: The `OAuth2` Filter redirection-endpoint now handles XSRF errors by redirecting back to the identity provider

[#2348]: https://github.com/datawire/ambassador/issues/2348

## [1.2.0] February 24, 2020
[1.2.0]: https://github.com/datawire/ambassador/compare/v1.1.1...v1.2.0

### Ambassador API Gateway + Ambassador Edge Stack

- Feature: add idle_timeout_ms support for common HTTP listener (thanks, Jordan Neufeld!) ([#2155])
- Feature: allow override of bind addresses, including for IPv6! (thanks to [Josue Diaz](https://github.com/josuesdiaz)!) ([#2293])
- Bugfix: Support Istio mTLS secrets natively (thanks, [Phil Peble](https://github.com/ppeble)!) ([#1475])
- Bugfix: TLS custom secret with period in name doesn't work (thanks, [Phil Peble](https://github.com/ppeble)!) ([#1255])
- Bugfix: Honor ingress.class when running with Knative
- Internal: Fix CRD-versioning issue in CI tests (thanks, [Ricky Taylor](https://github.com/ricky26)!)
- Bugfix: Stop using deprecated Envoy configuration elements
- Bugfix: Resume building a debuggable Envoy binary

### Ambassador Edge Stack only

- Change: The `ambassador` service now uses the default `externalTrafficPolicy` of `Cluster` rather than explicitly setting it to `Local`. This is a safer setting for GKE where the `Local` policy can cause outages when ambassador is updated. See https://stackoverflow.com/questions/60121956/are-hitless-rolling-updates-possible-on-gke-with-externaltrafficpolicy-local for details.
- Feature: `edgectl install` provides a much cleaner, quicker experience when installing Ambassador Edge Stack
- Feature: Ambassador Edge Stack supports the Ambassador operator for automated management and upgrade
- Feature: `ifRequestHeader` can now have `valueRegex` instead of `value`
- Feature: The `OAuth2` Filter now has `useSessionCookies` option to have cookies expire when the browser closes, rather than at a fixed duration
- Feature: `ifRequestHeader` now has `negate: bool` to invert the match
- Bugfix: The RBAC for `Ingress` now supports the `networking.k8s.io` `apiGroup`
- Bugfix: Quiet Dev Portal debug logs
- Bugfix: The Edge Policy Console is much less chatty when logged out
- Change: The intercept agent is now incorporated into the `aes` image
- Change: The `OAuth2` Filter no longer sets cookies when `insteadOfRedirect` triggers
- Change: The `OAuth2` Filter more frequently adjusts the cookies

[#1475]: https://github.com/datawire/ambassador/issues/1475
[#1255]: https://github.com/datawire/ambassador/issues/1255
[#2155]: https://github.com/datawire/ambassador/issues/2155
[#2293]: https://github.com/datawire/ambassador/issues/2293

## [1.1.1] February 12, 2020
[1.1.1]: https://github.com/datawire/ambassador/compare/v1.1.0...v1.1.1

### Ambassador API Gateway + Ambassador Edge Stack

- Bugfix: Load explicitly referenced secrets in another namespace, even when `AMBASSADOR_SINGLE_NAMESPACE` (thanks, [Thibault Cohen](https://github.com/titilambert)!) ([#2202])
- Bugfix: Fix Host support for choosing cleartext or TLS ([#2279])
- Bugfix: Fix intermittent error when rendering `/ambassador/v0/diag/`
- Internal: Various CLI tooling improvements

[#2202]: https://github.com/datawire/ambassador/issues/2202
[#2279]: https://github.com/datawire/ambassador/pull/2279

### Ambassador Edge Stack only

- Feature: The Policy Console can now set the log level to "trace" (in addition to "info" or "debug")
- Bugfix: Don't have the Policy Console poll for snapshots when logged out
- Bugfix: Do a better job of noticing when the license key changes
- Bugfix: `aes-plugin-runner --version` now works properly
- Bugfix: Only serve the custom CONGRATULATIONS! 404 page on `/`
- Change: The `OAuth2` Filter `stateTTL` setting is now ignored; the lifetime of state-tokens is now managed automatically

## [1.1.0] January 28, 2020
[1.1.0]: https://github.com/datawire/ambassador/compare/v1.0.0...v1.1.0

(Note that Ambassador 1.1.0 is identical to Ambassador 1.1.0-rc.0, from January 24, 2020.
 Also, we're now using "-rc.N" rather than just "-rcN", for better compliance with
 [SemVer](https://www.semver.org/).

### Ambassador API Gateway + Ambassador Edge Stack

- Feature: support resources with the same name but in different namespaces ([#2226], [#2198])
- Feature: support DNS overrides in `edgectl`
- Bugfix: Reduce log noise about "kubestatus" updates
- Bugfix: manage the diagnostics snapshot cache more aggressively to reduce memory footprint
- Bugfix: re-enable Docker demo mode (and improve the test to make sure we don't break it again!) ([#2227])
- Bugfix: correct potential issue with building edgectl on Windows
- Internal: fix an error with an undefined Python type in the TLS test (thanks, [Christian Clauss](https://github.com/cclauss)!)

### Ambassador Edge Stack only

- Feature: make the `External` filter type fully compatible with the `AuthService` type
- Docs: add instructions for what to do after downloading `edgectl`
- Bugfix: make it much faster to apply the Edge Stack License
- Bugfix: make sure the ACME terms-of-service link is always shown
- Bugfix: make the Edge Policy Console more performant

[#2198]: https://github.com/datawire/ambassador/issues/2198
[#2226]: https://github.com/datawire/ambassador/issues/2226
[#2227]: https://github.com/datawire/ambassador/issues/2227

## [1.0.0] January 15, 2020
[1.0.0]: https://github.com/datawire/ambassador/compare/v0.86.1...v1.0.0

### Caution!

All of Ambassador's CRDs have been switched to `apiVersion: getambassador.io/v2`, and
**your resources will be upgraded when you apply the new CRDs**. We recommend that you
follow the [migration instructions](https://getambassador.io/early-access/user-guide/upgrade-to-edge-stack/) and check your installation's
behavior before upgrading your CRDs.

## Ambassador API Gateway + Ambassador Edge Stack

### Breaking changes

- When a resource specifies a service or secret name without a corresponding namespace, Ambassador will now
  look for the service or secret in the namespace of the resource that mentioned it. In the past, Ambassador
  would look in the namespace in which Ambassador was running.

### Features

- The Host CR provides an easy way to tell Ambassador about domains it should expect to handle, and
  how it should handle secure and insecure requests for those domains
- Redirection from HTTP to HTTPS defaults to ON when termination contexts are present
- Mapping and Host CRs, as well as Ingress resources, get Status updates to provide better feedback
- Improve performance of processing events from Kubernetes
- Automatic HTTPS should work with any ACME clients doing the http-01 challenge

### Bugfixes

- CORS now happens before rate limiting
- The reconfiguration engine is better protected from exceptions
- Don’t try to check for upgrades on every UI snapshot update
- Reduced reconfiguration churn
- Don't force SNI routes to be lower-priority than non-SNI routes
- Knative mappings fallback to the Ambassador namespace if no namespace is specified
- Fix `ambassador_id` handling for Knative resources
- Treat `ambassadorId` as a synonym for `ambassador_id` (`ambassadorId` is the Protobuf 3 canonical form of `ambassador_id`)

### Ambassador Edge Stack

Ambassador Edge Stack incorporates the functionality of the old Ambassador Pro product.

- Authentication and ratelimiting are now available under a free community license
- Given a Host CR, Ambassador can manage TLS certificates using ACME (or you can manage them by hand)
- There is now an `edgectl` program that you can use for interacting with Ambassador from the command line
- There is a web user-interface for Ambassador
- BREAKING CHANGE: `APP_LOG_LEVEL` is now `AES_LOG_LEVEL`

See the [`CHANGELOG.old-pro.md`](./CHANGELOG.old-pro.md) file for the changelog of
the old Ambassador Pro product.

## [1.0.0-rc6] January 15, 2020
[1.0.0-rc6]: https://github.com/datawire/ambassador/compare/v1.0.0-rc4...v1.0.0-rc6

 - AES: Bugfix: Fix ACME client with multiple replicas
 - AES: Bugfix: Fix ACME client race conditions with the API server and WATT
 - AES: Bugfix: Don't crash in the ACME client if Redis is unavailable

## [1.0.0-rc4] January 13, 2020
[1.0.0-rc4]: https://github.com/datawire/ambassador/compare/v1.0.0-rc1...v1.0.0-rc4

- Change: Less verbose yet more useful Ambassador pod logs
- Bugfix: Various bugfixes for listeners and route rejection
- Bugfix: Don't append the service namespace for `localhost`
- AES: Bugfix: Fix rendering mapping labels YAML in the webui
- AES: Bugfix: Organize help output from `edgectl` so it is easier to read
- AES: Bugfix: Various bugfixes around ACME support with manually-configured TLSContexts
- AES: Change: Don't disable scout or enable extra-verbose logging when migrating from OSS
- AES: BREAKING CHANGE: `APP_LOG_LEVEL` is now `AES_LOG_LEVEL`

## [1.0.0-rc1] January 11, 2020
[1.0.0-rc1]: https://github.com/datawire/ambassador/compare/v1.0.0-rc0...v1.0.0-rc1

- Internal: Improvements to release machinery
- Internal: Fix the dev shell
- Internal: Adjust KAT tests to work with the Edge Stack

## [1.0.0-rc0] January 10, 2020
[1.0.0-rc0]: https://github.com/datawire/ambassador/compare/v1.0.0-ea13...v1.0.0-rc0

- BREAKING CHANGE: Rename Host CR status field `reason` to `errorReason`
- Feature: Host CRs now default `.spec.hostname` to `.metadata.name`
- Feature: Host CRs now have a `requestPolicy` field to control redirecting from cleartext to TLS
- Feature: Redirecting from cleartext to TLS no longer interferes with ACME http-01 challenges
- Feature: Improved `edgectl` help and informational messages
- Bugfix: Host CR status is now a sub-resource
- Bugfix: Have diagd snapshot JSON not include "serialization" keys (which could potentially leak secrets)
- Bugfix: Fix `ambassador_id` handling for Knative resources
- Bugfix: Use the correct namespace for resources found via annotations
- Bugfix: Treat `ambassadorId` as a synonym for `ambassador_id` (`ambassadorId` is the Protobuf 3 canonical form of `ambassador_id`)
- Internal: Allow passing a `DOCKER_NETWORK` variable to the build-system

## [1.0.0-ea13] January 09, 2020
[1.0.0-ea13]: https://github.com/datawire/ambassador/compare/v1.0.0-ea12...v1.0.0-ea13

- Bugfix: Knative mappings populate and fallback to the Ambassador namespace if unspecified
- Internal: Knative tests for versions 0.7.1 and 0.8.0 were removed
- Internal: Knative tests for version 0.11.0 were added
- Internal: Improved performance with Edge Stack using /ambassador/v0/diag/ with an optional `patch_client` query param to send a partial representation in JSON Patch format, reducing the memory and network traffic for large deployments
- Internal: Silencing warnings from `which` in docs preflight-check

## [1.0.0-ea12] January 08, 2020
[1.0.0-ea12]: https://github.com/datawire/ambassador/compare/v1.0.0-ea9...v1.0.0-ea12

- BREAKING CHANGE: When a resource specifies a service or secret name without a corresponding namespace, Ambassador uses the namespace of the resource. In the past, Ambassador would use its own namespace.
- Bugfix: Add the appropriate label so Ingress works with Edge Stack
- Bugfix: Remove superfluous imagePullSecret
- Bugfix: Fix various admin UI quirks, especially in Firefox
  - Bogus warnings about duplicate resources
  - Drag-and-drop reordering of rate limit configuration
  - Missing icons
- Internal: Drop duplicated resources earlier in the processing chain
- Internal: Streamline code generation from protobufs
- Internal: Automated broken-link checks in the documentation

## [1.0.0-ea9] December 23, 2019
[1.0.0-ea9]: https://github.com/datawire/ambassador/compare/v1.0.0-ea7...v1.0.0-ea9

- Bugfix: Use proper executable name for Windows edgectl
- Bugfix: Don't force SNI routes to be lower-priority than non-SNI routes
- Bugfix: Prevent the self-signed fallback context from conflicting with a manual context

## [1.0.0-ea7] December 19, 2019
[1.0.0-ea7]: https://github.com/datawire/ambassador/compare/v1.0.0-ea6...v1.0.0-ea7

- Bugfix: UI buttons can hide themselves
- Bugfix: Developer Portal API acquisition
- Bugfix: Developer Portal internal routing
- Internal: Better JS console usage
- Internal: Rationalize usage reporting for Edge Stack

## [1.0.0-ea6] December 18, 2019
[1.0.0-ea6]: https://github.com/datawire/ambassador/compare/v1.0.0-ea5...v1.0.0-ea6

- Feature: Improve performance of processing events from Kubernetes
- Feature: Automatic HTTPS should work with any ACME clients doing the http-01 challenge
- Internal: General improvements to test infrastructure
- Internal: Improved the release process

`ambassador-internal-access-control` `Filter` and `FilterPolicy` are now
created internally. Remove them from your cluster if upgrading from a
previous version.

## [1.0.0-ea5] December 17, 2019
[1.0.0-ea5]: https://github.com/datawire/ambassador/compare/v1.0.0-ea3...v1.0.0-ea5

- Internal: Improved the reliability of CI
- Internal: Improved the release process

## [1.0.0-ea3] December 16, 2019
[1.0.0-ea3]: https://github.com/datawire/ambassador/compare/v1.0.0-ea1...v1.0.0-ea3

- Feature: initial edgectl support for Windows!
- UX: be explicit that seeing the license applied can take a few minutes
- Bugfix: don’t try to check for upgrades on every UI snapshot update
- Bugfix: don’t activate the fallback TLSContext if its secret is not available
- Bugfix: first cut at reducing reconfiguration churn

## [1.0.0-ea1] December 10, 2019
[1.0.0-ea1]: https://github.com/datawire/ambassador/compare/v0.85.0...v1.0.0-ea1

### Caution!

All of Ambassador's CRDs have been switched to `apiVersion: getambassador.io/v2`, and
**your resources will be upgraded when you apply the new CRDs**. We recommend that you
follow the [migration instructions](https://getambassador.io/early-access/user-guide/upgrade-to-edge-stack/) and check your installation's
behavior before upgrading your CRDs.

### Features

- Authentication and ratelimiting are now available under a free community license
- The Host CRD provides an easy way to tell Ambassador about domains it should expect to handle
- Given a Host CRD, Ambassador can manage TLS certificates using ACME (or you can manage them by hand)
- Redirection from HTTP to HTTPS defaults to ON when termination contexts are present
- Mapping and Host CRDs, as well as Ingress resources, get Status updates to provide better feedback

### Bugfixes

- CVE-2019–18801, CVE-2019–18802, and CVE-2019–18836 are fixed by including Envoy 1.12.2
- CORS now happens before rate limiting
- The reconfiguration engine is better protected from exceptions

## [0.86.1] December 10, 2019
[0.86.1]: https://github.com/datawire/ambassador/compare/v0.84.1...v0.86.1

- Envoy updated to 1.12.2 for security fixes
- Envoy TCP keepalives are now supported (thanks, [Bartek Kowalczyk](https://github.com/KowalczykBartek)!)
- Envoy remote access logs are now supported
- Correctly handle upgrades when the `LogService` CRD is not present

(Ambassador 0.86.0 was superseded by Ambassador 0.86.1.)

## [0.85.0] October 22, 2019
[0.85.0]: https://github.com/datawire/ambassador/compare/v0.84.1...v0.85.0

### Features

- Support configuring the Envoy access log format (thanks to [John Esmet](https://github.com/esmet)!)

## [0.84.1] October 20, 2019
[0.84.1]: https://github.com/datawire/ambassador/compare/v0.84.0...v0.84.1

### Major changes:
- Bugfix: Fix /ambassador permissions to allow running as non-root - Thanks @dmayle (https://github.com/dmayle) for reporting the bug.

## [0.84.0] October 18, 2019
[0.84.0]: https://github.com/datawire/ambassador/compare/v0.83.0...v0.84.0

### Features:

- Support setting window_bits for the GZip filter (thanks to [Florent Delannoy](https://github.com/Pluies)!)
- Correctly support tuning the regex_max_size, and bump its default to 200 (thanks to [Paul Salaberria](https://github.com/psalaberria002)!)
- Support setting redirect_cleartext_from in a TLSContext

### Bugfixes:

- Correctly update loadbalancer status of Ingress resources
- Don't enable diagd debugging in the test suite unless explicitly requested (thanks to [Jonathan Suever](https://github.com/suever)!)
- Switch to an Envoy release build

### Developer Notes:

- Many many things about the build system have changed under the hood!
   - Start with `make help`, and
   - Join our [Slack channel](https://d6e.co/slack) for more help!

## [0.83.0] October 08, 2019
[0.83.0]: https://github.com/datawire/ambassador/compare/v0.82.0...v0.83.0

### Major changes:
- Update Ambassador to address CVE-2019-15225 and CVE-2019-15226.

NOTE: this switches the default regex engine! See the documentation for the `ambassador` `Module` for more.

## [0.82.0] October 02, 2019
[0.82.0]: https://github.com/datawire/ambassador/compare/v0.81.0...v0.82.0

### Major changes:
- Feature: Arrange for the Prometheus metrics endpoint to also return associated headers (thanks, [Jennifer Wu](https://github.com/jhsiaomei)!)
- Feature: Support setting a TLS origination context when doing TLS to a RateLimitService (thanks, [Phil Peble](https://github.com/ppeble)!)
- Feature: Allow configuring Envoy's access log path (thanks, [Jonathan Suever](https://github.com/suever)!)
- Update: Switch to Python 3.7 and Alpine 3.10

### Developer notes:
- Switch back to the latest mypy (currently 0.730)
- Environment variable KAT_IMAGE_PULL_POLICY can override the imagePullPolicy when running KAT tests
- Updated Generated Envoy Golang APIs

## [0.81.0] September 26, 2019
[0.81.0]: https://github.com/datawire/ambassador/compare/v0.80.0...v0.81.0

### Major changes:
- Feature: ${} environment variable interpolation is supported in all Ambassador configuration resources (thanks, [Stefan Sedich](https://github.com/stefansedich)!)
- Feature: DataDog APM tracing is now supported (thanks again, [Stefan Sedich](https://github.com/stefansedich)!)
- Bugfix: Fix an error in the TLSContext schema (thanks, [@georgekaz](https://github.com/georgekaz)!)

### Developer notes:
- Test services can now be built, deployed, and tested more easily (see BUILDING.md)
- `mypy` is temporarily pinned to version 0.720.

## [0.80.0] September 20, 2019
[0.80.0]: https://github.com/datawire/ambassador/compare/v0.78.0...v0.80.0

### Major changes:
- Feature: Basic support for the Kubernetes Ingress resource
- Feature: Basic reporting for some common configuration errors (lack of Mappings, lack of TLS contexts)
- Bugfix: Update Envoy to prevent crashing when updating AuthService under load

### Developer notes
- Golang components now use Go 1.13
- Ambassador build now _requires_ clean type hinting
- KAT client and server have been pulled back into the Ambassador repo

## [0.78.0] September 11, 2019
[0.78.0]: https://github.com/datawire/ambassador/compare/v0.77.0...v0.78.0

### Major changes:
- Feature: Support setting cipher_suites and ecdh_curves in TLSContext - #1782 (Thanks @teejaded)
- Feature: Make 128-bits traceids the default - #1794 (Thanks @Pluies)
- Feature: Set cap_net_bind_service to allow binding to low ports - #1720 (Thanks @swalberg)

### Minor changes:
- Testing: Add test that ambassador cli does not crash when called with --help - #1806 (Thanks @rokostik)

## [0.77.0] September 05, 2019
[0.77.0]: https://github.com/datawire/ambassador/compare/v0.76.0...v0.77.0

- (Feature) Support the `least_request` load balancer policy (thanks, [Steve Flanders](https://github.com/flands)!)
- (Misc) Many test and release-engineering improvements under the hood

## [0.76.0] August 26, 2019
[0.76.0]: https://github.com/datawire/ambassador/compare/v0.75.0...v0.76.0

- circuit breakers now properly handle overriding a global circuit breaker within a Mapping ([#1767])
- support for Knative 0.8.0 ([#1732])

[#1767]: https://github.com/datawire/ambassador/issues/1767
[#1732]: https://github.com/datawire/ambassador/issues/1732

## [0.75.0] August 13, 2019
[0.75.0]: https://github.com/datawire/ambassador/compare/0.74.1...0.75.0

- (Feature) Update to Envoy 1.11.1, including security fixes
- (Feature) You can use a `TLSContext` without a `secret` to set origination options ([#1708])
- (Feature) Canary deployments can now use multiple `host_rewrite` values ([#1159])
- (Bugfix) Make sure that Ambassador won't mistakenly complain about the number of RateLimit and Tracing services (thanks, [Christian Claus](https://github.com/cclauss)!)

[#1159]: https://github.com/datawire/ambassador/issues/1159
[#1708]: https://github.com/datawire/ambassador/issues/1708

## [0.74.1] August 06, 2019
[0.74.1]: https://github.com/datawire/ambassador/compare/0.74.0...0.74.1

- (bugfix) Make sure that updates properly trigger reconfigures ([#1727])
- (misc) Arrange for startup logging to have timestamps

[#1727]: https://github.com/datawire/ambassador/issues/1727

## [0.74.0] July 30, 2019
[0.74.0]: https://github.com/datawire/ambassador/compare/0.73.0...0.74.0

- Bugfix: Make sure that the pod dies if Envoy dies
- Bugfix: Correctly allow setting `timeout_ms` for `AuthService` (thanks, [John Esmet!](https://www.github.com/esmet)!)
- Feature: Permit configuring `cluster_idle_timeout_ms` for upstream services (thanks, [John Esmet!](https://www.github.com/esmet)!) ([#1542])

[#1542]: https://github.com/datawire/ambassador/issues/1542

## [0.73.0] July 11, 2019
[0.73.0]: https://github.com/datawire/ambassador/compare/0.72.0...0.73.0

- Feature: Experimental native support for Knative! ([#1579])
- Feature: Better Linkerd interoperability! ([#1578], [#1594])

- Feature: Add a legend for the colors of service names on the diagnostic overview (thanks, [Wyatt Pearsall](https://github.com/wpears)!)
- Feature: Allow switching Envoy to output JSON logs (thanks, [Pedro Tavares](https://github.com/ServerlessP)!)
- Feature: Allow setting `AMBASSADOR_LABEL_SELECTOR` and `AMBASSADOR_FIELD_SELECTOR` to let Ambassador use Kubernetes selectors to determine which things to read (thanks, [John Esmet](https://github.com/esmet)!) ([#1292])
- Feature: Allow configuring retries for `AuthService` (thanks, [Kevin Dagostino](https://github.com/TonkWorks)!) ([#1622], [#1461])

- Bugfix: Allow Ambassador to ride through Envoy-validation timeouts (thanks, [John Morrisey](https://github.com/jwm)!)
- Bugfix: Allow Ambassador to ride through parse errors on input resources (thanks, [Andrei Predoiu](https://github.com/Andrei-Predoiu)!) ([#1625])
- Bugfix: Allow '.' in a `secret` name to just be a '.' ([#1255])

- Bugfix: Allow manually defining an Ambassador `Service` resource, same as any other resource
- Bugfix: Prevent spurious duplicate-resource errors when loading config from the filesystem

[#1255]: https://github.com/datawire/ambassador/issues/1255
[#1292]: https://github.com/datawire/ambassador/issuse/1292
[#1461]: https://github.com/datawire/ambassador/issues/1461
[#1578]: https://github.com/datawire/ambassador/issuse/1578
[#1579]: https://github.com/datawire/ambassador/issuse/1579
[#1594]: https://github.com/datawire/ambassador/issuse/1594
[#1622]: https://github.com/datawire/ambassador/issues/1622
[#1625]: https://github.com/datawire/ambassador/issues/1625

## [0.72.0] June 13, 2019
[0.72.0]: https://github.com/datawire/ambassador/compare/0.71.0...0.72.0

- Envoy: Update Envoy to commit 8f57f7d765
- Bugfix: Auth spans are now properly connected to requests ([#1414])
- Bugfix: `include_body` now works correctly ([#1531], [#1595])
- Bugfix: `x_forwarded_proto_redirect` works again (thanks to [Kyle Martin](https://github.com/KyleMartin901)!) ([#1571])
- Bugfix: Ambassador works correctly with read-only filesystems (thanks, [Niko Kurtti](https://github.com/n1koo)!) ([#1614], [#1619])
- Bugfix: Correctly render groups associated with a given resolver in diagnostics JSON output
- Feature: Give the Ambassador CLI a way to specify the directory into which to write secrets.

[#1414]: https://github.com/datawire/ambassador/issues/1414
[#1531]: https://github.com/datawire/ambassador/issues/1531
[#1571]: https://github.com/datawire/ambassador/issues/1571
[#1595]: https://github.com/datawire/ambassador/issues/1595
[#1614]: https://github.com/datawire/ambassador/issues/1614
[#1619]: https://github.com/datawire/ambassador/issues/1619

## [0.71.0] June 06, 2019
[0.71.0]: https://github.com/datawire/ambassador/compare/0.70.1...0.71.0

- Feature: GZIP support [#744]
- Feature: diag UI shows active Resolvers [#1453]
- Feature: CRDs exist for Resolvers [#1563]
- Feature: Resolvers with custom names work, even as CRDs [#1497]
- Feature: The `/metrics` endpoint provides direct access to Prometheus-format stats (thanks to [Rotem Tamir](https://github.com/rotemtam)!)
- Bugfix: `statsd-exporter` now correctly defaults to port 8125 (thanks to [Jonathan Suever](https://github.com/suever)!)
- Bugfix: redirect_cleartext_from no longer strips the URL path [#1463]
- Bugfix: canary weights of 0 and 100 work correctly [#1379]
- Bugfix: `docker run` works again for the Ambassador demo, and is part of our tests now [#1569]
- Bugfix: Scout `DEBUG` messages don’t get leaked into the diag UI [#1573]
- Maintenance: warn of upcoming protocol version changes
- Maintenance: check in with Scout every 24 hours, but no more than twice per day

[#744]: https://github.com/datawire/ambassador/issues/744
[#1379]: https://github.com/datawire/ambassador/issues/1379
[#1453]: https://github.com/datawire/ambassador/issues/1453
[#1463]: https://github.com/datawire/ambassador/issues/1463
[#1497]: https://github.com/datawire/ambassador/issues/1497
[#1563]: https://github.com/datawire/ambassador/issues/1563
[#1569]: https://github.com/datawire/ambassador/issues/1569
[#1573]: https://github.com/datawire/ambassador/issues/1573

## [0.70.1] May 24, 2019
[0.70.1]: https://github.com/datawire/ambassador/compare/0.70.0...0.70.1

### Minor changes:
- Bugfix: Disable CRD support if Ambassador cannot access them
- Upgrade: Upgrade to watt 0.5.1

## [0.70.0] May 20, 2019
[0.70.0]: https://github.com/datawire/ambassador/compare/0.61.0...0.70.0

### Major changes:
- Feature: Support CRDs in the `getambassador.io` API group for configuration ([#482])
- Feature: Update to Envoy 1.10

### Minor changes:
- Feature: Support removing request headers (thanks @ysaakpr!)
- Bugfix: `watt` should better coalesce calls to the watch hook on startup
- Bugfix: Ambassador no longer uses ports 7000 or 18000 ([#1526], [#1527])

[#482]: https://github.com/datawire/ambassador/issues/482
[#1526]: https://github.com/datawire/ambassador/issues/1526
[#1527]: https://github.com/datawire/ambassador/issues/1527

## [0.61.1] May 16, 2019
[0.61.1]: https://github.com/datawire/ambassador/compare/0.61.0...0.61.1

- Bugfix: Make sure that Consul discovery properly handles the datacenter name ([#1533])
- Bugfix: Make sure that the feature-walk code is protected against clusters with no endpoints at all ([#1532])

[#1532]: https://github.com/datawire/ambassador/issues/1532
[#1533]: https://github.com/datawire/ambassador/issues/1533

## [0.61.0] May 08, 2019
[0.61.0]: https://github.com/datawire/ambassador/compare/0.60.3...0.61.0

Ambassador 0.61.0 metadata

### Changes:
- Feature: Support for minimum and maximum TLS versions (#689)
- Feature: Allow choosing whether to append or overwrite when adding request or response headers (#1481) - thanks to @ysaakpr
- Feature: Support for circuit breakers (#360)
- Feature: Support for automatic retries (#1127) - thanks to @l1v3
- Feature: Support for shadow traffic weighting - thanks to @nemo83
- Feature: Support for HTTP/1.0 (#988) - thanks to @cyrus-mc
- Bugfix: Problem with local Consul agent resolver and non-standard HTTP port (#1508)
- Bugfix: Round each mapping's weight to an integer to prevent invalid Envoy configurations when using weights (#1289) - thanks to @esmet
- Bugfix: Fix deadlock on invalid Envoy configuration (#1491) - thanks to @esmet
- Bugfix: Fixed LightStep gRPC TracingService (#1189) - thanks to @sbaum1994
## [0.60.3] May 01, 2019
[0.60.3]: https://github.com/datawire/ambassador/compare/0.60.2...0.60.3

### Changes since 0.60.2

- When scanning its configuration for secrets and endpoints that must be watched, 0.60.2 could fail with certain configurations if TLS termination but not origination was active. Those failures are fixed now.

## [0.60.2] April 29, 2019
[0.60.2]: https://github.com/datawire/ambassador/compare/0.60.1...0.60.2

### Changes since 0.60.1

- Ambassador is now much more careful about which endpoints and secrets it pays attention to. ([#1465] again -- thanks to [@flands](https://github.com/flands) and @seandon for the help here!)

[#1465]: https://github.com/datawire/ambassador/issues/1465

## [0.60.1] April 25, 2019
[0.60.1]: https://github.com/datawire/ambassador/compare/0.60.0...0.60.1

### Changes since 0.60.0

- Speed up initial parsing of WATT snapshots considerably ([#1465])
- Don't look at secrets in the kube-system namespace, or for service-account tokens.
- Make sure that secrets we do look at are correctly associated with their namespaces ([#1467] -- thanks to @flands and @derrickburns for their contributions here!)
- Allow tuning the number of input snapshots retained for debugging
- Include the grab-snapshots.py script to help with debuggability

[#1465]: https://github.com/datawire/ambassador/issues/1465
[#1467]: https://github.com/datawire/ambassador/issues/1467

## [0.60.0] April 23, 2019
[0.60.0]: https://github.com/datawire/ambassador/compare/0.53.1...0.60.0

### Changes since 0.53.1

- BREAKING CHANGE: Ambassador listens on 8080 and 8443 by default so it does not need to run as root
- Ambassador natively supports using Consul for service discovery
- `AMBASSADOR_ENABLE_ENDPOINTS` is no longer needed; configure using the `Resolver` resource instead
- Support for the Maglev load balancing algorithm
- Support `connect_timeout_ms`. Thanks to Pétur Erlingsson.
- Support for `idle_timeout_ms` Thanks to Aaron Triplett.
- Ambassador will properly reload renewed Let's Encrypt certificates (#1416). Thanks to Matthew Ceroni.
- Ambassador will now properly redirect from HTTP to HTTPS based on `x-forwarded-proto` (#1233).
- The `case_sensitive` field now works when `host_redirect` is set to true (#699). Thanks to Peter Choi and Christopher Coté.

## [0.53.1] April 05, 2019
[0.53.1]: https://github.com/datawire/ambassador/compare/0.52.1...0.53.1

(0.53.0 was immediately supplanted by 0.53.1.)

## SECURITY FIXES

Ambassador 0.53.1 addresses two security issues in Envoy Proxy, CVE-2019-9900 and CVE-2019-9901:

- CVE-2019-9900 (Score 8.3/High). When parsing HTTP/1.x header values, Envoy 1.9 and before does not reject embedded zero characters (NUL, ASCII 0x0).

- CVE-2019-9901 (Score 8.3/High). Envoy does not normalize HTTP URL paths in Envoy 1.9 and before.

Since these issues can potentially allow a remote attacker to use maliciously-crafted URLs to bypass
authentication, anyone running an Ambassador prior to 0.53.1 should upgrade.

### UPCOMING CHANGES

Ambassador 0.60 will listen on ports 8080/8443 by default. The diagnostics service in Ambassador 0.52.0
will try to warn you if your configuration will be affected by this change.

## Other changes since 0.52.1

- `AuthService` version `ambassador/v1` can now explicitly configure how much body data is sent
  to the external authentication service.

## [0.52.1] March 26, 2019
[0.52.1]: https://github.com/datawire/ambassador/compare/0.52.0...0.52.1

### Changes since 0.52.0

- You can specify the `AMBASSADOR_NO_SECRETS` environment variable to prevent Ambassador from
  watching Kubernetes secrets at all (thanks [@esmet](https://github.com/esmet)!) ([#1293])
- The services used when you do `docker run ambassador --demo` have been moved into the Docker image,
  to remove external dependencies from the Ambassador quickstart.

[#1293]: https://github.com/datawire/ambassador/issues/1293

## [0.52.0] March 21, 2019
[0.52.0]: https://github.com/datawire/ambassador/compare/0.51.2...0.52.0

### Changes since 0.51.2

- Initial support for endpoint routing, rather than relying on `kube-proxy` ([#1031])
   - set `AMBASSADOR_ENABLE_ENDPOINTS` in the environment to allow this
- Initial support for Envoy ring hashing and session affinity (requires endpoint routing!)
- Support Lua filters (thanks to [@lolletsoc](https://github.com/lolletsoc)!)
- Support gRPC-Web (thanks to [@gertvdijk](https://github.com/gertvdijk)!) ([#456])
- Support for gRPC HTTP 1.1 bridge (thanks to [@rotemtam](https://github.com/rotemtam)!)
- Allow configuring `num-trusted-hosts` for `X-Forwarded-For`
- External auth services using gRPC can now correctly add new headers ([#1313])
- External auth services correctly add trace spans
- Ambassador should respond to changes more quickly now ([#1294], [#1318])
- Ambassador startup should be faster now

[#456]: https://github.com/datawire/ambassador/issues/456
[#1031]: https://github.com/datawire/ambassador/issues/1031
[#1294]: https://github.com/datawire/ambassador/issues/1294
[#1313]: https://github.com/datawire/ambassador/issues/1313
[#1318]: https://github.com/datawire/ambassador/issues/1318

## [0.51.2] March 12, 2019
[0.51.2]: https://github.com/datawire/ambassador/compare/0.51.1...0.51.2

### Changes since 0.51.1

- Cookies are now correctly handled when using external auth services... really. ([#1211])

[#1211]: https://github.com/datawire/ambassador/issues/1211

## [0.51.1] March 11, 2019
[0.51.1]: https://github.com/datawire/ambassador/compare/0.51.0...0.51.1

### Changes since 0.51.0

- Ambassador correctly handles services in namespaces other than the one Ambassador is running in.

## [0.51.0] March 08, 2019
[0.51.0]: https://github.com/datawire/ambassador/compare/0.50.3...0.51.0

**0.51.0 is not recommended: upgrade to 0.51.1.**

### Changes since 0.50.3

- Ambassador can now route any TCP connection, using the new `TCPMapping` resource. ([#420])
- Cookies are now correctly handled when using external auth services ([#1211])
- Lots of work in docs and testing under the hood

[#420]: https://github.com/datawire/ambassador/issues/420
[#1211]: https://github.com/datawire/ambassador/issues/1211

### Limitations in 0.51.0

At present, you cannot mix HTTP and HTTPS upstream `service`s in any Ambassador resource. This restriction will be lifted in a future Ambassador release.

## [0.50.3] February 21, 2019
[0.50.3]: https://github.com/datawire/ambassador/compare/0.50.2...0.50.3

### Fixes since 0.50.2

- Ambassador saves configuration snapshots as it manages configuration changes. 0.50.3 keeps only 5 snapshots,
  to bound its disk usage. The most recent snapshot has no suffix; the `-1` suffix is the next most recent, and
  the `-4` suffix is the oldest.
- Ambassador will not check for available updates more often than once every four hours.

### Limitations in 0.50.3

At present, you cannot mix HTTP and HTTPS upstream `service`s in any Ambassador resource. This restriction will be lifted in a future Ambassador release.

## [0.50.2] February 15, 2019
[0.50.2]: https://github.com/datawire/ambassador/compare/0.50.1...0.50.2

### Important fixes since 0.50.1

- Ambassador no longer requires annotations in order to start -- with no configuration, it will launch with only the diagnostics service available. ([#1203])
- If external auth changes headers, routing will happen based on the changed values. ([#1226])

### Other changes since 0.50.1

- Ambassador will no longer log errors about Envoy statistics being unavaible before startup is complete ([#1216])
- The `tls` attribute is again available to control the client certificate offered by an `AuthService` ([#1202])

### Limitations in 0.50.2

At present, you cannot mix HTTP and HTTPS upstream `service`s in any Ambassador resource. This restriction will be lifted in a future Ambassador release.

[#1202]: https://github.com/datawire/ambassador/issues/1202
[#1203]: https://github.com/datawire/ambassador/issues/1203
[#1216]: https://github.com/datawire/ambassador/issues/1216
[#1226]: https://github.com/datawire/ambassador/issues/1226

## [0.50.1] February 07, 2019
[0.50.1]: https://github.com/datawire/ambassador/compare/0.50.0...0.50.1

**0.50.1 is not recommended: upgrade to 0.52.0.**

### Changes since 0.50.0

- Ambassador defaults to only doing IPv4 DNS lookups. IPv6 can be enabled in the Ambassador module or in a Mapping. ([#944])
- An invalid Envoy configuration should not cause Ambassador to hang.
- Testing using `docker run` and `docker compose` is supported again. ([#1160])
- Configuration from the filesystem is supported again, but see the "Running Ambassador" documentation for more.
- Datawire's default Ambassador YAML no longer asks for any permissions for `ConfigMap`s.

[#944]: https://github.com/datawire/ambassador/issues/944
[#1160]: https://github.com/datawire/ambassador/issues/1160

## [0.50.0] January 29, 2019
[0.50.0]: https://github.com/datawire/ambassador/compare/0.50.0-rc6...0.50.0

**Ambassador 0.50.0 is a major rearchitecture of Ambassador onto Envoy V2 using the ADS. See the "BREAKING NEWS"
section above for more information.**

(Note that Ambassador 0.50.0-rc7 and -rc8 were internal releases.)

### Changes since 0.50.0-rc6

- `AMBASSADOR_SINGLE_NAMESPACE` is finally correctly supported and properly tested ([#1098])
- Ambassador won't throw an exception for name collisions between resources ([#1155])
- A TLS `Module` can now coexist with SNI (the TLS `Module` effectively defines a fallback cert) ([#1156])
- `ambassador dump --diag` no longer requires you to explicitly state `--v1` or `--v2`

### Limitations in 0.50.0 GA

- Configuration from the filesystem is not supported in 0.50.0. It will be resupported in 0.50.1.
- A `TLSContext` referencing a `secret` in another namespace will not function when `AMBASSADOR_SINGLE_NAMESPACE` is set.

[#1098]: https://github.com/datawire/ambassador/issues/1098
[#1155]: https://github.com/datawire/ambassador/issues/1155
[#1156]: https://github.com/datawire/ambassador/issues/1156

## [0.50.0-rc6] January 28, 2019
[0.50.0-rc6]: https://github.com/datawire/ambassador/compare/0.50.0-rc5...0.50.0-rc6

**Ambassador 0.50.0-rc6 is a release candidate**.

### Changes since 0.50.0-rc5

- Ambassador watches certificates and automatically updates TLS on certificate changes ([#474])
- Ambassador no longer saves secrets it hasn't been told to use to disk ([#1093])
- Ambassador correctly honors `AMBASSADOR_SINGLE_NAMESPACE` rather than trying to access all namespaces ([#1098])
- Ambassador correctly honors the `AMBASSADOR_CONFIG_BASE_DIR` setting again ([#1118])
- Configuration changes take effect much more quickly than in RC5 ([#1148])
- `redirect_cleartext_from` works with no configured secret, to support TLS termination at a downstream load balancer ([#1104])
- `redirect_cleartext_from` works with the `PROXY` protocol ([#1115])
- Multiple `AuthService` resources (for canary deployments) work again ([#1106])
- `AuthService` with `allow_request_body` works correctly with an empty body and no `Content-Length` header ([#1140])
- `Mapping` supports the `bypass_auth` attribute to bypass authentication (thanks, @patricksanders! [#174])
- The diagnostic service no longer needs to re-parse the configuration on every page load ([#483])
- Startup is now faster and more stable
- The Makefile should do the right thing if your PATH has spaces in it (thanks, @er1c!)
- Lots of Helm chart, statsd, and doc improvements (thanks, @Flydiverny, @alexgervais, @bartlett, @victortv7, and @zencircle!)

[#174]: https://github.com/datawire/ambassador/issues/174
[#474]: https://github.com/datawire/ambassador/issues/474
[#483]: https://github.com/datawire/ambassador/issues/483
[#1093]: https://github.com/datawire/ambassador/issues/1093
[#1098]: https://github.com/datawire/ambassador/issues/1098
[#1104]: https://github.com/datawire/ambassador/issues/1104
[#1106]: https://github.com/datawire/ambassador/issues/1106
[#1115]: https://github.com/datawire/ambassador/issues/1115
[#1118]: https://github.com/datawire/ambassador/issues/1118
[#1140]: https://github.com/datawire/ambassador/issues/1140
[#1148]: https://github.com/datawire/ambassador/issues/1148

## [0.50.0-rc5] January 14, 2019
[0.50.0-rc5]: https://github.com/datawire/ambassador/compare/0.50.0-rc4...0.50.0-rc5

**Ambassador 0.50.0-rc5 is a release candidate**.

### Changes since 0.50.0-rc4

- Websocket connections will now be authenticated if an AuthService is configured [#1026]
- Client certificate authentication should function whether configured from a TLSContext resource or from the the old-style TLS module (this is the full fix for [#993])
- Ambassador can now switch listening ports without a restart (e.g. switching from cleartext to TLS) [#1100]
- TLS origination certificates (including Istio mTLS) should now function [#1071]
- The diagnostics service should function in all cases. [#1096]
- The Ambassador image is significantly (~500MB) smaller than RC4.

[#933]: https://github.com/datawire/ambassador/issues/993
[#1026]: https://github.com/datawire/ambassador/issues/1026
[#1071]: https://github.com/datawire/ambassador/issues/1071
[#1096]: https://github.com/datawire/ambassador/issues/1096
[#1100]: https://github.com/datawire/ambassador/issues/1100

## [0.50.0-rc4] January 09, 2019
[0.50.0-rc4]: https://github.com/datawire/ambassador/compare/0.50.0-rc3...0.50.0-rc4

**Ambassador 0.50.0-rc4 is a release candidate**, and fully supports running under Microsoft Azure.

### Changes since 0.50.0-rc3

- Ambassador fully supports running under Azure [#1039]
- The `proto` attribute of a v1 `AuthService` is now optional, and defaults to `http`
- Ambassador will warn about the use of v0 configuration resources.

[#1039]: https://github.com/datawire/ambassador/issues/1039

## [0.50.0-rc3] January 03, 2019
[0.50.0-rc3]: https://github.com/datawire/ambassador/compare/0.50.0-rc2...0.50.0-rc3

**Ambassador 0.50.0-rc3 is a release candidate**, but see below for an important warning about Azure.

### Microsoft Azure

There is a known issue with recently-created Microsoft Azure clusters where Ambassador will stop receiving service
updates after running for a short time. This will be fixed in 0.50.0-GA.

### Changes since 0.50.0-rc2

- The `Location` and `Set-Cookie` headers should always be allowed from the auth service when using an `ambassador/v0` config [#1054]
- `add_response_headers` (parallel to `add_request_headers`) is now supported (thanks, @n1koo!)
- `host_redirect` and `shadow` both now work correctly [#1057], [#1069]
- Kat is able to give better information when it cannot parse a YAML specification.

[#1054]: https://github.com/datawire/ambassador/issues/1054
[#1057]: https://github.com/datawire/ambassador/issues/1057
[#1069]: https://github.com/datawire/ambassador/issues/1069

## [0.50.0-rc2] December 24, 2018
[0.50.0-rc2]: https://github.com/datawire/ambassador/compare/0.50.0-rc1...0.50.0-rc2

**Ambassador 0.50.0-rc2 fixes some significant TLS bugs found in RC1.**

### Changes since 0.50.0-rc1:

- TLS client certificate verification should function correctly (including requiring client certs).
- TLS context handling (especially with multiple contexts and origination contexts) has been made more consistent and correct.
    - Ambassador is now much more careful about reporting errors in TLS configuration (especially around missing keys).
    - You can reference a secret in another namespace with `secret: $secret_name.$namespace`.
    - Ambassador will now save certificates loaded from Kubernetes to `$AMBASSADOR_CONFIG_BASE_DIR/$namespace/secrets/$secret_name`.
- `use_proxy_proto` should be correctly supported [#1050].
- `AuthService` v1 will default its `proto` to `http` (thanks @flands!)
- The JSON diagnostics service supports filtering: requesting `/ambassador/v0/diag/?json=true&filter=errors`, for example, will return only the errors element from the diagnostic output.

[#1050]: https://github.com/datawire/ambassador/issues/1050

## [0.50.0-rc1] December 19, 2018
[0.50.0-rc1]: https://github.com/datawire/ambassador/compare/0.50.0-ea7...0.50.0-rc1

**Ambassador 0.50.0-rc1 is a release candidate.**

### Changes since 0.50.0-ea7:

- Websockets should work happily with external authentication [#1026]
- A `TracingService` using a long cluster name works now [#1025]
- TLS origination certificates are no longer offered to clients when Ambassador does TLS termination [#983]
- Ambassador will listen on port 443 only if TLS termination contexts are present; a TLS origination context will not cause the switch
- The diagnostics service is working, and correctly reporting errors, again. [#1019]
- `timeout_ms` in a `Mapping` works correctly again [#990]
- Ambassador sends additional anonymized usage data to help Datawire prioritize bug fixes, etc.
  See `docs/ambassador/running.md` for more information, including how to disable this function.

[#983]: https://github.com/datawire/ambassador/issues/983
[#990]: https://github.com/datawire/ambassador/issues/990
[#1019]: https://github.com/datawire/ambassador/issues/1019
[#1025]: https://github.com/datawire/ambassador/issues/1025
[#1026]: https://github.com/datawire/ambassador/issues/1026

## [0.50.0-ea7] November 19, 2018
[0.50.0-ea7]: https://github.com/datawire/ambassador/compare/0.50.0-ea6...0.50.0-ea7

**Ambassador 0.50.0-ea7 is an EARLY ACCESS release! IT IS NOT SUPPORTED FOR PRODUCTION USE.**

### Upcoming major changes:

- **API version `ambassador/v0` will be officially deprecated in Ambassador 0.50.0.**
  API version `ambassador/v1` will the minimum recommended version for resources in Ambassador 0.50.0.

- Some resources will change between `ambassador/v0` and `ambassador/v1`.
   - For example, the `Mapping` resource will no longer support `rate_limits` as that functionality will
     be subsumed by `labels`.

### Changes since 0.50.0-ea6:

- Ambassador now supports `labels` for all `Mapping`s.
- Configuration of rate limits for a `Mapping` is now handled by providing `labels` in the domain configured
  for the `RateLimitService` (by default, this is "ambassador").
- Ambassador, once again, supports `statsd` for statistics gathering.
- The Envoy `buffer` filter is supported.
- Ambassador can now use GRPC to call the external authentication service, and also include the message body
  in the auth call.
- It's now possible to use environment variables to modify the configuration directory (thanks @n1koo!).
- Setting environment variable `AMBASSADOR_KUBEWATCH_NO_RETRY` will cause the Ambassador pod to exit, and be
  rescheduled, if it loses its connection to the Kubernetes API server.
- Many dependencies have been updated, most notably including switching to kube-client 8.0.0.

## [0.50.0-ea6] November 19, 2018
[0.50.0-ea6]: https://github.com/datawire/ambassador/compare/0.50.0-ea5...0.50.0-ea6

**Ambassador 0.50.0-ea6 is an EARLY ACCESS release! IT IS NOT SUPPORTED FOR PRODUCTION USE.**

### Changes since 0.50.0-ea5:

- `alpn_protocols` is now supported in the `TLS` module and `TLSContext`s
- Using `TLSContext`s to provide TLS termination contexts will correctly switch Ambassador to listening on port 443.
- `redirect_cleartext_from` is now supported with SNI
- Zipkin `TracingService` configuration now supports 128-bit trace IDs and shared span contexts (thanks, @alexgervais!)
- Zipkin should correctly trace calls to external auth services (thanks, @alexgervais!)
- `AuthService` configurations now allow separately configuring headers allowed from the client to the auth service, and from the auth service upstream
- Ambassador won't endlessly append `:annotation` to K8s resources
- The Ambassador CLI no longer requires certificate files to be present when dumping configurations
- `make mypy` will run full type checks on Ambassador to help developers

## [0.50.0-ea5] November 06, 2018
[0.50.0-ea5]: https://github.com/datawire/ambassador/compare/0.50.0-ea4...0.50.0-ea5

**Ambassador 0.50.0-ea5 is an EARLY ACCESS release! IT IS NOT SUPPORTED FOR PRODUCTION USE.**

### Changes since 0.50.0-ea4:

- **`use_remote_address` is now set to `true` by default.** If you need the old behavior, you will need to manually set `use_remote_address` to `false` in the `ambassador` `Module`.
- Ambassador 0.50.0-ea5 **supports SNI!**  See the docs for more here.
- Header matching is now supported again, including `host` and `method` headers.

## [0.50.0-ea4] October 31, 2018
[0.50.0-ea4]: https://github.com/datawire/ambassador/compare/0.50.0-ea3...0.50.0-ea4

**Ambassador 0.50.0-ea4 is an EARLY ACCESS release! IT IS NOT SUPPORTED FOR PRODUCTION USE.**

### Changes since 0.50.0-ea3:

- Ambassador 0.50.0-ea4 uses Envoy 1.8.0.
- `RateLimitService` is now supported. **You will need to restart Ambassador if you change the `RateLimitService` configuration.** We expect to lift this restriction in a later release; for now, the diag service will warn you when a restart is required.
   - The `RateLimitService` also has a new `timeout_ms` attribute, which allows overriding the default request timeout of 20ms.
- GRPC is provisionally supported, but still needs improvements in test coverage.
- Ambassador will correctly include its EA number when checking for updates.

## [0.50.0-ea3] October 21, 2018
[0.50.0-ea3]: https://github.com/datawire/ambassador/compare/0.50.0-ea2...0.50.0-ea3

**Ambassador 0.50.0-ea3 is an EARLY ACCESS release! IT IS NOT SUPPORTED FOR PRODUCTION USE.**

### Changes since 0.50.0-ea2:

- `TracingService` is now supported. **You will need to restart Ambassador if you change the `TracingService` configuration.** We expect to lift this restriction in a later release; for now, the diag service will warn you when a restart is required.
- Websockets are now supported, **including** mapping the same websocket prefix to multiple upstream services for canary releases or load balancing.
- KAT supports full debug logs by individual `Test` or `Query`.

**Ambassador 0.50.0 is not yet feature-complete. Read the Limitations and Breaking Changes sections in the 0.50.0-ea1 section below for more information.**

## [0.50.0-ea2] October 16, 2018
[0.50.0-ea2]: https://github.com/datawire/ambassador/compare/0.50.0-ea1...0.50.0-ea2

**Ambassador 0.50.0-ea2 is an EARLY ACCESS release! IT IS NOT SUPPORTED FOR PRODUCTION USE.**

### Changes since 0.50.0-ea1:

- Attempting to enable TLS termination without supplying a valid cert secret will result in HTTP on port 80, rather than HTTP on port 443. **No error will be displayed in the diagnostic service yet.** This is a bug and will be fixed in `-ea3`.
- CORS is now supported.
- Logs are no longer full of accesses from the diagnostic service.
- KAT supports isolating OptionTests.
- The diagnostics service now shows the V2 config actually in use, not V1.
- `make` will no longer rebuild the Python venv so aggressively.

**Ambassador 0.50.0 is not yet feature-complete. Read the Limitations and Breaking Changes sections in the 0.50.0-ea1 section below for more information.**

## [0.50.0-ea1] October 11, 2018
[0.50.0-ea1]: https://github.com/datawire/ambassador/compare/0.40.0...0.50.0-ea1

**Ambassador 0.50.0-ea1 is an EARLY ACCESS release! IT IS NOT SUPPORTED FOR PRODUCTION USE.**

### Ambassador 0.50.0 is not yet feature-complete. Limitations:

- `RateLimitService` and `TracingService` resources are not currently supported.
- WebSockets are not currently supported.
- CORS is not currently supported.
- GRPC is not currently supported.
- TLS termination is not
- `statsd` integration has not been tested.
- The logs are very cluttered.
- Configuration directly from the filesystem isn’t supported.
- The diagnostics service cannot correctly drill down by source file, though it can drill down by route or other resources.
- Helm installation has not been tested.
- `AuthService` does not currently have full support for configuring headers to be sent to the extauth service. At present it sends all the headers listed in `allowed_headers` plus:
   - `Authorization`
   - `Cookie`
   - `Forwarded`
   - `From`
   - `Host`
   - `Proxy-Authenticate`
   - `Proxy-Authorization`
   - `Set-Cookie`
   - `User-Agent`
   - `X-Forwarded-For`
   - `X-Forwarded-Host`
   - `X-Forwarded`
   - `X-Gateway-Proto`
   - `WWW-Authenticate`

### **BREAKING CHANGES** from 0.40.0

- Configuration from a `ConfigMap` is no longer supported.
- The authentication `Module` is no longer supported; use `AuthService` instead (which you probably already were).
- External authentication now uses the core Envoy `envoy.ext_authz` filter, rather than the custom Datawire auth filter.
   - `ext_authz` speaks the same protocol, and your existing external auth services should work, however:
   - `ext_authz` does _not_ send all the request headers to the external auth service (see above in `Limitations`).
- Circuit breakers and outlier detection are not supported. They will be reintroduced in a later Ambassador release.
- Ambassador now _requires_ a TLS `Module` to enable TLS termination, where previous versions would automatically enable termation if the `ambassador-certs` secret was present. A minimal `Module` for the same behavior is:

        ---
        kind: Module
        name: tls
        config:
          server:
            secret: ambassador-certs

## [0.40.2] November 26, 2018
[0.40.2]: https://github.com/datawire/ambassador/compare/0.40.1...0.40.2

### Minor changes:
- Feature: Support using environment variables to modify the configuration directory (thanks @n1koo!)
- Feature: In Helmfile, support `volumeMounts` (thanks @kyschouv!)
- Bugfix: In Helmfile, correctly quote `.Values.namespace.single` (thanks @bobby!)
- Bugfix: In Helmfile, correctly support `Nodeport` in HTTP and HTTPS (thanks @n1koo!)

## [0.40.1] October 29, 2018
[0.40.1]: https://github.com/datawire/ambassador/compare/0.40.0...0.40.1

### Minor changes:
- Feature: Support running Ambassador as a `Daemonset` via Helm (thanks @DipeshMitthalal!)
- Feature: Switch to Envoy commit 5f795fe2 to fix a crash if attempting to add headers after using an AuthService (#647, #680)

## [0.40.0] September 25, 2018
[0.40.0]: https://github.com/datawire/ambassador/compare/0.39.0...0.40.0

### Minor changes:

- Feature: Allow users to override the `STATSD_HOST` value (#810). Thanks to @rsyvarth.
- Feature: Support LightStep distributed tracing (#796). Thanks to @alexgervais.
- Feature: Add service label in Helm chart (#778). Thanks to @sarce.
- Feature: Add support for load balancer IP in Helm chart (#765). Thanks to @larsha.
- Feature: Support prometheus mapping configurations (#746). Thanks to @bcatcho.
- Feature: Add support for `loadBalancerSourceRanges` to Helm chart (#764). Thanks to @mtbdeano.
- Feature: Support for namespaces and Ambassador ID in Helm chart (#588, #643). Thanks to @MichielDeMey and @jstol.
- Bugfix: Add AMBASSADOR_VERIFY_SSL_FALSE flag (#782, #807). Thanks to @sonrier.
- Bugfix: Fix Ambassador single namespace in Helm chart (#827). Thanks to @sarce.
- Bugfix: Fix Helm templates and default values (#826).
- Bugfix: Add `stats-sink` back to Helm chart (#763).
- Bugfix: Allow setting `timeout_ms` to 0 for gRPC streaming services (#545). Thanks to @lovers36.
- Bugfix: Update Flask to 0.12.3.

## [0.39.0] August 30, 2018
[0.39.0]: https://github.com/datawire/ambassador/compare/0.38.0...0.39.0

### Major Changes:

- Bugfix: The statsd container has been removed by default in order to avoid DoSing Kubernetes DNS. The functionality can be re-enabled by setting the `STATSD_ENABLED` environment variable to `true` in the Ambassador deployment YAML (#568).
- Docs: Added detailed Ambassador + Istio Integration Documentation on monitoring and distributed tracing. - @feitnomore

### Minor Changes:

- Docs: Added instructions for running Ambassador with Docker Compose. - @bcatcho
- Bugfix: Fix Ambassador to more aggressively reconnect to Kubernetes (#554). - @nmatsui
- Feature: Diagnostic view displays AuthService, RateLimitService, and TracingService (#730). - @alexgervais
- Feature: Enable Ambassador to tag tracing spans with request headers via `tag_headers`. - @alexgervais

## [0.38.0] August 08, 2018
[0.38.0]: https://github.com/datawire/ambassador/compare/0.37.0...0.38.0

### Major changes:
- Feature: Default CORS configuration can now be set - @KowalczykBartek
- Bugfix: Ambassador does not crash with empty YAML config anymore - @rohan47

### Minor changes:
- DevEx: `master` is now latest, `stable` tracks the latest released version
- DevEx: release-prep target added to Makefile to facilitate releasing process
- DevEx: all tests now run in parallel, consuming lesser time
- Bugfix: Ambassador SIGCHLD messages are less scary looking now

## [0.37.0] July 31, 2018:
[0.37.0]: https://github.com/datawire/ambassador/compare/0.36.0...0.37.0

### Major changes:
- Feature: Added support for request tracing (by Alex Gervais)

## [0.36.0] July 26, 2018:
[0.36.0]: https://github.com/datawire/ambassador/compare/0.35.3...0.36.0

### Major changes:
- Fix: HEAD requests no longer cause segfaults
- Feature: TLS can now be configured with arbitrary secret names, instead of predefined secrets
- Change: The Envoy dynamic header value `%CLIENT_IP%` is no longer supported. Use `%DOWNSTREAM_REMOTE_ADDRESS_WITHOUT_PORT%` instead. (This is due to a change in Envoy 1.7.0.)

## [0.35.3] July 18, 2018: **READ THE WARNING ABOVE**
[0.35.3]: https://github.com/datawire/ambassador/compare/0.35.2...0.35.3

### Changed

Major changes:
- Ambassador is now based on Envoy v1.7.0
- Support for X-FORWARDED-PROTO based redirection, generally used with Layer 7 load balancers
- Support for port based redirection using `redirect_cleartext_from`, generally used with Layer 4 load balancers
- Specifying HTTP and HTTPS target ports in Helm chart

Other changes:
- End-to-end tests can now be run with `make e2e` command
- Helm release automation has been fixed
- Mutliple end-to-end tests are now executed in parallel, taking lesser time
- Huge revamp to documentation around unit tests
- Documentation changes

## [0.35.2] July 05, 2018: **READ THE WARNING ABOVE**
[0.35.2]: https://github.com/datawire/ambassador/compare/0.35.1...0.35.2

### Changed

- 0.35.2 is almost entirely about updates to Datawire testing infrastructure.
- The only user-visible change is that Ambassador will do a better job of showing which Kubernetes objects define Ambassador configuration objects when using `AMBASSADOR_ID` to run multiple Ambassadors in the same cluster.

## [0.35.1] June 25, 2018: **READ THE WARNING ABOVE**
[0.35.1]: https://github.com/datawire/ambassador/compare/0.35.0...0.35.1

### Changed

- Properly support supplying additional TLS configuration (such as `redirect_cleartext_from`) when using certificates from a Kubernetes `Secret`
- Update Helm chart to allow customizing annotations on the deployed `ambassador` Kubernetes `Service` (thanks @psychopenguin!)

## [0.35.0] June 25, 2018: **READ THE WARNING ABOVE**
[0.35.0]: https://github.com/datawire/ambassador/compare/0.34.3...0.35.0

### Changed

- 0.35.0 re-supports websockets, but see the **BREAKING NEWS** for an important caveat.
- 0.35.0 supports running as non-root. See the **BREAKING NEWS** above for more information.
- Make sure regex matches properly handle backslashes, and properly display in the diagnostics service (thanks @alexgervais!).
- Prevent kubewatch from falling into an endless spinloop (thanks @mechpen!).
- Support YAML array syntax for CORS array elements.

## [0.34.3] June 13, 2018: **READ THE WARNING ABOVE**
[0.34.3]: https://github.com/datawire/ambassador/compare/0.34.2...0.34.3

### Changed

- **0.34.3 cannot support websockets**: see the **WARNING** above.
- Fix a possible crash if no annotations are found at all (#519).
- Improve logging around service watching and such.

## [0.34.2] June 11, 2018: **READ THE WARNING ABOVE**
[0.34.2]: https://github.com/datawire/ambassador/compare/0.34.1...0.34.2

### Changed

- **0.34.2 cannot support websockets**: see the **WARNING** above.
- Ambassador is now based on Envoy 1.6.0!
- Ambassador external auth services can now modify existing headers in place, as well as adding new headers.
- Re-support the `ambassador-cacert` secret for configuring TLS client-certificate authentication. **Note well** that a couple of things have changed in setting this up: you'll use the key `tls.crt`, not `fullchain.pem`. See https://www.getambassador.io/reference/auth-tls-certs for more.

## [0.34.1] June 04, 2018
[0.34.1]: https://github.com/datawire/ambassador/compare/0.34.0...0.34.1

### Bugfixes

- Unbuffer log output for better diagnostics.
- Switch to gunicorn instead of Werkzeug for the diag service.
- Use the YAML we release as the basis for end-to-end testing.

## [0.34.0] May 16, 2018
[0.34.0]: https://github.com/datawire/ambassador/compare/0.33.1...0.34.0

### Changed

- When originating TLS, use the `host_rewrite` value to set outgoing SNI. If no `host_rewrite` is set, do not use SNI.
- Allow disabling external access to the diagnostics service (with thanks to @alexgervais and @dougwilson).

## [0.33.1] May 16, 2018
[0.33.1]: https://github.com/datawire/ambassador/compare/0.33.0...0.33.1

### Changed

- Fix YAML error on statsd pod.

## [0.33.0] May 14, 2018
[0.33.0]: https://github.com/datawire/ambassador/compare/v0.32.2...0.33.0

### Changed

- Fix support for `host_redirect` in a `Mapping`. **See the `Mapping` documentation** for more details: the definition of the `host_redirect` attribute has changed.

## [0.32.2] May 02, 2018
[0.32.2]: https://github.com/datawire/ambassador/compare/v0.32.0...v0.32.2

(Note that 0.32.1 was an internal release.)

### Changed

- Fix a bad bootstrap CSS inclusion that would cause the diagnostic service to render incorrectly.

## [0.32.0] April 27, 2018
[0.32.0]: https://github.com/datawire/ambassador/compare/v0.31.0...v0.32.0

### Changed

- Traffic shadowing is supported using the `shadow` attribute in a `Mapping`
- Multiple Ambassadors can now run more happily in a single cluster
- The diagnostic service will now show you what `AuthService` configuration is active
- The `tls` keyword now works for `AuthService` just like it does for `Mapping` (thanks @dvavili!)

## [0.31.0] April 12, 2018
[0.31.0]: https://github.com/datawire/ambassador/compare/v0.30.2...v0.31.0

### Changed

- Rate limiting is now supported (thanks, @alexgervais!) See the docs for more detail here.
- The `statsd` container has been quieted down yet more (thanks again, @alexgervais!).

## [0.30.2] March 26, 2018
[0.30.2]: https://github.com/datawire/ambassador/compare/v0.30.1...v0.30.2

### Changed

- drop the JavaScript `statsd` for a simple `socat`-based forwarder
- ship an Ambassador Helm chart (thanks @stefanprodan!)
   - Interested in testing Helm? See below!
- disable Istio automatic sidecar injection (thanks @majelbstoat!)
- clean up some doc issues (thanks @lavoiedn and @endrec!)

To test Helm, make sure you have `helm` installed and that you have `tiller` properly set up for your RBAC configuration. Then:

```
helm repo add datawire https://www.getambassador.io

helm upgrade --install --wait my-release datawire/ambassador
```

You can also use `adminService.type=LoadBalancer`.

## [0.30.1] March 26, 2018
[0.30.1]: https://github.com/datawire/ambassador/compare/v0.30.0...v0.30.1

### Fixed

- The `tls` module is now able to override TLS settings probed from the `ambassador-certs` secret

## [0.30.0] March 23, 2018
[0.30.0]: https://github.com/datawire/ambassador/compare/v0.29.0...v0.30.0

### Changed

- Support regex matching for `prefix` (thanks @radu-c!)
- Fix docs around `AuthService` usage

## [0.29.0] March 15, 2018
[0.29.0]: https://github.com/datawire/ambassador/compare/v0.28.2...v0.29.0

### Changed

- Default restart timings have been increased. **This will cause Ambassador to respond to service changes less quickly**; by default, you'll see changes appear within 15 seconds.
- Liveness and readiness checks are now enabled after 30 seconds, rather than 3 seconds, if you use our published YAML.
- The `statsd` container is now based on `mhart/alpine-node:9` rather than `:7`.
- `envoy_override` has been reenabled in `Mapping`s.

## [0.28.1] March 05, 2018 (and [0.28.0] on March 02, 2018)
[0.28.1]: https://github.com/datawire/ambassador/compare/v0.26.0...v0.28.1
[0.28.0]: https://github.com/datawire/ambassador/compare/v0.26.0...v0.28.1

(Note that 0.28.1 is identical to 0.28.0, and 0.27.0 was an internal release. These are related to the way CI generates tags, which we'll be revamping soon.)

### Changed

- Support tuning Envoy restart parameters
- Support `host_regex`, `method_regex`, and `regex_headers` to allow regular expression matches in `Mappings`
- Support `use_proxy_proto` and `use_remote_address` in the `ambassador` module
- Fine-tune the way we sort a `Mapping` based on its constraints
- Support manually setting the `precedence` of a `Mapping`, so that there's an escape hatch when the automagic sorting gets it wrong
- Expose `alpn_protocols` in the `tls` module (thanks @technicianted!)
- Make logs a lot quieter
- Reorganize and update documentation
- Make sure that `ambassador dump --k8s` will work correctly
- Remove a dependency on a `ConfigMap` for upgrade checks

## [0.26.0] February 13, 2018
[0.26.0]: https://github.com/datawire/ambassador/compare/v0.25.0...v0.26.0

### Changed

- The `authentication` module is deprecated in favor of the `AuthService` resource type.
- Support redirecting cleartext connections on port 80 to HTTPS on port 443
- Streamline end-to-end tests and, hopefully, allow them to work well without Kubernaut
- Clean up some documentation (thanks @lavoiedn!)

## [0.25.0] February 06, 2018
[0.25.0]: https://github.com/datawire/ambassador/compare/v0.23.0...v0.25.0

(Note that 0.24.0 was an internal release.)

### Changed

- CORS support (thanks @alexgervais!)
- Updated docs for
  - GKE
  - Ambassador + Istio
  - Ordering of `Mappings`
  - Prometheus with Ambassador
- Support multiple external authentication service instances, so that canarying `extauth` services is possible
- Correctly support `timeout_ms` in a `Mapping`
- Various build tweaks and end-to-end test speedups

## [0.23.0] January 17, 2018
[0.23.0]: https://github.com/datawire/ambassador/compare/v0.22.0...v0.23.0

### Changed

- Clean up build docs (thanks @alexgervais!)
- Support `add_request_headers` for, uh, adding requests headers (thanks @alexgervais!)
- Make end-to-end tests and Travis build process a bit more robust
- Pin to Kubernaut 0.1.39
- Document the use of the `develop` branch
- Don't default to `imagePullAlways`
- Switch to Alpine base with a stripped Envoy image

## [0.22.0] January 17, 2018
[0.22.0]: https://github.com/datawire/ambassador/compare/v0.21.1...v0.22.0

### Changed

- Switched to using `quay.io` rather than DockerHub. **If you are not using Datawire's published Kubernetes manifests, you will have to update your manifests!**
- Switched to building over Alpine rather than Ubuntu. (We're still using an unstripped Envoy; that'll change soon.)
- Switched to a proper production configuration for the `statsd` pod, so that it hopefully chews up less memory.
- Make sure that Ambassador won't generate cluster names that are too long for Envoy.
- Fix a bug where Ambassador could crash if there were too many egregious errors in its configuration.

## [0.21.1] January 11, 2018
[0.21.1]: https://github.com/datawire/ambassador/compare/v0.21.0...v0.21.1

### Changed

- Ambassador will no longer generate cluster names that exceed Envoy's 60-character limit.

## [0.21.0] January 03, 2018
[0.21.0]: https://github.com/datawire/ambassador/compare/v0.20.1...v0.21.0

### Changed

- If `AMBASSADOR_SINGLE_NAMESPACE` is present in the environment, Ambassador will only look for services in its own namespace.
- Ambassador `Mapping` objects now correctly support `host_redirect`, `path_redirect`, `host_rewrite`, `auto_host_rewrite`, `case_sensitive`, `use_websocket`, `timeout_ms`, and `priority`.

## [0.20.1] December 22, 2017
[0.20.1]: https://github.com/datawire/ambassador/compare/v0.20.0...v0.20.1

### Changed

- If Ambassador finds an empty YAML document, it will now ignore it rather than raising an exception.
- Includes the namespace of a service from an annotation in the name of its generated YAML file.
- Always process inputs in the same order from run to run.

## [0.20.0] December 18, 2017
[0.20.0]: https://github.com/datawire/ambassador/compare/v0.19.2...v0.20.0

### Changed

- Switch to Envoy 1.5 under the hood.
- Refocus the diagnostic service to better reflect what's actually visible when you're working at Ambassador's level.
- Allow the diagnostic service to display, and change, the Envoy log level.

## [0.19.2] December 12, 2017
[0.19.2]: https://github.com/datawire/ambassador/compare/v0.19.1...v0.19.2

### Changed

- Arrange for logs from the subsystem that watches for Kubernetes service changes (kubewatch) to have timestamps and such.
- Only do new-version checks every four hours.

## [0.19.1] December 04, 2017
[0.19.1]: https://github.com/datawire/ambassador/compare/v0.19.0...v0.19.1

### Changed

- Allow the diag service to look good (well, OK, not too horrible anyway) when Ambassador is running with TLS termination.
- Show clusters on the overview page again.
- The diag service now shows you the "health" of a cluster by computing it from the number of requests to a given service that didn't involve a 5xx status code, rather than just forwarding Envoy's stat, since we don't configure Envoy's stat in a meaningful way yet.
- Make sure that the tests correctly reported failures (sigh).
- Allow updating out-of-date diagnostic reports without requiring multiple test runs.

## [0.19.0] November 30, 2017
[0.19.0]: https://github.com/datawire/ambassador/compare/v0.18.2...v0.19.0

### Changed

- Ambassador can now use HTTPS upstream services: just use a `service` that starts with `https://` to enable it.
  - By default, Ambassador will not offer a certificate when using HTTPS to connect to a service, but it is possible to configure certificates. Please [contact us on Slack](https://d6e.co/slack) if you need to do this.
- HTTP access logs appear in the normal Kubernetes logs for Ambassador.
- It’s now possible to tell `ambassador config` to read Kubernetes manifests from the filesystem and build a configuration from the annotations in them (use the `--k8s` switch).
- Documentation on using Ambassador with Istio now reflects Ambassador 0.19.0 and Istio 0.2.12.

## [0.18.2] November 28, 2017
[0.18.2]: https://github.com/datawire/ambassador/compare/v0.18.0...v0.18.2

### Changed

- The diagnostics service will now tell you when updates are available.

## [0.18.0] November 20, 2017
[0.18.0]: https://github.com/datawire/ambassador/compare/v0.17.0...v0.18.0

### Changed

- The Host header is no longer overwritten when Ambassador talks to an external auth service. It will now retain whatever value the client passes there.

### Fixed

- Checks for updates weren’t working, and they have been restored. At present you’ll only see them in the Kubernetes logs if you’re using annotations to configure Ambassador — they’ll start showing up in the diagnostics service in the next release or so.

## [0.17.0] November 14, 2017
[0.17.0]: https://github.com/datawire/ambassador/compare/v0.16.0...v0.17.0

### Changed

- Allow Mappings to require matches on HTTP headers and `Host`
- Update tests, docs, and diagnostic service for header matching

### Fixed

- Published YAML resource files will no longer overwrite annotations on the Ambassador `service` when creating the Ambassador `deployment`

## [0.16.0] November 10, 2017
[0.16.0]: https://github.com/datawire/ambassador/compare/v0.15.0...v0.16.0

### Changed

- Support configuring Ambassador via `annotations` on Kubernetes `service`s
- No need for volume mounts! Ambassador can read configuration and TLS-certificate information directly from Kubernetes to simplify your Kubernetes YAML
- Expose more configuration elements for Envoy `route`s: `host_redirect`, `path_redirect`, `host_rewrite`, `auto_host_rewrite`, `case_sensitive`, `use_websocket`, `timeout_ms`, and `priority` get transparently copied

### Fixed

- Reenable support for gRPC

## [0.15.0] October 16, 2017
[0.15.0]: https://github.com/datawire/ambassador/compare/v0.14.2...v0.15.0

### Changed

- Allow `docker run` to start Ambassador with a simple default configuration for testing
- Support `host_rewrite` in mappings to force the HTTP `Host` header value for services that need it
- Support `envoy_override` in mappings for odd situations
- Allow asking the diagnostic service for JSON output rather than HTML

## [0.14.2] October 12, 2017
[0.14.2]: https://github.com/datawire/ambassador/compare/v0.14.0...v0.14.2

### Changed

- Allow the diagnostic service to show configuration errors.

## [0.14.0] October 05, 2017
[0.14.0]: https://github.com/datawire/ambassador/compare/v0.13.0...v0.14.0

### Changed

- Have a diagnostic service!
- Support `cert_required` in TLS config

## [0.13.0] September 25, 2017
[0.13.0]: https://github.com/datawire/ambassador/compare/v0.12.1...v0.13.0

### Changed

- Support using IP addresses for services.
- Check for collisions, so that trying to e.g. map the same prefix twice will report an error.
- Enable liveness and readiness probes, and have Kubernetes perform them by default.
- Document the presence of the template-override escape hatch.

## [0.12.1] September 22, 2017
[0.12.1]: https://github.com/datawire/ambassador/compare/v0.12.0...v0.12.1

### Changed

- Notify (in the logs) if a new version of Ambassador is available.

## [0.12.0] September 21, 2017
[0.12.0]: https://github.com/datawire/ambassador/compare/v0.11.2...v0.12.0

### Changed

- Support for non-default Kubernetes namespaces.
- Infrastructure for checking if a new version of Ambassador is available.

## [0.11.2] September 20, 2017
[0.11.2]: https://github.com/datawire/ambassador/compare/v0.11.1...v0.11.2

### Changed

- Better schema verification.

## [0.11.1] September 18, 2017
[0.11.1]: https://github.com/datawire/ambassador/compare/v0.11.0...v0.11.1

### Changed

- Do schema verification of input YAML files.

## [0.11.0] September 18, 2017
[0.11.0]: https://github.com/datawire/ambassador/compare/v0.10.14...v0.11.0

### Changed

- Declarative Ambassador! Configuration is now via YAML files rather than REST calls
- The `ambassador-store` service is no longer needed.

## [0.10.14] September 15, 2017
[0.10.14]: https://github.com/datawire/ambassador/compare/v0.10.13...v0.10.14

### Fixed

- Update `demo-qotm.yaml` with the correct image tag.

## [0.10.13] September 05, 2017
[0.10.13]: https://github.com/datawire/ambassador/compare/v0.10.12...v0.10.13

### Changed

- Properly support proxying all methods to an external authentication service, with headers intact, rather than moving request headers into the body of an HTTP POST.

## [0.10.12] August 02, 2017
[0.10.12]: https://github.com/datawire/ambassador/compare/v0.10.10...v0.10.12

### Changed

- Make TLS work with standard K8s TLS secrets, and completely ditch push-cert and push-cacert.

### Fixed

- Move Ambassador out from behind Envoy, so that you can use Ambassador to fix things if you completely botch your Envoy config.
- Let Ambassador keep running if Envoy totally chokes and dies, but make sure the pod dies if Ambassador loses access to its storage.

## [0.10.10] August 01, 2017
[0.10.10]: https://github.com/datawire/ambassador/compare/v0.10.7...v0.10.10

### Fixed

- Fix broken doc paths and simplify building as a developer. 0.10.8, 0.10.9, and 0.10.10 were all stops along the way to getting this done; hopefully we'll be able to reduce version churn from here on out.

## [0.10.7] July 25, 2017
[0.10.7]: https://github.com/datawire/ambassador/compare/v0.10.6...v0.10.7

### Changed
- More CI-build tweaks.

## [0.10.6] July 25, 2017
[0.10.6]: https://github.com/datawire/ambassador/compare/v0.10.5...v0.10.6

### Changed
- Fix automagic master build tagging

## [0.10.5] July 25, 2017
[0.10.5]: https://github.com/datawire/ambassador/compare/v0.10.1...v0.10.5

### Changed
- Many changes to the build process and versioning. In particular, CI no longer has to commit files.

## [0.10.1] July 03, 2017
[0.10.1]: https://github.com/datawire/ambassador/compare/v0.10.0...v0.10.1

### Added
- Changelog


## [0.10.0] June 30, 2017
[0.10.0]: https://github.com/datawire/ambassador/compare/v0.9.1...v0.10.0
[grpc-0.10.0]: https://github.com/datawire/ambassador/blob/v0.10.0/docs/user-guide/grpc.md

### Added
- Ambassador supports [GRPC services][grpc-0.10.0] (and other HTTP/2-only services) using the GRPC module

### Fixed
- Minor typo in Ambassador's `Dockerfile` that break some versions of Docker


## [0.9.1] June 28, 2017
[0.9.1]: https://github.com/datawire/ambassador/compare/v0.9.0...v0.9.1
[building-0.9.1]: https://github.com/datawire/ambassador/blob/v0.9.1/BUILDING.md

### Changed
- Made development a little easier by automating dev version numbers so that modified Docker images update in Kubernetes
- Updated [`BUILDING.md`][building-0.9.1]


## [0.9.0] June 23, 2017
[0.9.0]: https://github.com/datawire/ambassador/compare/v0.8.12...v0.9.0
[start-0.9.0]: https://github.com/datawire/ambassador/blob/v0.9.0/docs/user-guide/getting-started.md
[concepts-0.9.0]: https://github.com/datawire/ambassador/blob/v0.9.0/docs/user-guide/mappings.md

### Added
- Ambassador supports HTTP Basic Auth
- Ambassador now has the concept of _modules_ to enable and configure optional features such as auth
- Ambassador now has the concept of _consumers_ to represent end-users of mapped services
- Ambassador supports auth via an external auth server

Basic auth is covered in [Getting Started][start-0.9.0]. Learn about modules and consumers and see an example of external auth in [About Mappings, Modules, and Consumers][concepts-0.9.0].

### Changed
- State management (via Ambassador store) has been refactored
- Switched to [Ambassador-Envoy] for the base Docker image


## [0.8.12] June 07, 2017
[0.8.12]: https://github.com/datawire/ambassador/compare/v0.8.11...v0.8.12

### Added
- Mappings can now be updated


## [0.8.11] May 24, 2017
[0.8.11]: https://github.com/datawire/ambassador/compare/v0.8.10...v0.8.11
[istio-0.8.11]: https://github.com/datawire/ambassador/blob/v0.8.11/docs/user-guide/with-istio.md
[stats-0.8.11]: https://github.com/datawire/ambassador/blob/v0.8.11/docs/user-guide/statistics.md

### Added
- Ambassador interoperates with [Istio] -- see [Ambassador and Istio][istio-0.8.11]
- There is additional documentation for [statistics and monitoring][stats-0.8.11]

### Fixed
- Bug in mapping change detection
- Release machinery issues


## [0.8.6] May 05, 2017
[0.8.6]: https://github.com/datawire/ambassador/compare/v0.8.5...v0.8.6

### Added
- Ambassador releases are now performed by Travis CI


## [0.8.2] May 04, 2017
[0.8.2]: https://github.com/datawire/ambassador/compare/v0.8.1...v0.8.2

### Changed
- Documentation updates


## [0.8.0] May 02, 2017
[0.8.0]: https://github.com/datawire/ambassador/compare/v0.7.0...v0.8.0
[client-tls-0.8.0]: https://github.com/datawire/ambassador/blob/v0.8.0/README.md#using-tls-for-client-auth

### Added
- [Ambassador has a website!][Ambassador]
- Ambassador supports auth via [TLS client certificates][client-tls-0.8.0]
- There are some additional helper scripts in the `scripts` directory

### Changed
- Ambassador's admin interface is now on local port 8888 while mappings are available on port 80/443 depending on whether TLS is enabled
- Multiple instances of Ambassador talking to the same Ambassador Store pod will pick up each other's changes automatically


## [0.7.0] May 01, 2017
[0.7.0]: https://github.com/datawire/ambassador/compare/v0.6.0...v0.7.0
[start-0.7.0]: https://github.com/datawire/ambassador/blob/v0.7.0/README.md#mappings

### Added
- Ambassador can rewrite the request URL path prefix before forwarding the request to your service (covered in [Getting Started][start-0.7.0])
- Ambassador supports additional stats aggregators: Datadog, Grafana

### Changed
- _Services_ are now known as _mappings_
- Minikube is supported again


## [0.6.0] April 28, 2017
[0.6.0]: https://github.com/datawire/ambassador/compare/v0.5.2...v0.6.0

### Removed
- The Ambassador SDS has been removed; Ambassador routes to service names


## [0.5.2] April 26, 2017
[0.5.2]: https://github.com/datawire/ambassador/compare/v0.5.0...v0.5.2

### Added
- Ambassador includes a local `statsd` so that full stats from Envoy can be collected and pushed to a stats aggregator (Prometheus is supported)

### Changed
- It's easier to develop Ambassador thanks to improved build documentation and `Makefile` fixes


## [0.5.0] April 13, 2017
[0.5.0]: https://github.com/datawire/ambassador/compare/v0.4.0...v0.5.0

### Added
- Ambassador supports inbound TLS
- YAML for a demo user service is now included

### Changed
- The `geturl` script supports Minikube and handles AWS better
- Documentation and code cleanup


## [0.4.0] April 07, 2017
[0.4.0]: https://github.com/datawire/ambassador/compare/v0.3.3...v0.4.0

### Changed
- Ambassador now reconfigures Envoy automatically once changes have settled for five seconds
- Envoy stats and Ambassador stats are separate
- Mappings no longer require specifying the port as it is not needed

### Fixed
- SDS does the right thing with unnamed ports


## [0.3.1] April 06, 2017
[0.3.1]: https://github.com/datawire/ambassador/compare/v0.3.0...v0.3.1

### Added
- Envoy stats accessible through Ambassador
- Basic interpretation of cluster stats

### Changed
- Split up `ambassador.py` into multiple files
- Switch to a debug build of Envoy


## [0.1.9] April 03, 2017
[0.1.9]: https://github.com/datawire/ambassador/compare/v0.1.8...v0.1.9

### Changed
- Ambassador configuration on `/ambassador-config/` prefix rather than exposed on port 8001
- Updated to current Envoy and pinned the Envoy version
- Use Bumpversion for version management
- Conditionalized Docker push

### Fixed
- Ambassador keeps running with an empty services list (part 2)


## [0.1.5] March 31, 2017
[0.1.5]: https://github.com/datawire/ambassador/compare/v0.1.4...v0.1.5

### Fixed
- Ambassador SDS correctly handles ports


## [0.1.4] March 31, 2017
[0.1.4]: https://github.com/datawire/ambassador/compare/v0.1.3...v0.1.4

### Changed
- Ambassador keeps running with an empty services list
- Easier to run with [Telepresence]


## [0.1.3] March 31, 2017
[0.1.3]: https://github.com/datawire/ambassador/compare/82ed5e4...v0.1.3

### Added
- Initial Ambassador
- Ambassador service discovery service
- Documentation


Based on [Keep a Changelog](http://keepachangelog.com/en/1.0.0/). Ambassador follows [Semantic Versioning](http://semver.org/spec/v2.0.0.html).

[Ambassador]: https://www.getambassador.io/
[Ambassador-Envoy]: https://github.com/datawire/ambassador-envoy
[Telepresence]: http://telepresence.io
[Istio]: https://istio.io/<|MERGE_RESOLUTION|>--- conflicted
+++ resolved
@@ -107,15 +107,14 @@
 
 - Change: Emissary will now watch for ConfigMap or Secret resources specified by the
   `AGENT_CONFIG_RESOURCE_NAME` environment variable in order to allow all components (and not only
-  the Ambassador Agent) to authenticate requests to Ambassador Cloud.
+  the Ambassador Agent) to authenticate requests to Ambassador Cloud. Support for the Envoy V2 API
+  and the `AMBASSADOR_ENVOY_API_VERSION` environment
 
 - Feature: Support for streaming Envoy metrics about the clusters to Ambassador's cloud. ([4053])
 
 [3906]: https://github.com/emissary-ingress/emissary/issues/3906
-<<<<<<< HEAD
+[3821]: https://github.com/emissary-ingress/emissary/issues/3821
 [4053]: https://github.com/emissary-ingress/emissary/pull/4053
-=======
-[3821]: https://github.com/emissary-ingress/emissary/issues/3821
 
 ## [2.1.2] January 25, 2022
 [2.1.2]: https://github.com/emissary-ingress/emissary/compare/v2.1.0...v2.1.2
@@ -168,7 +167,6 @@
 ## 2.1.1 not issued
 
 *Emissary-ingress 2.1.1 was not issued; Ambassador Edge Stack 2.1.1 uses Emissary-ingress 2.1.0.*
->>>>>>> 0b985703
 
 ## [2.1.0] December 16, 2021
 [2.1.0]: https://github.com/emissary-ingress/emissary/compare/v2.0.5...v2.1.0
