# Changelog

## AMBASSADOR EDGE STACK

Ambassador Edge Stack is a comprehensive, self-service solution for exposing,
securing, and managing the boundary between end users and your Kubernetes services.
The core of Ambassador Edge Stack is the open-source Ambassador API Gateway, built on
the Envoy proxy.

Ambassador Edge Stack provides all the capabilities of the Ambassador API Gateway,
as well as additional capabilities including:

- The Edge Policy Console, a graphical UI to visualize and manage all of your edge policies;
- Security features such as automatic TLS setup via ACME integration, OAuth/OpenID Connect
  integration, rate limiting, and fine-grained access control; and
- Developer onboarding assistance, including an API catalog, Swagger/OpenAPI documentation
  support, and a fully customizable developer portal.

Note: The Ambassador Edge Stack is free for all users, and includes all the functionality
of the Ambassador API Gateway in addition to the additional capabilities mentioned above.
Due to popular demand, we’re offering a free tier of our core features as part of the
Ambassador Edge Stack, designed for startups.

## BREAKING NEWS

### UPCOMING CHANGES

- Feature: The Ambassador Module configuration now supports `merge_slashes` which tells Ambassador to merge adjacent slashes when performing route matching. For example, when true, a request with URL '//foo/' would match a Mapping with prefix '/foo/'.

#### Ingress resources and Namespaces

In a future version of Ambassador, *no sooner than Ambassador 1.13.0*, TLS secrets
in `Ingress` resources will not be able to use `.namespace` suffixes to cross namespaces.

#### gRPC names

*In version 1.10*, Ambassador changed the default version of the gRPC service name used to
communicate with `AuthService`s and `RateLimitService`s:

| Resource           | Default service name in v1.10.0               | Deprecated                                 |
| :----------------- | :-------------------------------------------- | :----------------------------------------- |
| `AuthService`      | `envoy.service.auth.v2.Authorization`         | `envoy.service.auth.v2alpha.Authorization` |
| `RateLimitService` | `envoy.service.ratelimit.v2.RateLimitService` | `pb.lyft.ratelimit.RateLimitService`       |

- In Ambassador version 1.11.0, `AuthService` and `RateLimitService` configuration can specify use of the
  deprecated protocol versions.
- In some future version of Ambassador, *no sooner than Ambassador 1.13.0*, support for the deprecated versions
  will be removed.

Note that Ambassador Edge Stack `External` Filters already unconditionally use the newer
`envoy.service.auth.v2.Authorization` name.

#### Regex Matching

As of Envoy v1.12.0, the `regex` field for HeaderMatcher, RouteMatch and StringMatcher has been [deprecated in favor of safe_regex](https://www.envoyproxy.io/docs/envoy/latest/version_history/v1.12.0.html?highlight=regex#deprecated).

As of Ambassador 0.83.0, the safe regex fields are used by default.
The deprecated fields are only used when `regex_type` is set to `unsafe` in the `ambassador` `Module`.

The non-safe regex fields are no longer supported with the Envoy V3 APIs, so, to service Ambassador's migration from Envoy V2 to Envoy V3 APIs, support for `regex_type` is deprecated,
and the field will be removed from the `ambassador` `Module` *no sooner than Ambassador 1.13.0*.

Additionally, as of Envoy V1.15.0, [max_program_size for the Google RE2 engine has been deprecated.](https://www.envoyproxy.io/docs/envoy/latest/version_history/v1.15.0.html?highlight=max_program_size)
Consequently, we will be deprecating the `regex_max_size` field from the `ambassador` `Module`, and will be removing the field *no sooner than Ambassador 1.13.0*.

Please see the [Envoy documentation](https://www.envoyproxy.io/docs/envoy/latest/api-v3/type/matcher/v3/regex.proto.html) for more information.

## RELEASE NOTES

## Next Release

<<<<<<< HEAD
- Feature: The AES ratelimit preview service now supports burst (aka token bucket) ratelimiting.
- Bugfix: The AES ratelimit preview no longer ignores LOCAL_CACHE_SIZE_IN_BYTES.
- Bugfix: The AES ratelimit preview no longer ignores NEAR_LIMIT_RATION.
- Bugfix: The AES ratelimit preview no longer ignores EXPIRATION_JITTER_MAX_SECONDS.

### Ambasssador API Gateway + Ambassador Edge Stack

- Feature: Mapping configuration now supports setting `auth_context_extentions` that allows setting the `check_settings` field in the per route configuration supported by `ext_authz` http filter.
- Feature: Added support in ambassador-agent for reporting Argo Rollouts and Argo Applications to Ambassador Cloud (https://app.getambassador.io)
- Feature: Add `diagnostics.allow_non_local` flag to expose admin UI internally only ([#3074])
- Feature: Ambassador will now use the Envoy v3 API internally when the AMBASSADOR_ENVOY_API_VERSION environment variable is set to "V3". By default, Ambassador will continue to use the v2 API.
- Change: The Helm chart has been moved into this repo, in the `charts/ambassador` directory.
- Change: The `Mapping` CRD has been modified so that `kubectl get mappings` now has a column for not just the source path-prefix (`.spec.prefix`), but the source host (`.spec.host`) too.
- Bugfix: Make Knative paths match on prefix instead of the entire path to better align to the Knative specification ([#3224]).
- Bugfix: The endpoint routing resolver will now properly watch services that include a scheme.
- Bugfix: Environment variable interpolation works again for `ConsulResolver.Spec.Address` without setting `AMBASSADOR_LEGACY_MODE` ([#3317])
- Feature: Ambassador Agent now available (and deployed by default) for the API Gateway (https://app.getambassador.io).

[#3074]: https://github.com/datawire/ambassador/issues/3074
[#3317]: https://github.com/datawire/ambassador/issues/3317
[#3224]: https://github.com/datawire/ambassador/issues/3224

### Ambassador Edge Stack only

- Feature: DevPortal: Added doc.display_name attribute to the Mapping CRD. This value allows for a custom name and documentation URL path of the service in the DevPortal.
- Feature: DevPortal: Added `naming_scheme` enum to the DevPortal CRD. This enum controls the way services are displayed in the DevPortal. Supported values are `namespace.name` (current behavior) and `name.prefix`, which will use the Mapping name and Mapping prefix to display the services.
- Feature: DevPortal: `DEVPORTAL_DOCS_BASE_PATH` environment variable makes the base path of service API documentation configurable.
- Feature: DevPortal: DevPortal will now reload content on changes to Mapping and DevPortal resources.
- Feature: DevPortal: DevPortal now supports a search endpoint at `/docs/api/search`
- Feature: DevPortal search can be configured to only search over titles (with search.type=`title-only`in the DevPortal CRD) or to search over all content (search.type=`all-content`)
- Feature: DevPortal search supports deep linking to openapi spec entries (must set `search.type=all-content` and `search.enabled=true` on the DevPortal CRD)
- Feature: DevPortal: Trigger content refresh by hitting `/docs/api/refreshContent`
=======
### Ambasssador API Gateway + Ambassador Edge Stack

- Feature: Mapping configuration now supports setting `auth_context_extentions` that allows setting the `check_settings` field in the per route configuration supported by `ext_authz` http filter.
- Bugfix: Make Knative paths match on prefix instead of the entire path to better align to the Knative specification ([#3224]).
- Change: The Helm chart has been moved into this repo, in the `charts/ambassador` directory.
- Change: The yaml in yaml/docs is now generated from the contents of the helm chart in the `charts/ambassador` directory.

[#3224]: https://github.com/datawire/ambassador/issues/3224

- Feature: Add diagnostics.allow_non_local flag to expose admin UI internally only ([#3074])
>>>>>>> ca03695f

## [1.12.3] April 15, 2021
[1.12.3]: https://github.com/datawire/ambassador/compare/v1.12.2...v1.12.3

Bugfix: Incorporate the Envoy 1.15.4 security update.

## [1.12.2] March 29, 2021
[1.12.2]: https://github.com/datawire/ambassador/compare/v1.12.1...v1.12.2

- Bugfix: Update OpenSSL to 1.1.1k to address CVE-2021-23840), CVE-2021-3450), CVE-2021-23841), CVE-2021-3449), CVE-2021-23839), CVE-2021-23840), CVE-2021-3450), CVE-2021-23841), CVE-2021-3449), and CVE-2021-23839)

## [1.12.1] March 12, 2021
[1.12.1]: https://github.com/datawire/ambassador/compare/v1.12.0...v1.12.1

- Bugfix: The endpoint routing resolver will now properly watch services with mappings that define the service field with an explicit port.
- Bugfix: Correctly manage cluster load assignments with very long cluster names and `AMBASSADOR_FAST_RECONFIGURE`

## [1.12.0] March 08, 2021
[1.12.0]: https://github.com/datawire/ambassador/compare/v1.11.2...v1.12.0

### Ambasssador API Gateway + Ambassador Edge Stack

- Feature: Endpoint routing is now much more performant, especially in situations where reconfigurations are frequent.
- Feature: A scrubbed ambassador snapshot is now accessible outside the pod at `:8005/snapshot-external`. This port is exposed on the ambassador-admin Kubernetes service.
- Feature: Ambassador now supports configuring the maximum lifetime of an upstream connection using `cluster_max_connection_lifetime_ms`. After the configured time, upstream connections are drained and closed, allowing an operator to set an upper bound on how long any upstream connection will remain open. This is useful when using Kubernetes Service resolvers (the default) and modifying label selectors for traffic shifting.
- Feature: The Ambassador Module configuration now supports `cluster_request_timeout_ms` to set a default request `timeout_ms` for Mappings. This allows an operator to update the default request timeout (currently 3000ms) without needing to update every Mapping.
- Feature: The Ambassador Module configuration now supports `suppress_envoy_headers` to prevent Ambassador from setting additional headers on requests and responses. These headers are typically used for diagnostic purposes and are safe to omit when they are not desired.
- Feature: All Kubernetes services managed by Ambassador are automatically instrumented with service catalog discovery annotations.
- Feature: [`headers_with_underscores_action`](https://www.envoyproxy.io/docs/envoy/latest/api-v2/api/v2/core/protocol.proto#enum-core-httpprotocoloptions-headerswithunderscoresaction) is now configurable in the Ambassador `Module`.
- Feature: The Ambassador Module configuration now supports `strip_matching_host_port` to control whether the port should be removed from the host/Authority header before any processing by request filters / routing. This behavior only applies if the port matches the associated Envoy listener port.
- Bugfix: Ambassador now does a better job of cleaning up gRPC connections when shutting down.
- Bugfix: Prevent potential reconcile loop when updating the status of an Ingress.
- Bugfix: Update Python requirements, including addressing CVE-2020-36242 ([#3233])
- Bugfix: Remove unnecessary logs about Kubernetes Secrets ([#3229])

[#3229]: https://github.com/datawire/ambassador/issues/3229
[#3233]: https://github.com/datawire/ambassador/issues/3233

### Ambassador Edge Stack only

- Feature: Added support for ambassador-agent deployment, reporting to Ambassador Cloud Service Catalog (https://app.getambassador.io)
- Feature: `edgectl login` will automatically open your browser, allowing you to login into Service Catalog (https://app.getambassador.io)
- Feature: `edgectl install` command allows you to install a new Ambassador Edge Stack automatically connected to Ambassador Cloud by passing a `--cloud-connect-token` argument.
- Feature: `AES_AUTH_TIMEOUT` now allows you to configure the timeout of the AES authentication service. Defaults to 4s.
- Bugfix: Prevent Dev Portal from sporadically responding with upstream connect timeout when loading content

## [1.11.2] March 01, 2021
[1.11.2]: https://github.com/datawire/ambassador/compare/v1.11.1...v1.11.2

### Ambasssador API Gateway + Ambassador Edge Stack

- Bugfix: Changes to endpoints when endpoint routing is not active will no longer cause reconfiguration
- Bugfix: Correctly differentiate int values of 0 and Boolean values of `false` from non-existent attributes in CRDs ([#3212])
- Bugfix: Correctly support Consul datacenters other than "dc1" without legacy mode.

[#3212]: https://github.com/datawire/ambassador/issues/3212

## [1.11.1] February 04, 2021
[1.11.1]: https://github.com/datawire/ambassador/compare/v1.11.0...v1.11.1

- Bugfix: Fix an issue that caused Dev Portal to sporadically respond with upstream connect timeout when loading content

## [1.11.0] January 26, 2021
[1.11.0]: https://github.com/datawire/ambassador/compare/v1.10.0...v1.11.0

### Ambasssador API Gateway + Ambassador Edge Stack

- Feature: Ambassador now reads the ENVOY_CONCURRENCY environment variable to optionally set the [--concurrency](https://www.envoyproxy.io/docs/envoy/latest/operations/cli#cmdoption-concurrency) command line option when launching Envoy. This controls the number of worker threads used to serve requests and can be used to fine-tune system resource usage.
- Feature: The %DOWNSTREAM_PEER_CERT_V_START% and %DOWNSTREAM_PEER_CERT_V_END% command operators now support custom date formatting, similar to %START_TIME%. This can be used for both header formatting and access log formatting.
- Feature: Eliminate the need to drain and recreate listeners when routing configuration is changed. This reduces both memory usage and disruption of in-flight requests.
- Bugfix: Make sure that `labels` specifying headers with extra attributes are correctly supported again ([#3137]).
- Bugfix: Support Consul services when the `ConsulResolver` and the `Mapping` aren't in the same namespace, and legacy mode is not enabled.
- Bugfix: Fix failure to start when one or more IngressClasses are present in a cluster ([#3142]).
- Bugfix: Properly handle Kubernetes 1.18 and greater when RBAC prohibits access to IngressClass resources.
- Bugfix: Support `TLSContext` CA secrets with fast validation ([#3005]).
- Bugfix: Dev Portal correctly handles transient failures when fetching content
- Bugfix: Dev Portal sidebar pages have a stable order
- Bugfix: Dev Portal pages are now marked cacheable

### Ambassador Edge Stack only

- Feature: RateLimit CRDs now suport specifying an `action` for each limit. Possible values include "Enforce" and "LogOnly", case insensitive. LogOnly may be used to implement dry run rules that do not actually enforce.
- Feature: RateLimit CRDs now support specifying a symbolic `name` for each limit. This name can later be used in the access log to know which RateLimit, if any, applied to a request.
- Feature: RateLimit metadata is now available using the `DYNAMIC_METADATA(envoy.http.filters.ratelimit: ... )` command operator in the Envoy access logs. See [Envoy Documentation](https://www.envoyproxy.io/docs/envoy/latest/configuration/observability/access_log/usage) for more on using dynamic metadata in the access log.
- Feature: OAuth2 Filter: The SameSite cookie attribute is now configurable.

[#3005]: https://github.com/datawire/ambassador/issues/3005
[#3137]: https://github.com/datawire/ambassador/issues/3137
[#3142]: https://github.com/datawire/ambassador/issues/3142

## [1.10.0] January 04, 2021
[1.10.0]: https://github.com/datawire/ambassador/compare/v1.9.1...v1.10.0

### Ambasssador API Gateway + Ambassador Edge Stack

- Feature: The redirect response code returned by Ambassador is now configurable using `redirect_reponse_code` on `Mappings` that use `host_redirect`.
- Feature: The redirect location header returned by Ambassador now supports prefix rewrites using `prefix_redirect` on `Mappings` that use `host_redirect`.
- Feature: The redirect location header returned by Ambassador now supports regex rewrites using `regex_redirect` on `Mappings` that use `host_redirect`.
- Feature: Expose `max_request_headers_kb` in the Ambassador `Module`. This directly exposes the same value in Envoy; see [Envoy documentation](https://www.envoyproxy.io/docs/envoy/latest/api-v2/config/filter/network/http_connection_manager/v2/http_connection_manager.proto) for more information.
- Feature: Support Istio mTLS certification rotation for Istio 1.5 and higher. See the [howto](https://www.getambassador.io/docs/edge-stack/latest/howtos/istio/) for details.
- Feature: The Ambassador Module's `error_response_overrides` now support configuring an empty response body using `text_format`. Previously, empty response bodies could only be configured by specifying an empty file using `text_format_source`.
- Feature: OAuth2 Filter: Support injecting HTTP header fields in to the request before passing on to the upstream service. Enables passing along `id_token` information to the upstream if it was returned by the IDP.
- Bugfix: Fix the grpc external filter to properly cache grpc clients thereby avoiding initiating a separate connection to the external filter for each filtered request.
- Bugfix: Fix a bug in the Mapping CRD where the `text_format_source` field was incorrectly defined as type `string` instead of an object, as documented.
- Bugfix: The RBAC requirements when `AMBASSADOR_FAST_RECONFIGURE` is enabled now more-closely match the requirements when it's disabled.
- Bugfix: Fix error reporting and required-field checks when fast validation is enabled. Note that fast validation is now the default; see below.
- Change: **Fast validation is now the default**, so the `AMBASSADOR_FAST_VALIDATION` variable has been removed. The Golang boot sequence is also now the default. Set `AMBASSADOR_LEGACY_MODE=true` to disable these two behaviors.
- Change: ambassador-consul-connect resources now get deployed into the `ambassador` namespace instead of the active namespace specified in the user's kubernetes context (usually `default`). Old resource cleanup is documented in the Ambassador Consul integration documentation.

### Ambassador Edge Stack only

- Default-off early access: Ratelimiting now supports redis clustering, local caching of exceeded ratelimits, and an upgraded redis client with improved scalability. Must set AES_RATELIMIT_PREVIEW=true to access these improvements.
- Bugfix: OAuth2 Filter: Fix `insufficient_scope` error when validating Azure access tokens.
- Bugfix: Filters: Fix a capitalization-related bug where sometimes existing headers are appended to when they should be overwritten.

## [1.9.1] November 19, 2020
[1.9.1]: https://github.com/datawire/ambassador/compare/v1.9.0...v1.9.1

### Ambassador Edge Stack only

- Bugfix: DevPortal: fix a crash when the `host` cannot be parsed as a valid hostname.

## [1.9.0] November 12, 2020
[1.9.0]: https://github.com/datawire/ambassador/compare/v1.8.1...v1.9.0

### Ambasssador API Gateway + Ambassador Edge Stack

- Feature: Support configuring the gRPC Statistics Envoy filter to enable telemetry of gRPC calls (see the `grpc_stats` configuration flag -- thanks, [Felipe Roveran](https://github.com/feliperoveran)!)
- Feature: The `RateLimitService` and `AuthService` configs now support switching between gRPC protocol versions `v2` and `v2alpha` (see the `protocol_version` setting)
- Feature: The `TracingService` Zipkin config now supports setting `collector_hostname` to tell Envoy which host header to set when sending spans to the collector
- Feature: Ambassador now supports custom error response mapping
- Bugfix: Ambassador will no longer mistakenly post notices regarding `regex_rewrite` and `rewrite` directive conflicts in `Mapping`s due to the latter's implicit default value of `/` (thanks, [obataku](https://github.com/obataku)!)
- Bugfix: The `/metrics` endpoint will no longer break if invoked before configuration is complete (thanks, [Markus Jevring](https://github.com/markusjevringsesame)!)
- Bugfix: Update Python requirements to address CVE-2020-25659
- Bugfix: Prevent mixing `Mapping`s with `host_redirect` set with `Mapping`s that don't in the same group
- Bugfix: `ConsulResolver` will now fallback to the `Address` of a Consul service if `Service.Address` is not set.
- Docs: Added instructions for building ambassador from source, within a docker container (thanks, [Rahul Kumar Saini](https://github.com/rahul-kumar-saini)!)
- Update: Upgrade Alpine 3.10→3.12, GNU libc 2.30→2.32, and Python 3.7→3.8
- Update: Knative serving tests were bumped from version 0.11.0 to version 0.18.0 (thanks, [Noah Fontes](https://github.com/impl)!)

### Ambassador Edge Stack only

- Change: The DevPortal no longer looks for documentation at `/.ambassador-internal/openapi-docs`.  A new field in `Mappings`, `docs`, must be used for specifying the source for documentation.  This can result in an empty Dev Portal after upgrading if `Mappings` do not include a `docs` attribute.
- Feature: How the `OAuth2` Filter authenticates itself to the identity provider is now configurable with the `clientAuthentication` setting.
- Feature: The `OAuth2` Filter can now use RFC 7523 JWT assertions to authenticate itself to the identity provider; this is usable with all grant types.
- Feature: When validating a JWT's scope, the `JWT` and `OAuth2` Filters now support not just RFC 8693 behavior, but also the behavior of various drafts leading to it, making JWT scope validation usable with more identity providers.
- Feature: The `OAuth2` Filter now has `inheritScopeArgument` and `stripInheritedScope` settings that can further customize the behavior of `accessTokenJWTFilter`.
- Feature: DevPortal: default configuration using the `ambassador` `DevPortal` resource.
- Change: The `OAuth2` Filter argument `scopes` has been renamed to `scope`, for consistency.  The name `scopes` is deprecated, but will continue to work for backward compatibility.
- Bugfix: `OAuth2` Filter: Don't have `accessTokenValidation: auto` fall back to "userinfo" validation for a client_credentials grant; it doesn't make sense there and only serves to obscure a more useful error message.

## [1.8.1] October 16, 2020
[1.8.1]: https://github.com/datawire/ambassador/compare/v1.8.0...v1.8.1

### Ambasssador API Gateway + Ambassador Edge Stack

- Bugfix: Ambassador no longer fails to configure Envoy listeners when a TracingService or LogService has a service name whose underlying cluster name has over 40 charcters.
- Bugfix: The Ambassador diagnostics page no longer returns HTTP 500 when a TracingService or LogService has a service name whose underlying cluster name has over 40 characters.

## [1.8.0] October 08, 2020
[1.8.0]: https://github.com/datawire/ambassador/compare/v1.7.4...v1.8.0

### Ambasssador API Gateway + Ambassador Edge Stack

- Feature: HTTP IP Allow/Deny ranges are supported.
- Bugfix: Ambassador's health checks don't claim that Envoy has failed when reconfiguration taking a long time (thanks, [Fabrice](https://github.com/jfrabaute), for contributions here!).
- Bugfix: The `edgectl connect` command now works properly when using zsh on a Linux platform.
- Bugfix: The container no longer exits "successfully" when the Deployment specifies an invalid `command`.

### Ambassador Edge Stack only

- Feature: `RateLimit` CRDs now support setting a response body, configurable with the `errorResponse` setting.
- Bugfix: `External` `Filter` can now properly proxy the body to the configured `auth_service`
- Bugfix: The RBAC for AES now grants permission to "patch" `Events.v1.core` (previously it granted "create" but not "patch")

## [1.7.4] October 06, 2020
[1.7.4]: https://github.com/datawire/ambassador/compare/v1.7.3...v1.7.4

### Ambasssador API Gateway + Ambassador Edge Stack

- Bugfix: Several regressions in the 1.7.x series are resolved by removing the ability to set `insecure.action` on a per-`Host`-resource basis, which was an ability added in 1.7.0.  This reverts to the pre-1.7.0 behavior of having one `Host`'s insecure action "win" and be used for all `Host`s.
- Bugfix: Ambassador will no longer generate invalid Envoy configuration with duplicate clusters in certain scenarios when `AMBASSADOR_FAST_RECONFIGURE=true`.
- Enhancement: When `AMBASSADOR_FAST_RECONFIGURE=true` is set, Ambassador now logs information about memory usage.

## [1.7.3] September 29, 2020
[1.7.3]: https://github.com/datawire/ambassador/compare/v1.7.2...v1.7.3

### Ambasssador API Gateway + Ambassador Edge Stack

- Incorporate the Envoy 1.15.1 security update.
- Bugfix: A regression introduced in 1.7.2 when `AMBASSADOR_FAST_RECONFIGURE=true` has been fixed where Host resources `tls.ca_secret` didn't work correctly.
- Bugfix: `TLSContext` resources and `spec.tls` in `Host` resources now correctly handle namespaces with `.` in them.
- Bugfix: Fix `spec.requestPolicy.insecure.action` for `Host` resources with a `*` wildcard in the hostname.
- Bugfix: Reduce lock contention while generating diagnostics.

## [1.7.2] September 16, 2020
[1.7.2]: https://github.com/datawire/ambassador/compare/v1.7.1...v1.7.2

### Ambasssador API Gateway + Ambassador Edge Stack

- Bugfix: A regression introduced in 1.7.0 with the various `Host` resource `spec.requestPolicy.insecure.action` behaviors, including handling of X-Forwarded-Proto, has been fixed.
- Bugfix: Host resources no longer perform secret namespacing when the `AMBASSADOR_FAST_RECONFIGURE` flag is enabled.

## [1.7.1] September 08, 2020
[1.7.1]: https://github.com/datawire/ambassador/compare/v1.7.0...v1.7.1

### Ambasssador API Gateway + Ambassador Edge Stack

- Bugfix: Support `envoy_validation_timeout` in the Ambassador Module to set the timeout for validating new Envoy configurations

### Ambassador Edge Stack only

- Bugfix: `consul_connect_integration` is now built correctly.
- Bugfix: The developer portal again supports requests for API documentation

## [1.7.0] August 27, 2020
[1.7.0]: https://github.com/datawire/ambassador/compare/v1.6.2...v1.7.0

### Ambassador API Gateway + Ambassador Edge Stack

- Feature: Upgrade from Envoy 1.14.4 to 1.15.0.
- Bugfix: Correctly handle a `Host` object with incompatible manually-specified `TLSContext`
- Feature: The Ambassador control-plane now publishes Prometheus metrics alongside the existing Envoy data-plane metrics under the `/metrics` endpoint on port 8877.
- Default-off early access: Experimental changes to allow Ambassador to more quickly process configuration changes (especially with larger configurations) have been added. The `AMBASSADOR_FAST_RECONFIGURE` env var must be set to enable this. `AMBASSADOR_FAST_VALIDATION` should also be set for maximum benefit.
- Bugfix: Fixed insecure route action behavior. Host security policies no longer affect other Hosts.

### Ambassador API Gateway only

- Bugfix: Fixes regression in 1.5.1 that caused it to not correctly know its own version number, leading to notifications about an available upgrade despite being on the most recent version.

### Ambassador Edge Stack only

- Feature: DevPortal can now discover openapi documentation from `Mapping`s that set `host` and `headers`
- Feature: `edgectl install` will automatically enable Service Preview with a Preview URL on the Host resource it creates.
- Feature: Service Preview will inject an `x-service-preview-path` header in filtered requests with the original request prefix to allow for context propagation.
- Feature: Service Preview can intercept gRPC requests using the `--grpc` flag on the `edgectl intercept add` command and the `getambassador.io/inject-traffic-agent-grpc: "true"` annotation when using automatic Traffic-Agent injection.
- Feature: The `TracingService` Zipkin config now supports setting `collector_endpoint_version` to tell Envoy to use Zipkin v2.
- Feature: You can now inject request and/or response headers from a `RateLimit`.
- Bugfix: Don't crash during startup if Redis is down.
- Bugfix: Service Preview correctly uses the Host default `Path` value for the `spec.previewUrl.type` field.
- Bugfix: The `JWT`, `OAuth2`, and other Filters are now better about reusing connections for outgoing HTTP requests.
- Bugfix: Fixed a potential deadlock in the HTTP cache used for fetching JWKS and such for `Filters`.
- Bugfix: Internal Ambassador data is no longer exposed to the `/.ambassador-internal/` endpoints used by the DevPortal.
- Bugfix: Problems with license key limits will no longer trigger spurious HTTP 429 errors.  Using the `RateLimit` resource beyond 5rps without any form of license key will still trigger 429 responses, but now with a `X-Ambassador-Message` header indicating that's what happned.
- Bugfix: When multiple `RateLimit`s overlap, it is supposed to enforce the strictest limit; but the strictness comparison didn't correctly handle comparing limits with different units.
- Change: The Redis settings have been adjusted to default to the pre-1.6.0 behavior, and have been adjusted to be easier to understand.
- Feature: `consul_connect_integration` is now part of the AES image.
- Bugfix: `consul_connect_integration` now correctly handles certificates from Hashicorp Vault.

## [1.6.2] July 30, 2020
[1.6.2]: https://github.com/datawire/ambassador/compare/v1.6.1...v1.6.2

### Ambassador API Gateway + Ambassador Edge Stack

- Bugfix: The (new in 1.6.0) `Host.spec.tls` and `Host.spec.tlsContext` fields now work when `AMBASSADOR_FAST_VALIDATION=fast` is not set.
- Bugfix: Setting `use_websocket: true` on a `Mapping` now only affects routes generated from that `Mapping`, instead of affecting all routes on that port.
- Feature: It is now possible to "upgrade" to non-HTTP protocols other than WebSocket; the new `allow_upgrade` is a generalization of `use_websocket`.

### Ambassador Edge Stack only

- Bugfix: The `Host.spec.requestPolicy.insecure.additionalPort` field works again.
- Bugfix: The `Host.spec.ambassadorId` is once again handled in addition to `.ambassador_id`; allowing hosts written by older versions AES prior to 1.6.0 to continue working.
- Bugfix: Fix a redirect loop that could occur when using using multiple `protectedOrigins` in a `Host`.

## [1.6.1] July 23, 2020
[1.6.1]: https://github.com/datawire/ambassador/compare/v1.6.0...v1.6.1

### Ambassador API Gateway + Ambassador Edge Stack

- Bugfix: Mapping with `https` scheme for service are correctly parsed.
- Bugfix: Mapping with both a scheme and a hostname of `localhost` is now handled correctly.
- Bugfix: ConsulResolver now works again for Mappings outside of Ambassador's namespace.

## [1.6.0] July 21, 2020
[1.6.0]: https://github.com/datawire/ambassador/compare/v1.5.5...v1.6.0

### Ambassador API Gateway + Ambassador Edge Stack

- Incorporate the Envoy 1.14.4 security update.
- API CHANGE: Turning off the Diagnostics UI via the Ambassador Module now disables access to the UI from both inside and outside the Ambassador Pod.
- API CHANGE: Default changes updating `Mapping` status from default-on to default-off; see below.
- Feature: Add support for circuit breakers in TCP mapping (thanks, [Pierre Fersing](https://github.com/PierreF)!)
- Feature: Ambassador CRDs now include schema. This enables validation by `kubectl apply`.
- Feature: Advanced TLS configuration can be specified in `Host` resource via `tlsContext` and `tls` fields.
- Feature: Implement sampling percentage in tracing service.
- Performance improvement: Diagnostics are generated on demand rather than on every reconfig.
- Performance improvement: Experimental fast validation of the contents of Ambassador resources has been added. The `AMBASSADOR_FAST_VALIDATION` env var must be set to enable this.
- Internal: Configuration endpoints used internally by Ambassador are no longer accessible from outside the Ambassador Pod.
- Bugfix: `envoy_log_format` can now be set with `envoy_log_type: json`.
- Docs: Fixed OAuth2 documentation spelling errors (thanks, [Travis Byrum](https://github.com/travisbyrum)!)

As previously announced, the default value of `AMBASSADOR_UPDATE_MAPPING_STATUS`
has now changed from `true` to `false`; Ambassador will no longer attempt to
update the `Status` of a `Mapping` unless you explicitly set
`AMBASSADOR_UPDATE_MAPPING_STATUS=true` in the environment.  If you do not have
tooling that relies on `Mapping` status updates, we do not recommend setting
`AMBASSADOR_UPDATE_MAPPING_STATUS`.

*In Ambassador 1.7*, TLS secrets in `Ingress` resources will not be able to use
`.namespace` suffixes to cross namespaces.

### Ambassador Edge Stack only

- Feature: The Edge Policy Console's Debugging page now has a "Log Out" button to terminate all EPC sessions.
- Feature: `X-Content-Type-Options: nosniff` to response headers are now set for the Edge Policy Console, to prevent MIME confusion attacks.
- Feature: The `OAuth2` Filter now has a `allowMalformedAccessToken` setting to enable use with IDPs that generate access tokens that are not compliant with RFC 6750.
- Bugfix: All JWT Filter errors are now formatted per the specified `errorResponse`.
- Feature: Options for making Redis connection pooling configurable.
- Bugfix: User is now directed to the correct URL after clicking in Microsoft Office.
- Feature: The Console's Dashboard page has speedometer gauges to visualize Rate Limited and Authenticated traffic.

## [1.5.5] June 30, 2020
[1.5.5]: https://github.com/datawire/ambassador/compare/v1.5.4...v1.5.5

### Ambassador API Gateway + Ambassador Edge Stack

- Incorporate the Envoy 1.14.3 security update.

## [1.5.4] June 23, 2020
[1.5.4]: https://github.com/datawire/ambassador/compare/v1.5.3...v1.5.4

### Ambassador API Gateway + Ambassador Edge Stack

- Bugfix: Allow disabling `Mapping`-status updates (RECOMMENDED: see below)
- Bugfix: Logging has been made _much_ quieter; the default Envoy log level has been turned down from "warning" to "error"
- Ambassador now logs timing information about reconfigures

We recommend that users set `AMBASSADOR_UPDATE_MAPPING_STATUS=false`
in the environment to tell Ambassador not to update `Mapping` statuses
unless you have some script that relies on `Mapping` status updates.
The default value of `AMBASSADOR_UPDATE_MAPPING_STATUS` will change to
`false` in Ambassador 1.6.

## [1.5.3] June 16, 2020
[1.5.3]: https://github.com/datawire/ambassador/compare/v1.5.2...v1.5.3

### Ambassador API Gateway + Ambassador Edge Stack

- Bugfix: Restore Envoy listener drain time to its pre-Ambassador 1.3.0 default of 10 minutes.
- Bugfix: Read Knative ingress generation from the correct place in the Kubernetes object

### Ambassador Edge Stack only

- Bugfix: Allow deletion of ProjectControllers.
- Bugfix: Fix regression introduced in 1.4.2 where the `OAuth2` AuthorizationCode filter no longer works when behind another gateway that rewrites the request hostname.  The behavior here is now controllable via the `internalOrigin` sub-field.

## [1.5.2] June 10, 2020
[1.5.2]: https://github.com/datawire/ambassador/compare/v1.5.1...v1.5.2

### Ambassador API Gateway + Ambassador Edge Stack

- Incorporate the [Envoy 1.14.2](https://www.envoyproxy.io/docs/envoy/v1.14.2/intro/version_history#june-8-2020) security update.
- Upgrade the base Docker images used by several tests (thanks, [Daniel Sutton](https://github.com/ducksecops)!).

### Ambassador Edge Stack only

- Feature (BETA): Added an in-cluster micro CI/CD system to enable building, staging, and publishing of GitHub projects from source.  This has been included in previous versions as an alpha, but disabled by default. It is now in BETA.
- Bugfix: The `DEVPORTAL_CONTENT_URL` environment variable now properly handles `file:///` URLs to refer to volume-mounted content.
- Bugfix: `acmeProvider.authority: none` is no longer case sensitive
- Bugfix: `edgectl connect` works again on Ubuntu and other Linux setups with old versions of nss-mdns (older than version 0.11)
- Bugfix: `edgectl` works again on Windows
- Bugfix: The Edge Policy Console now correctly creates FilterPolicy resources

## [1.5.1] June 05, 2020
[1.5.1]: https://github.com/datawire/ambassador/compare/v1.5.0...v1.5.1

### Ambassador API Gateway + Ambassador Edge Stack

- Bugfix: Logging has been made _much_ quieter
- Bugfix: A service that somehow has no hostname should no longer cause an exception

## [1.5.0] May 28, 2020
[1.5.0]: https://github.com/datawire/ambassador/compare/v1.4.3...v1.5.0

### Ambassador API Gateway + Ambassador Edge Stack

- Change: Switched from quay.io back to DockerHub as our primary publication point. **If you are using your own Kubernetes manifests, you will have to update them!** Datawire's Helm charts and published YAML have already been updated.
- Feature: switch to Envoy 1.14.1
- Feature: Allow defaults for `add_request_header`, `remove_request_header`, `add_response_header`, and `remove_response_header`
- Feature: Inform Knative of the route to the Ambassador service if available (thanks, [Noah Fontes](https://github.com/impl)!)
- Feature: Support the path and timeout options of the Knative ingress path rules (thanks, [Noah Fontes](https://github.com/impl)!)
- Feature: Allow preserving `X-Request-ID` on requests from external clients (thanks, [Prakhar Joshi](https://github.com/prakharjoshi)!)
- Feature: Mappings now support query parameters (thanks, [Phil Peble](https://github.com/ppeble)!)
- Feature: Allow setting the Envoy shared-memory base ID (thanks, [Phil Peble](https://github.com/ppeble)!)
- Feature: Additional security configurations not set on default YAMLs
- Feature: Let Ambassador configure `regex_rewrite` for advanced forwarding
- Bugfix: Only update Knative ingress CRDs when the generation changes (thanks, [Noah Fontes](https://github.com/impl)!)
- Bugfix: Now behaves properly when `AMBASSADOR_SINGLE_NAMESPACE` is set to an empty string; rather than getting in to a weird in-between state
- Bugfix: The websocket library used by the test suite has been upgraded to incorporate security fixes (thanks, [Andrew Allbright](https://github.com/aallbrig)!)
- Bugfix: Fixed evaluation of label selectors causing the wrong IP to be put in to Ingress resource statuses
- Bugfix: The `watt` (port 8002) and `ambex` (port 8003) components now bind to localhost instead of 0.0.0.0, so they are no longer erroneously available from outside the Pod

### Ambassador Edge Stack only

- Feature: `edgectl upgrade` allows upgrading API Gateway installations to AES
- Feature: `edgectl intercept` can generate preview-urls for Host resources that enabled the feature
- Feature: `edgectl install` will now automatically install the Service Preview components (ambassador-injector, telepresence-proxy) and scoped RBAC
- Feature: Rate-limited 429 responses now include the `Retry-After` header
- Feature: The `JWT` Filter now makes `hasKey` and `doNotSet` functions available to header field templates; in order to facilitate only conditionally setting a header field.
- Feature: The `OAuth2` Filter now has an `expirationSafetyMargin` setting that will cause an access token to be treated as expired sooner, in order to have a safety margin of time to send it to the upstream Resource Server that grants insufficient leeway.
- Feature: The `JWT` Filter now has `leewayFor{ExpiresAt,IssuedAt,NotBefore}` settings for configuring leeway when validating the timestamps of a token.
- Feature: The environment variables `REDIS{,_PERSECOND}_{USERNAME,PASSWORD,TLS_ENABLED,TLS_INSECURE}` may now be used to further configure how the Ambassador Edge Stack communicates with Redis.
- Bugfix: Don't start the dev portal running if `POLL_EVERY_SECS` is 0
- Bugfix: Now no longer needs cluster-wide RBAC when running with `AMBASSADOR_SINGLE_NAMESPACE`.
- Bugfix: The `OAuth2` Filter now validates the reported-to-Client scope of an Access Token even if a separate `accessTokenJWTFilter` is configured.
- Bugfix: The `OAuth2` Filter now sends the user back to the identity provider to upgrade the scope if they request an endpoint that requires broader scope than initially requested; instead of erroring.
- Bugfix: The `OAuth2` Filter will no longer send RFC 7235 challenges back to the user agent if it would not accept RFC 7235 credentials (previously it only avoided sending HTTP 401 challenges, but still sent 400 or 403 challenges).
- Bugfix: The `amb-sidecar` (port 8500) component now binds to localhost instead of 0.0.0.0, so it is no longer erroneously available from outside the Pod

## [1.4.3] May 14, 2020
[1.4.3]: https://github.com/datawire/ambassador/compare/v1.4.2...v1.4.3

### Ambassador Edge Stack only

- Bugfix: Don't generate spurious 403s in the logs when using the Edge Policy Console.

## [1.4.2] April 22, 2020
[1.4.2]: https://github.com/datawire/ambassador/compare/v1.4.1...v1.4.2

### Ambassador Edge Stack only

- Bugfix: The Traffic Agent binds to port 9900 by default. That port can be configured in the Agent's Pod spec.
   - For more about using the Traffic Agent, see the [Service Preview documentation](https://www.getambassador.io/docs/edge-stack/latest/topics/using/edgectl/#configuring-service-preview).
- Bugfix: The `OAuth2` Filter redirection-endpoint now handles various XSRF errors more consistently (the way we meant it to in 1.2.1)
- Bugfix: The `OAuth2` Filter now supports multiple authentication domains that share the same credentials.
   - For more about using multiple domains, see the [OAuth2 `Filter` documentation](https://www.getambassador.io/docs/edge-stack/1.4/topics/using/filters/oauth2/).
- Bugfix: The ACME client now obeys `AMBASSADOR_ID`
- Feature (ALPHA): Added an in-cluster micro CI/CD system to enable building, staging, and publishing of GitHub projects from source.  This is disabled by default.

## [1.4.1] April 15, 2020
[1.4.1]: https://github.com/datawire/ambassador/compare/v1.4.0...v1.4.1

### Ambassador Edge Stack only

- Internal: `edgectl install` uses Helm under the hood

## [1.4.0] April 08, 2020
[1.4.0]: https://github.com/datawire/ambassador/compare/v1.3.2...v1.4.0

### Ambassador API Gateway + Ambassador Edge Stack

- Feature: Support Ingress Path types improvements from networking.k8s.io/v1beta1 on Kubernetes 1.18+
- Feature: Support Ingress hostname wildcards
- Feature: Support for the IngressClass Resource, added to networking.k8s.io/v1beta1 on Kubernetes 1.18+
   - For more about new Ingress support, see the [Ingress Controller documentation](https://getambassador.io/docs/edge-stack/1.4/topics/running/ingress-controller).
- Feature: `Mapping`s support the `cluster_tag` attribute to control the name of the generated Envoy cluster (thanks, [Stefan Sedich](https://github.com/stefansedich)!)
   - See the [Advanced Mapping Configuration documentation](https://getambassador.io/docs/edge-stack/1.4/topics/using/mappings) for more.
- Feature: Support Envoy's ability to force response headers to canonical HTTP case (thanks, [Puneet Loya](https://github.com/puneetloya)!)
   - See the [Ambassador Module documentation](https://getambassador.io/docs/edge-stack/1.4/topics/running/ambassador) for more.
- Bugfix: Correctly ignore Kubernetes services with no metadata (thanks, [Fabrice](https://github.com/jfrabaute)!)

### Ambassador Edge Stack only

- Feature: `edgectl install` output has clearer formatting
- Feature: `edgectl install` offers help when installation does not succeed
- Feature: `edgectl install` uploads installer and AES logs to a private area upon failure so Datawire support can help
- Bugfix: The "Filters" tab in the webui no longer renders the value of OAuth client secrets that are stored in Kubernetes secrets.
- Bugfix: The ACME client of of one Ambassador install will no longer interfere with the ACME client of another Ambassador install in the same namespace with a different AMBASSADOR_ID.
- Bugfix: `edgectl intercept` supports matching headers values against regular expressions once more
- Bugfix: `edgectl install` correctly handles more local and cluster environments
   - For more about `edgectl` improvements, see the [Service Preview and Edge Control documentation](https://getambassador.io/docs/edge-stack/1.4/topics/using/edgectl).

## [1.3.2] April 01, 2020
[1.3.2]: https://github.com/datawire/ambassador/compare/v1.3.1...v1.3.2

### Ambassador Edge Stack only

- Bugfix: `edgectl install` correctly installs on Amazon EKS and other clusters that provide load balancers with fixed DNS names
- Bugfix: `edgectl install` when using Helm once again works as documented
- Bugfix: `edgectl install` console logs are improved and neatened
- Bugfix: `edgectl install --verbose` output is improved
- Bugfix: `edgectl install` automatically opens documentation pages for some errors
- Bugfix: `edgectl install` help text is improved

## [1.3.1] March 24, 2020
[1.3.1]: https://github.com/datawire/ambassador/compare/v1.3.0...v1.3.1

### Ambassador Edge Stack only

- Bugfix: `edgectl install` will not install on top of a running Ambassador
- Bugfix: `edgectl install` can detect and report if `kubectl` is missing
- Bugfix: `edgectl install` can detect and report if it cannot talk to a Kubernetes cluster
- Bugfix: When using the `Authorization Code` grant type for `OAuth2`, expired tokens are correctly handled so that the user will be prompted to renew
- Bugfix: When using the `Password` grant type for `OAuth2`, authentication sessions are properly associated with each user
- Bugfix: When using the `Password` grant type for `OAuth2`, you can set up multiple `Filter`s to allow requesting different scopes for different endpoints

## [1.3.0] March 17, 2020
[1.3.0]: https://github.com/datawire/ambassador/compare/v1.2.2...v1.3.0

### Ambassador Edge Stack only

- Feature: Support username and password as headers for OAuth2 authentication (`grantType: Password`)
- Feature: `edgectl install` provides better feedback for clusters that are unreachable from the public Internet
- Feature: `edgectl install` supports KIND clusters (thanks, [@factorypreset](https://github.com/factorypreset)!)
- Feature: `edgectl intercept` supports HTTPS
- Feature: Ambassador Edge Stack Docker image is ~150MB smaller
- Feature: The Edge Policy Console can be fully disabled with the `diagnostics.enabled` element in the `ambassador` Module
- Feature: `aes-plugin-runner` now allows passing in `docker run` flags after the main argument list.
- Bugfix: Ambassador Edge Stack doesn't crash if the Developer Portal content URL is not accessible
- Bugfix: `edgectl connect` does a better job handling clusters with many services
- Bugfix: The `Plugin` Filter now correctly sets `request.TLS` to nil/non-nil based on if the original request was encrypted or not.
- Change: There is no longer a separate traffic-proxy image; that functionality is now part of the main AES image. Set `command: ["traffic-manager"]` to use it.

## [1.2.2] March 04, 2020
[1.2.2]: https://github.com/datawire/ambassador/compare/v1.2.1...v1.2.2

### Ambassador Edge Stack only

- Internal: Fix an error in Edge Stack update checks

## [1.2.1] March 03, 2020
[1.2.1]: https://github.com/datawire/ambassador/compare/v1.2.0...v1.2.1

Edge Stack users SHOULD NOT use this release, and should instead use 1.2.2.

### Ambassador API Gateway + Ambassador Edge Stack

- Bugfix: re-support PROXY protocol when terminating TLS ([#2348])
- Bugfix: Incorporate the Envoy 1.12.3 security update

### Ambassador Edge Stack only

- Bugfix: The `aes-plugin-runner` binary for GNU/Linux is now statically linked (instead of being linked against musl libc), so it should now work on either musl libc or GNU libc systems
- Feature (ALPHA): An `aes-plugin-runner` binary for Windows is now produced.  (It is un-tested as of yet.)
- Bugfix: The `OAuth2` Filter redirection-endpoint now handles various XSRF errors more consistently
- Change: The `OAuth2` Filter redirection-endpoint now handles XSRF errors by redirecting back to the identity provider

[#2348]: https://github.com/datawire/ambassador/issues/2348

## [1.2.0] February 24, 2020
[1.2.0]: https://github.com/datawire/ambassador/compare/v1.1.1...v1.2.0

### Ambassador API Gateway + Ambassador Edge Stack

- Feature: add idle_timeout_ms support for common HTTP listener (thanks, Jordan Neufeld!) ([#2155])
- Feature: allow override of bind addresses, including for IPv6! (thanks to [Josue Diaz](https://github.com/josuesdiaz)!) ([#2293])
- Bugfix: Support Istio mTLS secrets natively (thanks, [Phil Peble](https://github.com/ppeble)!) ([#1475])
- Bugfix: TLS custom secret with period in name doesn't work (thanks, [Phil Peble](https://github.com/ppeble)!) ([#1255])
- Bugfix: Honor ingress.class when running with Knative
- Internal: Fix CRD-versioning issue in CI tests (thanks, [Ricky Taylor](https://github.com/ricky26)!)
- Bugfix: Stop using deprecated Envoy configuration elements
- Bugfix: Resume building a debuggable Envoy binary

### Ambassador Edge Stack only

- Change: The `ambassador` service now uses the default `externalTrafficPolicy` of `Cluster` rather than explicitly setting it to `Local`. This is a safer setting for GKE where the `Local` policy can cause outages when ambassador is updated. See https://stackoverflow.com/questions/60121956/are-hitless-rolling-updates-possible-on-gke-with-externaltrafficpolicy-local for details.
- Feature: `edgectl install` provides a much cleaner, quicker experience when installing Ambassador Edge Stack
- Feature: Ambassador Edge Stack supports the Ambassador operator for automated management and upgrade
- Feature: `ifRequestHeader` can now have `valueRegex` instead of `value`
- Feature: The `OAuth2` Filter now has `useSessionCookies` option to have cookies expire when the browser closes, rather than at a fixed duration
- Feature: `ifRequestHeader` now has `negate: bool` to invert the match
- Bugfix: The RBAC for `Ingress` now supports the `networking.k8s.io` `apiGroup`
- Bugfix: Quiet Dev Portal debug logs
- Bugfix: The Edge Policy Console is much less chatty when logged out
- Change: The intercept agent is now incorporated into the `aes` image
- Change: The `OAuth2` Filter no longer sets cookies when `insteadOfRedirect` triggers
- Change: The `OAuth2` Filter more frequently adjusts the cookies

[#1475]: https://github.com/datawire/ambassador/issues/1475
[#1255]: https://github.com/datawire/ambassador/issues/1255
[#2155]: https://github.com/datawire/ambassador/issues/2155
[#2293]: https://github.com/datawire/ambassador/issues/2293

## [1.1.1] February 12, 2020
[1.1.1]: https://github.com/datawire/ambassador/compare/v1.1.0...v1.1.1

### Ambassador API Gateway + Ambassador Edge Stack

- Bugfix: Load explicitly referenced secrets in another namespace, even when `AMBASSADOR_SINGLE_NAMESPACE` (thanks, [Thibault Cohen](https://github.com/titilambert)!) ([#2202])
- Bugfix: Fix Host support for choosing cleartext or TLS ([#2279])
- Bugfix: Fix intermittent error when rendering `/ambassador/v0/diag/`
- Internal: Various CLI tooling improvements

[#2202]: https://github.com/datawire/ambassador/issues/2202
[#2279]: https://github.com/datawire/ambassador/pull/2279

### Ambassador Edge Stack only

- Feature: The Policy Console can now set the log level to "trace" (in addition to "info" or "debug")
- Bugfix: Don't have the Policy Console poll for snapshots when logged out
- Bugfix: Do a better job of noticing when the license key changes
- Bugfix: `aes-plugin-runner --version` now works properly
- Bugfix: Only serve the custom CONGRATULATIONS! 404 page on `/`
- Change: The `OAuth2` Filter `stateTTL` setting is now ignored; the lifetime of state-tokens is now managed automatically

## [1.1.0] January 28, 2020
[1.1.0]: https://github.com/datawire/ambassador/compare/v1.0.0...v1.1.0

(Note that Ambassador 1.1.0 is identical to Ambassador 1.1.0-rc.0, from January 24, 2020.
 Also, we're now using "-rc.N" rather than just "-rcN", for better compliance with
 [SemVer](https://www.semver.org/).

### Ambassador API Gateway + Ambassador Edge Stack

- Feature: support resources with the same name but in different namespaces ([#2226], [#2198])
- Feature: support DNS overrides in `edgectl`
- Bugfix: Reduce log noise about "kubestatus" updates
- Bugfix: manage the diagnostics snapshot cache more aggressively to reduce memory footprint
- Bugfix: re-enable Docker demo mode (and improve the test to make sure we don't break it again!) ([#2227])
- Bugfix: correct potential issue with building edgectl on Windows
- Internal: fix an error with an undefined Python type in the TLS test (thanks, [Christian Clauss](https://github.com/cclauss)!)

### Ambassador Edge Stack only

- Feature: make the `External` filter type fully compatible with the `AuthService` type
- Docs: add instructions for what to do after downloading `edgectl`
- Bugfix: make it much faster to apply the Edge Stack License
- Bugfix: make sure the ACME terms-of-service link is always shown
- Bugfix: make the Edge Policy Console more performant

[#2198]: https://github.com/datawire/ambassador/issues/2198
[#2226]: https://github.com/datawire/ambassador/issues/2226
[#2227]: https://github.com/datawire/ambassador/issues/2227

## [1.0.0] January 15, 2020
[1.0.0]: https://github.com/datawire/ambassador/compare/v0.86.1...v1.0.0

### Caution!

All of Ambassador's CRDs have been switched to `apiVersion: getambassador.io/v2`, and
**your resources will be upgraded when you apply the new CRDs**. We recommend that you
follow the [migration instructions](https://getambassador.io/early-access/user-guide/upgrade-to-edge-stack/) and check your installation's
behavior before upgrading your CRDs.

## Ambassador API Gateway + Ambassador Edge Stack

### Breaking changes

- When a resource specifies a service or secret name without a corresponding namespace, Ambassador will now
  look for the service or secret in the namespace of the resource that mentioned it. In the past, Ambassador
  would look in the namespace in which Ambassador was running.

### Features

- The Host CR provides an easy way to tell Ambassador about domains it should expect to handle, and
  how it should handle secure and insecure requests for those domains
- Redirection from HTTP to HTTPS defaults to ON when termination contexts are present
- Mapping and Host CRs, as well as Ingress resources, get Status updates to provide better feedback
- Improve performance of processing events from Kubernetes
- Automatic HTTPS should work with any ACME clients doing the http-01 challenge

### Bugfixes

- CORS now happens before rate limiting
- The reconfiguration engine is better protected from exceptions
- Don’t try to check for upgrades on every UI snapshot update
- Reduced reconfiguration churn
- Don't force SNI routes to be lower-priority than non-SNI routes
- Knative mappings fallback to the Ambassador namespace if no namespace is specified
- Fix `ambassador_id` handling for Knative resources
- Treat `ambassadorId` as a synonym for `ambassador_id` (`ambassadorId` is the Protobuf 3 canonical form of `ambassador_id`)

### Ambassador Edge Stack

Ambassador Edge Stack incorporates the functionality of the old Ambassador Pro product.

- Authentication and ratelimiting are now available under a free community license
- Given a Host CR, Ambassador can manage TLS certificates using ACME (or you can manage them by hand)
- There is now an `edgectl` program that you can use for interacting with Ambassador from the command line
- There is a web user-interface for Ambassador
- BREAKING CHANGE: `APP_LOG_LEVEL` is now `AES_LOG_LEVEL`

See the [`CHANGELOG.old-pro.md`](./CHANGELOG.old-pro.md) file for the changelog of
the old Ambassador Pro product.

## [1.0.0-rc6] January 15, 2020
[1.0.0-rc6]: https://github.com/datawire/ambassador/compare/v1.0.0-rc4...v1.0.0-rc6

 - AES: Bugfix: Fix ACME client with multiple replicas
 - AES: Bugfix: Fix ACME client race conditions with the API server and WATT
 - AES: Bugfix: Don't crash in the ACME client if Redis is unavailable

## [1.0.0-rc4] January 13, 2020
[1.0.0-rc4]: https://github.com/datawire/ambassador/compare/v1.0.0-rc1...v1.0.0-rc4

- Change: Less verbose yet more useful Ambassador pod logs
- Bugfix: Various bugfixes for listeners and route rejection
- Bugfix: Don't append the service namespace for `localhost`
- AES: Bugfix: Fix rendering mapping labels YAML in the webui
- AES: Bugfix: Organize help output from `edgectl` so it is easier to read
- AES: Bugfix: Various bugfixes around ACME support with manually-configured TLSContexts
- AES: Change: Don't disable scout or enable extra-verbose logging when migrating from OSS
- AES: BREAKING CHANGE: `APP_LOG_LEVEL` is now `AES_LOG_LEVEL`

## [1.0.0-rc1] January 11, 2020
[1.0.0-rc1]: https://github.com/datawire/ambassador/compare/v1.0.0-rc0...v1.0.0-rc1

- Internal: Improvements to release machinery
- Internal: Fix the dev shell
- Internal: Adjust KAT tests to work with the Edge Stack

## [1.0.0-rc0] January 10, 2020
[1.0.0-rc0]: https://github.com/datawire/ambassador/compare/v1.0.0-ea13...v1.0.0-rc0

- BREAKING CHANGE: Rename Host CR status field `reason` to `errorReason`
- Feature: Host CRs now default `.spec.hostname` to `.metadata.name`
- Feature: Host CRs now have a `requestPolicy` field to control redirecting from cleartext to TLS
- Feature: Redirecting from cleartext to TLS no longer interferes with ACME http-01 challenges
- Feature: Improved `edgectl` help and informational messages
- Bugfix: Host CR status is now a sub-resource
- Bugfix: Have diagd snapshot JSON not include "serialization" keys (which could potentially leak secrets)
- Bugfix: Fix `ambassador_id` handling for Knative resources
- Bugfix: Use the correct namespace for resources found via annotations
- Bugfix: Treat `ambassadorId` as a synonym for `ambassador_id` (`ambassadorId` is the Protobuf 3 canonical form of `ambassador_id`)
- Internal: Allow passing a `DOCKER_NETWORK` variable to the build-system

## [1.0.0-ea13] January 09, 2020
[1.0.0-ea13]: https://github.com/datawire/ambassador/compare/v1.0.0-ea12...v1.0.0-ea13

- Bugfix: Knative mappings populate and fallback to the Ambassador namespace if unspecified
- Internal: Knative tests for versions 0.7.1 and 0.8.0 were removed
- Internal: Knative tests for version 0.11.0 were added
- Internal: Improved performance with Edge Stack using /ambassador/v0/diag/ with an optional `patch_client` query param to send a partial representation in JSON Patch format, reducing the memory and network traffic for large deployments
- Internal: Silencing warnings from `which` in docs preflight-check

## [1.0.0-ea12] January 08, 2020
[1.0.0-ea12]: https://github.com/datawire/ambassador/compare/v1.0.0-ea9...v1.0.0-ea12

- BREAKING CHANGE: When a resource specifies a service or secret name without a corresponding namespace, Ambassador uses the namespace of the resource. In the past, Ambassador would use its own namespace.
- Bugfix: Add the appropriate label so Ingress works with Edge Stack
- Bugfix: Remove superfluous imagePullSecret
- Bugfix: Fix various admin UI quirks, especially in Firefox
  - Bogus warnings about duplicate resources
  - Drag-and-drop reordering of rate limit configuration
  - Missing icons
- Internal: Drop duplicated resources earlier in the processing chain
- Internal: Streamline code generation from protobufs
- Internal: Automated broken-link checks in the documentation

## [1.0.0-ea9] December 23, 2019
[1.0.0-ea9]: https://github.com/datawire/ambassador/compare/v1.0.0-ea7...v1.0.0-ea9

- Bugfix: Use proper executable name for Windows edgectl
- Bugfix: Don't force SNI routes to be lower-priority than non-SNI routes
- Bugfix: Prevent the self-signed fallback context from conflicting with a manual context

## [1.0.0-ea7] December 19, 2019
[1.0.0-ea7]: https://github.com/datawire/ambassador/compare/v1.0.0-ea6...v1.0.0-ea7

- Bugfix: UI buttons can hide themselves
- Bugfix: Developer Portal API acquisition
- Bugfix: Developer Portal internal routing
- Internal: Better JS console usage
- Internal: Rationalize usage reporting for Edge Stack

## [1.0.0-ea6] December 18, 2019
[1.0.0-ea6]: https://github.com/datawire/ambassador/compare/v1.0.0-ea5...v1.0.0-ea6

- Feature: Improve performance of processing events from Kubernetes
- Feature: Automatic HTTPS should work with any ACME clients doing the http-01 challenge
- Internal: General improvements to test infrastructure
- Internal: Improved the release process

`ambassador-internal-access-control` `Filter` and `FilterPolicy` are now
created internally. Remove them from your cluster if upgrading from a
previous version.

## [1.0.0-ea5] December 17, 2019
[1.0.0-ea5]: https://github.com/datawire/ambassador/compare/v1.0.0-ea3...v1.0.0-ea5

- Internal: Improved the reliability of CI
- Internal: Improved the release process

## [1.0.0-ea3] December 16, 2019
[1.0.0-ea3]: https://github.com/datawire/ambassador/compare/v1.0.0-ea1...v1.0.0-ea3

- Feature: initial edgectl support for Windows!
- UX: be explicit that seeing the license applied can take a few minutes
- Bugfix: don’t try to check for upgrades on every UI snapshot update
- Bugfix: don’t activate the fallback TLSContext if its secret is not available
- Bugfix: first cut at reducing reconfiguration churn

## [1.0.0-ea1] December 10, 2019
[1.0.0-ea1]: https://github.com/datawire/ambassador/compare/v0.85.0...v1.0.0-ea1

### Caution!

All of Ambassador's CRDs have been switched to `apiVersion: getambassador.io/v2`, and
**your resources will be upgraded when you apply the new CRDs**. We recommend that you
follow the [migration instructions](https://getambassador.io/early-access/user-guide/upgrade-to-edge-stack/) and check your installation's
behavior before upgrading your CRDs.

### Features

- Authentication and ratelimiting are now available under a free community license
- The Host CRD provides an easy way to tell Ambassador about domains it should expect to handle
- Given a Host CRD, Ambassador can manage TLS certificates using ACME (or you can manage them by hand)
- Redirection from HTTP to HTTPS defaults to ON when termination contexts are present
- Mapping and Host CRDs, as well as Ingress resources, get Status updates to provide better feedback

### Bugfixes

- CVE-2019–18801, CVE-2019–18802, and CVE-2019–18836 are fixed by including Envoy 1.12.2
- CORS now happens before rate limiting
- The reconfiguration engine is better protected from exceptions

## [0.86.1] December 10, 2019
[0.86.1]: https://github.com/datawire/ambassador/compare/v0.84.1...v0.86.1

- Envoy updated to 1.12.2 for security fixes
- Envoy TCP keepalives are now supported (thanks, [Bartek Kowalczyk](https://github.com/KowalczykBartek)!)
- Envoy remote access logs are now supported
- Correctly handle upgrades when the `LogService` CRD is not present

(Ambassador 0.86.0 was superseded by Ambassador 0.86.1.)

## [0.85.0] October 22, 2019
[0.85.0]: https://github.com/datawire/ambassador/compare/v0.84.1...v0.85.0

### Features

- Support configuring the Envoy access log format (thanks to [John Esmet](https://github.com/esmet)!)

## [0.84.1] October 20, 2019
[0.84.1]: https://github.com/datawire/ambassador/compare/v0.84.0...v0.84.1

### Major changes:
- Bugfix: Fix /ambassador permissions to allow running as non-root - Thanks @dmayle (https://github.com/dmayle) for reporting the bug.

## [0.84.0] October 18, 2019
[0.84.0]: https://github.com/datawire/ambassador/compare/v0.83.0...v0.84.0

### Features:

- Support setting window_bits for the GZip filter (thanks to [Florent Delannoy](https://github.com/Pluies)!)
- Correctly support tuning the regex_max_size, and bump its default to 200 (thanks to [Paul Salaberria](https://github.com/psalaberria002)!)
- Support setting redirect_cleartext_from in a TLSContext

### Bugfixes:

- Correctly update loadbalancer status of Ingress resources
- Don't enable diagd debugging in the test suite unless explicitly requested (thanks to [Jonathan Suever](https://github.com/suever)!)
- Switch to an Envoy release build

### Developer Notes:

- Many many things about the build system have changed under the hood!
   - Start with `make help`, and
   - Join our [Slack channel](https://d6e.co/slack) for more help!

## [0.83.0] October 08, 2019
[0.83.0]: https://github.com/datawire/ambassador/compare/v0.82.0...v0.83.0

### Major changes:
- Update Ambassador to address CVE-2019-15225 and CVE-2019-15226.

NOTE: this switches the default regex engine! See the documentation for the `ambassador` `Module` for more.

## [0.82.0] October 02, 2019
[0.82.0]: https://github.com/datawire/ambassador/compare/v0.81.0...v0.82.0

### Major changes:
- Feature: Arrange for the Prometheus metrics endpoint to also return associated headers (thanks, [Jennifer Wu](https://github.com/jhsiaomei)!)
- Feature: Support setting a TLS origination context when doing TLS to a RateLimitService (thanks, [Phil Peble](https://github.com/ppeble)!)
- Feature: Allow configuring Envoy's access log path (thanks, [Jonathan Suever](https://github.com/suever)!)
- Update: Switch to Python 3.7 and Alpine 3.10

### Developer notes:
- Switch back to the latest mypy (currently 0.730)
- Environment variable KAT_IMAGE_PULL_POLICY can override the imagePullPolicy when running KAT tests
- Updated Generated Envoy Golang APIs

## [0.81.0] September 26, 2019
[0.81.0]: https://github.com/datawire/ambassador/compare/v0.80.0...v0.81.0

### Major changes:
- Feature: ${} environment variable interpolation is supported in all Ambassador configuration resources (thanks, [Stefan Sedich](https://github.com/stefansedich)!)
- Feature: DataDog APM tracing is now supported (thanks again, [Stefan Sedich](https://github.com/stefansedich)!)
- Bugfix: Fix an error in the TLSContext schema (thanks, [@georgekaz](https://github.com/georgekaz)!)

### Developer notes:
- Test services can now be built, deployed, and tested more easily (see BUILDING.md)
- `mypy` is temporarily pinned to version 0.720.

## [0.80.0] September 20, 2019
[0.80.0]: https://github.com/datawire/ambassador/compare/v0.78.0...v0.80.0

### Major changes:
- Feature: Basic support for the Kubernetes Ingress resource
- Feature: Basic reporting for some common configuration errors (lack of Mappings, lack of TLS contexts)
- Bugfix: Update Envoy to prevent crashing when updating AuthService under load

### Developer notes
- Golang components now use Go 1.13
- Ambassador build now _requires_ clean type hinting
- KAT client and server have been pulled back into the Ambassador repo

## [0.78.0] September 11, 2019
[0.78.0]: https://github.com/datawire/ambassador/compare/v0.77.0...v0.78.0

### Major changes:
- Feature: Support setting cipher_suites and ecdh_curves in TLSContext - #1782 (Thanks @teejaded)
- Feature: Make 128-bits traceids the default - #1794 (Thanks @Pluies)
- Feature: Set cap_net_bind_service to allow binding to low ports - #1720 (Thanks @swalberg)

### Minor changes:
- Testing: Add test that ambassador cli does not crash when called with --help - #1806 (Thanks @rokostik)

## [0.77.0] September 05, 2019
[0.77.0]: https://github.com/datawire/ambassador/compare/v0.76.0...v0.77.0

- (Feature) Support the `least_request` load balancer policy (thanks, [Steve Flanders](https://github.com/flands)!)
- (Misc) Many test and release-engineering improvements under the hood

## [0.76.0] August 26, 2019
[0.76.0]: https://github.com/datawire/ambassador/compare/v0.75.0...v0.76.0

- circuit breakers now properly handle overriding a global circuit breaker within a Mapping ([#1767])
- support for Knative 0.8.0 ([#1732])

[#1767]: https://github.com/datawire/ambassador/issues/1767
[#1732]: https://github.com/datawire/ambassador/issues/1732

## [0.75.0] August 13, 2019
[0.75.0]: https://github.com/datawire/ambassador/compare/0.74.1...0.75.0

- (Feature) Update to Envoy 1.11.1, including security fixes
- (Feature) You can use a `TLSContext` without a `secret` to set origination options ([#1708])
- (Feature) Canary deployments can now use multiple `host_rewrite` values ([#1159])
- (Bugfix) Make sure that Ambassador won't mistakenly complain about the number of RateLimit and Tracing services (thanks, [Christian Claus](https://github.com/cclauss)!)

[#1159]: https://github.com/datawire/ambassador/issues/1159
[#1708]: https://github.com/datawire/ambassador/issues/1708

## [0.74.1] August 06, 2019
[0.74.1]: https://github.com/datawire/ambassador/compare/0.74.0...0.74.1

- (bugfix) Make sure that updates properly trigger reconfigures ([#1727])
- (misc) Arrange for startup logging to have timestamps

[#1727]: https://github.com/datawire/ambassador/issues/1727

## [0.74.0] July 30, 2019
[0.74.0]: https://github.com/datawire/ambassador/compare/0.73.0...0.74.0

- Bugfix: Make sure that the pod dies if Envoy dies
- Bugfix: Correctly allow setting `timeout_ms` for `AuthService` (thanks, [John Esmet!](https://www.github.com/esmet)!)
- Feature: Permit configuring `cluster_idle_timeout_ms` for upstream services (thanks, [John Esmet!](https://www.github.com/esmet)!) ([#1542])

[#1542]: https://github.com/datawire/ambassador/issues/1542

## [0.73.0] July 11, 2019
[0.73.0]: https://github.com/datawire/ambassador/compare/0.72.0...0.73.0

- Feature: Experimental native support for Knative! ([#1579])
- Feature: Better Linkerd interoperability! ([#1578], [#1594])

- Feature: Add a legend for the colors of service names on the diagnostic overview (thanks, [Wyatt Pearsall](https://github.com/wpears)!)
- Feature: Allow switching Envoy to output JSON logs (thanks, [Pedro Tavares](https://github.com/ServerlessP)!)
- Feature: Allow setting `AMBASSADOR_LABEL_SELECTOR` and `AMBASSADOR_FIELD_SELECTOR` to let Ambassador use Kubernetes selectors to determine which things to read (thanks, [John Esmet](https://github.com/esmet)!) ([#1292])
- Feature: Allow configuring retries for `AuthService` (thanks, [Kevin Dagostino](https://github.com/TonkWorks)!) ([#1622], [#1461])

- Bugfix: Allow Ambassador to ride through Envoy-validation timeouts (thanks, [John Morrisey](https://github.com/jwm)!)
- Bugfix: Allow Ambassador to ride through parse errors on input resources (thanks, [Andrei Predoiu](https://github.com/Andrei-Predoiu)!) ([#1625])
- Bugfix: Allow '.' in a `secret` name to just be a '.' ([#1255])

- Bugfix: Allow manually defining an Ambassador `Service` resource, same as any other resource
- Bugfix: Prevent spurious duplicate-resource errors when loading config from the filesystem

[#1255]: https://github.com/datawire/ambassador/issues/1255
[#1292]: https://github.com/datawire/ambassador/issuse/1292
[#1461]: https://github.com/datawire/ambassador/issues/1461
[#1578]: https://github.com/datawire/ambassador/issuse/1578
[#1579]: https://github.com/datawire/ambassador/issuse/1579
[#1594]: https://github.com/datawire/ambassador/issuse/1594
[#1622]: https://github.com/datawire/ambassador/issues/1622
[#1625]: https://github.com/datawire/ambassador/issues/1625

## [0.72.0] June 13, 2019
[0.72.0]: https://github.com/datawire/ambassador/compare/0.71.0...0.72.0

- Envoy: Update Envoy to commit 8f57f7d765
- Bugfix: Auth spans are now properly connected to requests ([#1414])
- Bugfix: `include_body` now works correctly ([#1531], [#1595])
- Bugfix: `x_forwarded_proto_redirect` works again (thanks to [Kyle Martin](https://github.com/KyleMartin901)!) ([#1571])
- Bugfix: Ambassador works correctly with read-only filesystems (thanks, [Niko Kurtti](https://github.com/n1koo)!) ([#1614], [#1619])
- Bugfix: Correctly render groups associated with a given resolver in diagnostics JSON output
- Feature: Give the Ambassador CLI a way to specify the directory into which to write secrets.

[#1414]: https://github.com/datawire/ambassador/issues/1414
[#1531]: https://github.com/datawire/ambassador/issues/1531
[#1571]: https://github.com/datawire/ambassador/issues/1571
[#1595]: https://github.com/datawire/ambassador/issues/1595
[#1614]: https://github.com/datawire/ambassador/issues/1614
[#1619]: https://github.com/datawire/ambassador/issues/1619

## [0.71.0] June 06, 2019
[0.71.0]: https://github.com/datawire/ambassador/compare/0.70.1...0.71.0

- Feature: GZIP support [#744]
- Feature: diag UI shows active Resolvers [#1453]
- Feature: CRDs exist for Resolvers [#1563]
- Feature: Resolvers with custom names work, even as CRDs [#1497]
- Feature: The `/metrics` endpoint provides direct access to Prometheus-format stats (thanks to [Rotem Tamir](https://github.com/rotemtam)!)
- Bugfix: `statsd-exporter` now correctly defaults to port 8125 (thanks to [Jonathan Suever](https://github.com/suever)!)
- Bugfix: redirect_cleartext_from no longer strips the URL path [#1463]
- Bugfix: canary weights of 0 and 100 work correctly [#1379]
- Bugfix: `docker run` works again for the Ambassador demo, and is part of our tests now [#1569]
- Bugfix: Scout `DEBUG` messages don’t get leaked into the diag UI [#1573]
- Maintenance: warn of upcoming protocol version changes
- Maintenance: check in with Scout every 24 hours, but no more than twice per day

[#744]: https://github.com/datawire/ambassador/issues/744
[#1379]: https://github.com/datawire/ambassador/issues/1379
[#1453]: https://github.com/datawire/ambassador/issues/1453
[#1463]: https://github.com/datawire/ambassador/issues/1463
[#1497]: https://github.com/datawire/ambassador/issues/1497
[#1563]: https://github.com/datawire/ambassador/issues/1563
[#1569]: https://github.com/datawire/ambassador/issues/1569
[#1573]: https://github.com/datawire/ambassador/issues/1573

## [0.70.1] May 24, 2019
[0.70.1]: https://github.com/datawire/ambassador/compare/0.70.0...0.70.1

### Minor changes:
- Bugfix: Disable CRD support if Ambassador cannot access them
- Upgrade: Upgrade to watt 0.5.1

## [0.70.0] May 20, 2019
[0.70.0]: https://github.com/datawire/ambassador/compare/0.61.0...0.70.0

### Major changes:
- Feature: Support CRDs in the `getambassador.io` API group for configuration ([#482])
- Feature: Update to Envoy 1.10

### Minor changes:
- Feature: Support removing request headers (thanks @ysaakpr!)
- Bugfix: `watt` should better coalesce calls to the watch hook on startup
- Bugfix: Ambassador no longer uses ports 7000 or 18000 ([#1526], [#1527])

[#482]: https://github.com/datawire/ambassador/issues/482
[#1526]: https://github.com/datawire/ambassador/issues/1526
[#1527]: https://github.com/datawire/ambassador/issues/1527

## [0.61.1] May 16, 2019
[0.61.1]: https://github.com/datawire/ambassador/compare/0.61.0...0.61.1

- Bugfix: Make sure that Consul discovery properly handles the datacenter name ([#1533])
- Bugfix: Make sure that the feature-walk code is protected against clusters with no endpoints at all ([#1532])

[#1532]: https://github.com/datawire/ambassador/issues/1532
[#1533]: https://github.com/datawire/ambassador/issues/1533

## [0.61.0] May 08, 2019
[0.61.0]: https://github.com/datawire/ambassador/compare/0.60.3...0.61.0

Ambassador 0.61.0 metadata

### Changes:
- Feature: Support for minimum and maximum TLS versions (#689)
- Feature: Allow choosing whether to append or overwrite when adding request or response headers (#1481) - thanks to @ysaakpr
- Feature: Support for circuit breakers (#360)
- Feature: Support for automatic retries (#1127) - thanks to @l1v3
- Feature: Support for shadow traffic weighting - thanks to @nemo83
- Feature: Support for HTTP/1.0 (#988) - thanks to @cyrus-mc
- Bugfix: Problem with local Consul agent resolver and non-standard HTTP port (#1508)
- Bugfix: Round each mapping's weight to an integer to prevent invalid Envoy configurations when using weights (#1289) - thanks to @esmet
- Bugfix: Fix deadlock on invalid Envoy configuration (#1491) - thanks to @esmet
- Bugfix: Fixed LightStep gRPC TracingService (#1189) - thanks to @sbaum1994
## [0.60.3] May 01, 2019
[0.60.3]: https://github.com/datawire/ambassador/compare/0.60.2...0.60.3

### Changes since 0.60.2

- When scanning its configuration for secrets and endpoints that must be watched, 0.60.2 could fail with certain configurations if TLS termination but not origination was active. Those failures are fixed now.

## [0.60.2] April 29, 2019
[0.60.2]: https://github.com/datawire/ambassador/compare/0.60.1...0.60.2

### Changes since 0.60.1

- Ambassador is now much more careful about which endpoints and secrets it pays attention to. ([#1465] again -- thanks to [@flands](https://github.com/flands) and @seandon for the help here!)

[#1465]: https://github.com/datawire/ambassador/issues/1465

## [0.60.1] April 25, 2019
[0.60.1]: https://github.com/datawire/ambassador/compare/0.60.0...0.60.1

### Changes since 0.60.0

- Speed up initial parsing of WATT snapshots considerably ([#1465])
- Don't look at secrets in the kube-system namespace, or for service-account tokens.
- Make sure that secrets we do look at are correctly associated with their namespaces ([#1467] -- thanks to @flands and @derrickburns for their contributions here!)
- Allow tuning the number of input snapshots retained for debugging
- Include the grab-snapshots.py script to help with debuggability

[#1465]: https://github.com/datawire/ambassador/issues/1465
[#1467]: https://github.com/datawire/ambassador/issues/1467

## [0.60.0] April 23, 2019
[0.60.0]: https://github.com/datawire/ambassador/compare/0.53.1...0.60.0

### Changes since 0.53.1

- BREAKING CHANGE: Ambassador listens on 8080 and 8443 by default so it does not need to run as root
- Ambassador natively supports using Consul for service discovery
- `AMBASSADOR_ENABLE_ENDPOINTS` is no longer needed; configure using the `Resolver` resource instead
- Support for the Maglev load balancing algorithm
- Support `connect_timeout_ms`. Thanks to Pétur Erlingsson.
- Support for `idle_timeout_ms` Thanks to Aaron Triplett.
- Ambassador will properly reload renewed Let's Encrypt certificates (#1416). Thanks to Matthew Ceroni.
- Ambassador will now properly redirect from HTTP to HTTPS based on `x-forwarded-proto` (#1233).
- The `case_sensitive` field now works when `host_redirect` is set to true (#699). Thanks to Peter Choi and Christopher Coté.

## [0.53.1] April 05, 2019
[0.53.1]: https://github.com/datawire/ambassador/compare/0.52.1...0.53.1

(0.53.0 was immediately supplanted by 0.53.1.)

## SECURITY FIXES

Ambassador 0.53.1 addresses two security issues in Envoy Proxy, CVE-2019-9900 and CVE-2019-9901:

- CVE-2019-9900 (Score 8.3/High). When parsing HTTP/1.x header values, Envoy 1.9 and before does not reject embedded zero characters (NUL, ASCII 0x0).

- CVE-2019-9901 (Score 8.3/High). Envoy does not normalize HTTP URL paths in Envoy 1.9 and before.

Since these issues can potentially allow a remote attacker to use maliciously-crafted URLs to bypass
authentication, anyone running an Ambassador prior to 0.53.1 should upgrade.

### UPCOMING CHANGES

Ambassador 0.60 will listen on ports 8080/8443 by default. The diagnostics service in Ambassador 0.52.0
will try to warn you if your configuration will be affected by this change.

## Other changes since 0.52.1

- `AuthService` version `ambassador/v1` can now explicitly configure how much body data is sent
  to the external authentication service.

## [0.52.1] March 26, 2019
[0.52.1]: https://github.com/datawire/ambassador/compare/0.52.0...0.52.1

### Changes since 0.52.0

- You can specify the `AMBASSADOR_NO_SECRETS` environment variable to prevent Ambassador from
  watching Kubernetes secrets at all (thanks [@esmet](https://github.com/esmet)!) ([#1293])
- The services used when you do `docker run ambassador --demo` have been moved into the Docker image,
  to remove external dependencies from the Ambassador quickstart.

[#1293]: https://github.com/datawire/ambassador/issues/1293

## [0.52.0] March 21, 2019
[0.52.0]: https://github.com/datawire/ambassador/compare/0.51.2...0.52.0

### Changes since 0.51.2

- Initial support for endpoint routing, rather than relying on `kube-proxy` ([#1031])
   - set `AMBASSADOR_ENABLE_ENDPOINTS` in the environment to allow this
- Initial support for Envoy ring hashing and session affinity (requires endpoint routing!)
- Support Lua filters (thanks to [@lolletsoc](https://github.com/lolletsoc)!)
- Support gRPC-Web (thanks to [@gertvdijk](https://github.com/gertvdijk)!) ([#456])
- Support for gRPC HTTP 1.1 bridge (thanks to [@rotemtam](https://github.com/rotemtam)!)
- Allow configuring `num-trusted-hosts` for `X-Forwarded-For`
- External auth services using gRPC can now correctly add new headers ([#1313])
- External auth services correctly add trace spans
- Ambassador should respond to changes more quickly now ([#1294], [#1318])
- Ambassador startup should be faster now

[#456]: https://github.com/datawire/ambassador/issues/456
[#1031]: https://github.com/datawire/ambassador/issues/1031
[#1294]: https://github.com/datawire/ambassador/issues/1294
[#1313]: https://github.com/datawire/ambassador/issues/1313
[#1318]: https://github.com/datawire/ambassador/issues/1318

## [0.51.2] March 12, 2019
[0.51.2]: https://github.com/datawire/ambassador/compare/0.51.1...0.51.2

### Changes since 0.51.1

- Cookies are now correctly handled when using external auth services... really. ([#1211])

[#1211]: https://github.com/datawire/ambassador/issues/1211

## [0.51.1] March 11, 2019
[0.51.1]: https://github.com/datawire/ambassador/compare/0.51.0...0.51.1

### Changes since 0.51.0

- Ambassador correctly handles services in namespaces other than the one Ambassador is running in.

## [0.51.0] March 08, 2019
[0.51.0]: https://github.com/datawire/ambassador/compare/0.50.3...0.51.0

**0.51.0 is not recommended: upgrade to 0.51.1.**

### Changes since 0.50.3

- Ambassador can now route any TCP connection, using the new `TCPMapping` resource. ([#420])
- Cookies are now correctly handled when using external auth services ([#1211])
- Lots of work in docs and testing under the hood

[#420]: https://github.com/datawire/ambassador/issues/420
[#1211]: https://github.com/datawire/ambassador/issues/1211

### Limitations in 0.51.0

At present, you cannot mix HTTP and HTTPS upstream `service`s in any Ambassador resource. This restriction will be lifted in a future Ambassador release.

## [0.50.3] February 21, 2019
[0.50.3]: https://github.com/datawire/ambassador/compare/0.50.2...0.50.3

### Fixes since 0.50.2

- Ambassador saves configuration snapshots as it manages configuration changes. 0.50.3 keeps only 5 snapshots,
  to bound its disk usage. The most recent snapshot has no suffix; the `-1` suffix is the next most recent, and
  the `-4` suffix is the oldest.
- Ambassador will not check for available updates more often than once every four hours.

### Limitations in 0.50.3

At present, you cannot mix HTTP and HTTPS upstream `service`s in any Ambassador resource. This restriction will be lifted in a future Ambassador release.

## [0.50.2] February 15, 2019
[0.50.2]: https://github.com/datawire/ambassador/compare/0.50.1...0.50.2

### Important fixes since 0.50.1

- Ambassador no longer requires annotations in order to start -- with no configuration, it will launch with only the diagnostics service available. ([#1203])
- If external auth changes headers, routing will happen based on the changed values. ([#1226])

### Other changes since 0.50.1

- Ambassador will no longer log errors about Envoy statistics being unavaible before startup is complete ([#1216])
- The `tls` attribute is again available to control the client certificate offered by an `AuthService` ([#1202])

### Limitations in 0.50.2

At present, you cannot mix HTTP and HTTPS upstream `service`s in any Ambassador resource. This restriction will be lifted in a future Ambassador release.

[#1202]: https://github.com/datawire/ambassador/issues/1202
[#1203]: https://github.com/datawire/ambassador/issues/1203
[#1216]: https://github.com/datawire/ambassador/issues/1216
[#1226]: https://github.com/datawire/ambassador/issues/1226

## [0.50.1] February 07, 2019
[0.50.1]: https://github.com/datawire/ambassador/compare/0.50.0...0.50.1

**0.50.1 is not recommended: upgrade to 0.52.0.**

### Changes since 0.50.0

- Ambassador defaults to only doing IPv4 DNS lookups. IPv6 can be enabled in the Ambassador module or in a Mapping. ([#944])
- An invalid Envoy configuration should not cause Ambassador to hang.
- Testing using `docker run` and `docker compose` is supported again. ([#1160])
- Configuration from the filesystem is supported again, but see the "Running Ambassador" documentation for more.
- Datawire's default Ambassador YAML no longer asks for any permissions for `ConfigMap`s.

[#944]: https://github.com/datawire/ambassador/issues/944
[#1160]: https://github.com/datawire/ambassador/issues/1160

## [0.50.0] January 29, 2019
[0.50.0]: https://github.com/datawire/ambassador/compare/0.50.0-rc6...0.50.0

**Ambassador 0.50.0 is a major rearchitecture of Ambassador onto Envoy V2 using the ADS. See the "BREAKING NEWS"
section above for more information.**

(Note that Ambassador 0.50.0-rc7 and -rc8 were internal releases.)

### Changes since 0.50.0-rc6

- `AMBASSADOR_SINGLE_NAMESPACE` is finally correctly supported and properly tested ([#1098])
- Ambassador won't throw an exception for name collisions between resources ([#1155])
- A TLS `Module` can now coexist with SNI (the TLS `Module` effectively defines a fallback cert) ([#1156])
- `ambassador dump --diag` no longer requires you to explicitly state `--v1` or `--v2`

### Limitations in 0.50.0 GA

- Configuration from the filesystem is not supported in 0.50.0. It will be resupported in 0.50.1.
- A `TLSContext` referencing a `secret` in another namespace will not function when `AMBASSADOR_SINGLE_NAMESPACE` is set.

[#1098]: https://github.com/datawire/ambassador/issues/1098
[#1155]: https://github.com/datawire/ambassador/issues/1155
[#1156]: https://github.com/datawire/ambassador/issues/1156

## [0.50.0-rc6] January 28, 2019
[0.50.0-rc6]: https://github.com/datawire/ambassador/compare/0.50.0-rc5...0.50.0-rc6

**Ambassador 0.50.0-rc6 is a release candidate**.

### Changes since 0.50.0-rc5

- Ambassador watches certificates and automatically updates TLS on certificate changes ([#474])
- Ambassador no longer saves secrets it hasn't been told to use to disk ([#1093])
- Ambassador correctly honors `AMBASSADOR_SINGLE_NAMESPACE` rather than trying to access all namespaces ([#1098])
- Ambassador correctly honors the `AMBASSADOR_CONFIG_BASE_DIR` setting again ([#1118])
- Configuration changes take effect much more quickly than in RC5 ([#1148])
- `redirect_cleartext_from` works with no configured secret, to support TLS termination at a downstream load balancer ([#1104])
- `redirect_cleartext_from` works with the `PROXY` protocol ([#1115])
- Multiple `AuthService` resources (for canary deployments) work again ([#1106])
- `AuthService` with `allow_request_body` works correctly with an empty body and no `Content-Length` header ([#1140])
- `Mapping` supports the `bypass_auth` attribute to bypass authentication (thanks, @patricksanders! [#174])
- The diagnostic service no longer needs to re-parse the configuration on every page load ([#483])
- Startup is now faster and more stable
- The Makefile should do the right thing if your PATH has spaces in it (thanks, @er1c!)
- Lots of Helm chart, statsd, and doc improvements (thanks, @Flydiverny, @alexgervais, @bartlett, @victortv7, and @zencircle!)

[#174]: https://github.com/datawire/ambassador/issues/174
[#474]: https://github.com/datawire/ambassador/issues/474
[#483]: https://github.com/datawire/ambassador/issues/483
[#1093]: https://github.com/datawire/ambassador/issues/1093
[#1098]: https://github.com/datawire/ambassador/issues/1098
[#1104]: https://github.com/datawire/ambassador/issues/1104
[#1106]: https://github.com/datawire/ambassador/issues/1106
[#1115]: https://github.com/datawire/ambassador/issues/1115
[#1118]: https://github.com/datawire/ambassador/issues/1118
[#1140]: https://github.com/datawire/ambassador/issues/1140
[#1148]: https://github.com/datawire/ambassador/issues/1148

## [0.50.0-rc5] January 14, 2019
[0.50.0-rc5]: https://github.com/datawire/ambassador/compare/0.50.0-rc4...0.50.0-rc5

**Ambassador 0.50.0-rc5 is a release candidate**.

### Changes since 0.50.0-rc4

- Websocket connections will now be authenticated if an AuthService is configured [#1026]
- Client certificate authentication should function whether configured from a TLSContext resource or from the the old-style TLS module (this is the full fix for [#993])
- Ambassador can now switch listening ports without a restart (e.g. switching from cleartext to TLS) [#1100]
- TLS origination certificates (including Istio mTLS) should now function [#1071]
- The diagnostics service should function in all cases. [#1096]
- The Ambassador image is significantly (~500MB) smaller than RC4.

[#933]: https://github.com/datawire/ambassador/issues/993
[#1026]: https://github.com/datawire/ambassador/issues/1026
[#1071]: https://github.com/datawire/ambassador/issues/1071
[#1096]: https://github.com/datawire/ambassador/issues/1096
[#1100]: https://github.com/datawire/ambassador/issues/1100

## [0.50.0-rc4] January 09, 2019
[0.50.0-rc4]: https://github.com/datawire/ambassador/compare/0.50.0-rc3...0.50.0-rc4

**Ambassador 0.50.0-rc4 is a release candidate**, and fully supports running under Microsoft Azure.

### Changes since 0.50.0-rc3

- Ambassador fully supports running under Azure [#1039]
- The `proto` attribute of a v1 `AuthService` is now optional, and defaults to `http`
- Ambassador will warn about the use of v0 configuration resources.

[#1039]: https://github.com/datawire/ambassador/issues/1039

## [0.50.0-rc3] January 03, 2019
[0.50.0-rc3]: https://github.com/datawire/ambassador/compare/0.50.0-rc2...0.50.0-rc3

**Ambassador 0.50.0-rc3 is a release candidate**, but see below for an important warning about Azure.

### Microsoft Azure

There is a known issue with recently-created Microsoft Azure clusters where Ambassador will stop receiving service
updates after running for a short time. This will be fixed in 0.50.0-GA.

### Changes since 0.50.0-rc2

- The `Location` and `Set-Cookie` headers should always be allowed from the auth service when using an `ambassador/v0` config [#1054]
- `add_response_headers` (parallel to `add_request_headers`) is now supported (thanks, @n1koo!)
- `host_redirect` and `shadow` both now work correctly [#1057], [#1069]
- Kat is able to give better information when it cannot parse a YAML specification.

[#1054]: https://github.com/datawire/ambassador/issues/1054
[#1057]: https://github.com/datawire/ambassador/issues/1057
[#1069]: https://github.com/datawire/ambassador/issues/1069

## [0.50.0-rc2] December 24, 2018
[0.50.0-rc2]: https://github.com/datawire/ambassador/compare/0.50.0-rc1...0.50.0-rc2

**Ambassador 0.50.0-rc2 fixes some significant TLS bugs found in RC1.**

### Changes since 0.50.0-rc1:

- TLS client certificate verification should function correctly (including requiring client certs).
- TLS context handling (especially with multiple contexts and origination contexts) has been made more consistent and correct.
    - Ambassador is now much more careful about reporting errors in TLS configuration (especially around missing keys).
    - You can reference a secret in another namespace with `secret: $secret_name.$namespace`.
    - Ambassador will now save certificates loaded from Kubernetes to `$AMBASSADOR_CONFIG_BASE_DIR/$namespace/secrets/$secret_name`.
- `use_proxy_proto` should be correctly supported [#1050].
- `AuthService` v1 will default its `proto` to `http` (thanks @flands!)
- The JSON diagnostics service supports filtering: requesting `/ambassador/v0/diag/?json=true&filter=errors`, for example, will return only the errors element from the diagnostic output.

[#1050]: https://github.com/datawire/ambassador/issues/1050

## [0.50.0-rc1] December 19, 2018
[0.50.0-rc1]: https://github.com/datawire/ambassador/compare/0.50.0-ea7...0.50.0-rc1

**Ambassador 0.50.0-rc1 is a release candidate.**

### Changes since 0.50.0-ea7:

- Websockets should work happily with external authentication [#1026]
- A `TracingService` using a long cluster name works now [#1025]
- TLS origination certificates are no longer offered to clients when Ambassador does TLS termination [#983]
- Ambassador will listen on port 443 only if TLS termination contexts are present; a TLS origination context will not cause the switch
- The diagnostics service is working, and correctly reporting errors, again. [#1019]
- `timeout_ms` in a `Mapping` works correctly again [#990]
- Ambassador sends additional anonymized usage data to help Datawire prioritize bug fixes, etc.
  See `docs/ambassador/running.md` for more information, including how to disable this function.

[#983]: https://github.com/datawire/ambassador/issues/983
[#990]: https://github.com/datawire/ambassador/issues/990
[#1019]: https://github.com/datawire/ambassador/issues/1019
[#1025]: https://github.com/datawire/ambassador/issues/1025
[#1026]: https://github.com/datawire/ambassador/issues/1026

## [0.50.0-ea7] November 19, 2018
[0.50.0-ea7]: https://github.com/datawire/ambassador/compare/0.50.0-ea6...0.50.0-ea7

**Ambassador 0.50.0-ea7 is an EARLY ACCESS release! IT IS NOT SUPPORTED FOR PRODUCTION USE.**

### Upcoming major changes:

- **API version `ambassador/v0` will be officially deprecated in Ambassador 0.50.0.**
  API version `ambassador/v1` will the minimum recommended version for resources in Ambassador 0.50.0.

- Some resources will change between `ambassador/v0` and `ambassador/v1`.
   - For example, the `Mapping` resource will no longer support `rate_limits` as that functionality will
     be subsumed by `labels`.

### Changes since 0.50.0-ea6:

- Ambassador now supports `labels` for all `Mapping`s.
- Configuration of rate limits for a `Mapping` is now handled by providing `labels` in the domain configured
  for the `RateLimitService` (by default, this is "ambassador").
- Ambassador, once again, supports `statsd` for statistics gathering.
- The Envoy `buffer` filter is supported.
- Ambassador can now use GRPC to call the external authentication service, and also include the message body
  in the auth call.
- It's now possible to use environment variables to modify the configuration directory (thanks @n1koo!).
- Setting environment variable `AMBASSADOR_KUBEWATCH_NO_RETRY` will cause the Ambassador pod to exit, and be
  rescheduled, if it loses its connection to the Kubernetes API server.
- Many dependencies have been updated, most notably including switching to kube-client 8.0.0.

## [0.50.0-ea6] November 19, 2018
[0.50.0-ea6]: https://github.com/datawire/ambassador/compare/0.50.0-ea5...0.50.0-ea6

**Ambassador 0.50.0-ea6 is an EARLY ACCESS release! IT IS NOT SUPPORTED FOR PRODUCTION USE.**

### Changes since 0.50.0-ea5:

- `alpn_protocols` is now supported in the `TLS` module and `TLSContext`s
- Using `TLSContext`s to provide TLS termination contexts will correctly switch Ambassador to listening on port 443.
- `redirect_cleartext_from` is now supported with SNI
- Zipkin `TracingService` configuration now supports 128-bit trace IDs and shared span contexts (thanks, @alexgervais!)
- Zipkin should correctly trace calls to external auth services (thanks, @alexgervais!)
- `AuthService` configurations now allow separately configuring headers allowed from the client to the auth service, and from the auth service upstream
- Ambassador won't endlessly append `:annotation` to K8s resources
- The Ambassador CLI no longer requires certificate files to be present when dumping configurations
- `make mypy` will run full type checks on Ambassador to help developers

## [0.50.0-ea5] November 06, 2018
[0.50.0-ea5]: https://github.com/datawire/ambassador/compare/0.50.0-ea4...0.50.0-ea5

**Ambassador 0.50.0-ea5 is an EARLY ACCESS release! IT IS NOT SUPPORTED FOR PRODUCTION USE.**

### Changes since 0.50.0-ea4:

- **`use_remote_address` is now set to `true` by default.** If you need the old behavior, you will need to manually set `use_remote_address` to `false` in the `ambassador` `Module`.
- Ambassador 0.50.0-ea5 **supports SNI!**  See the docs for more here.
- Header matching is now supported again, including `host` and `method` headers.

## [0.50.0-ea4] October 31, 2018
[0.50.0-ea4]: https://github.com/datawire/ambassador/compare/0.50.0-ea3...0.50.0-ea4

**Ambassador 0.50.0-ea4 is an EARLY ACCESS release! IT IS NOT SUPPORTED FOR PRODUCTION USE.**

### Changes since 0.50.0-ea3:

- Ambassador 0.50.0-ea4 uses Envoy 1.8.0.
- `RateLimitService` is now supported. **You will need to restart Ambassador if you change the `RateLimitService` configuration.** We expect to lift this restriction in a later release; for now, the diag service will warn you when a restart is required.
   - The `RateLimitService` also has a new `timeout_ms` attribute, which allows overriding the default request timeout of 20ms.
- GRPC is provisionally supported, but still needs improvements in test coverage.
- Ambassador will correctly include its EA number when checking for updates.

## [0.50.0-ea3] October 21, 2018
[0.50.0-ea3]: https://github.com/datawire/ambassador/compare/0.50.0-ea2...0.50.0-ea3

**Ambassador 0.50.0-ea3 is an EARLY ACCESS release! IT IS NOT SUPPORTED FOR PRODUCTION USE.**

### Changes since 0.50.0-ea2:

- `TracingService` is now supported. **You will need to restart Ambassador if you change the `TracingService` configuration.** We expect to lift this restriction in a later release; for now, the diag service will warn you when a restart is required.
- Websockets are now supported, **including** mapping the same websocket prefix to multiple upstream services for canary releases or load balancing.
- KAT supports full debug logs by individual `Test` or `Query`.

**Ambassador 0.50.0 is not yet feature-complete. Read the Limitations and Breaking Changes sections in the 0.50.0-ea1 section below for more information.**

## [0.50.0-ea2] October 16, 2018
[0.50.0-ea2]: https://github.com/datawire/ambassador/compare/0.50.0-ea1...0.50.0-ea2

**Ambassador 0.50.0-ea2 is an EARLY ACCESS release! IT IS NOT SUPPORTED FOR PRODUCTION USE.**

### Changes since 0.50.0-ea1:

- Attempting to enable TLS termination without supplying a valid cert secret will result in HTTP on port 80, rather than HTTP on port 443. **No error will be displayed in the diagnostic service yet.** This is a bug and will be fixed in `-ea3`.
- CORS is now supported.
- Logs are no longer full of accesses from the diagnostic service.
- KAT supports isolating OptionTests.
- The diagnostics service now shows the V2 config actually in use, not V1.
- `make` will no longer rebuild the Python venv so aggressively.

**Ambassador 0.50.0 is not yet feature-complete. Read the Limitations and Breaking Changes sections in the 0.50.0-ea1 section below for more information.**

## [0.50.0-ea1] October 11, 2018
[0.50.0-ea1]: https://github.com/datawire/ambassador/compare/0.40.0...0.50.0-ea1

**Ambassador 0.50.0-ea1 is an EARLY ACCESS release! IT IS NOT SUPPORTED FOR PRODUCTION USE.**

### Ambassador 0.50.0 is not yet feature-complete. Limitations:

- `RateLimitService` and `TracingService` resources are not currently supported.
- WebSockets are not currently supported.
- CORS is not currently supported.
- GRPC is not currently supported.
- TLS termination is not
- `statsd` integration has not been tested.
- The logs are very cluttered.
- Configuration directly from the filesystem isn’t supported.
- The diagnostics service cannot correctly drill down by source file, though it can drill down by route or other resources.
- Helm installation has not been tested.
- `AuthService` does not currently have full support for configuring headers to be sent to the extauth service. At present it sends all the headers listed in `allowed_headers` plus:
   - `Authorization`
   - `Cookie`
   - `Forwarded`
   - `From`
   - `Host`
   - `Proxy-Authenticate`
   - `Proxy-Authorization`
   - `Set-Cookie`
   - `User-Agent`
   - `X-Forwarded-For`
   - `X-Forwarded-Host`
   - `X-Forwarded`
   - `X-Gateway-Proto`
   - `WWW-Authenticate`

### **BREAKING CHANGES** from 0.40.0

- Configuration from a `ConfigMap` is no longer supported.
- The authentication `Module` is no longer supported; use `AuthService` instead (which you probably already were).
- External authentication now uses the core Envoy `envoy.ext_authz` filter, rather than the custom Datawire auth filter.
   - `ext_authz` speaks the same protocol, and your existing external auth services should work, however:
   - `ext_authz` does _not_ send all the request headers to the external auth service (see above in `Limitations`).
- Circuit breakers and outlier detection are not supported. They will be reintroduced in a later Ambassador release.
- Ambassador now _requires_ a TLS `Module` to enable TLS termination, where previous versions would automatically enable termation if the `ambassador-certs` secret was present. A minimal `Module` for the same behavior is:

        ---
        kind: Module
        name: tls
        config:
          server:
            secret: ambassador-certs

## [0.40.2] November 26, 2018
[0.40.2]: https://github.com/datawire/ambassador/compare/0.40.1...0.40.2

### Minor changes:
- Feature: Support using environment variables to modify the configuration directory (thanks @n1koo!)
- Feature: In Helmfile, support `volumeMounts` (thanks @kyschouv!)
- Bugfix: In Helmfile, correctly quote `.Values.namespace.single` (thanks @bobby!)
- Bugfix: In Helmfile, correctly support `Nodeport` in HTTP and HTTPS (thanks @n1koo!)

## [0.40.1] October 29, 2018
[0.40.1]: https://github.com/datawire/ambassador/compare/0.40.0...0.40.1

### Minor changes:
- Feature: Support running Ambassador as a `Daemonset` via Helm (thanks @DipeshMitthalal!)
- Feature: Switch to Envoy commit 5f795fe2 to fix a crash if attempting to add headers after using an AuthService (#647, #680)

## [0.40.0] September 25, 2018
[0.40.0]: https://github.com/datawire/ambassador/compare/0.39.0...0.40.0

### Minor changes:

- Feature: Allow users to override the `STATSD_HOST` value (#810). Thanks to @rsyvarth.
- Feature: Support LightStep distributed tracing (#796). Thanks to @alexgervais.
- Feature: Add service label in Helm chart (#778). Thanks to @sarce.
- Feature: Add support for load balancer IP in Helm chart (#765). Thanks to @larsha.
- Feature: Support prometheus mapping configurations (#746). Thanks to @bcatcho.
- Feature: Add support for `loadBalancerSourceRanges` to Helm chart (#764). Thanks to @mtbdeano.
- Feature: Support for namespaces and Ambassador ID in Helm chart (#588, #643). Thanks to @MichielDeMey and @jstol.
- Bugfix: Add AMBASSADOR_VERIFY_SSL_FALSE flag (#782, #807). Thanks to @sonrier.
- Bugfix: Fix Ambassador single namespace in Helm chart (#827). Thanks to @sarce.
- Bugfix: Fix Helm templates and default values (#826).
- Bugfix: Add `stats-sink` back to Helm chart (#763).
- Bugfix: Allow setting `timeout_ms` to 0 for gRPC streaming services (#545). Thanks to @lovers36.
- Bugfix: Update Flask to 0.12.3.

## [0.39.0] August 30, 2018
[0.39.0]: https://github.com/datawire/ambassador/compare/0.38.0...0.39.0

### Major Changes:

- Bugfix: The statsd container has been removed by default in order to avoid DoSing Kubernetes DNS. The functionality can be re-enabled by setting the `STATSD_ENABLED` environment variable to `true` in the Ambassador deployment YAML (#568).
- Docs: Added detailed Ambassador + Istio Integration Documentation on monitoring and distributed tracing. - @feitnomore

### Minor Changes:

- Docs: Added instructions for running Ambassador with Docker Compose. - @bcatcho
- Bugfix: Fix Ambassador to more aggressively reconnect to Kubernetes (#554). - @nmatsui
- Feature: Diagnostic view displays AuthService, RateLimitService, and TracingService (#730). - @alexgervais
- Feature: Enable Ambassador to tag tracing spans with request headers via `tag_headers`. - @alexgervais

## [0.38.0] August 08, 2018
[0.38.0]: https://github.com/datawire/ambassador/compare/0.37.0...0.38.0

### Major changes:
- Feature: Default CORS configuration can now be set - @KowalczykBartek
- Bugfix: Ambassador does not crash with empty YAML config anymore - @rohan47

### Minor changes:
- DevEx: `master` is now latest, `stable` tracks the latest released version
- DevEx: release-prep target added to Makefile to facilitate releasing process
- DevEx: all tests now run in parallel, consuming lesser time
- Bugfix: Ambassador SIGCHLD messages are less scary looking now

## [0.37.0] July 31, 2018:
[0.37.0]: https://github.com/datawire/ambassador/compare/0.36.0...0.37.0

### Major changes:
- Feature: Added support for request tracing (by Alex Gervais)

## [0.36.0] July 26, 2018:
[0.36.0]: https://github.com/datawire/ambassador/compare/0.35.3...0.36.0

### Major changes:
- Fix: HEAD requests no longer cause segfaults
- Feature: TLS can now be configured with arbitrary secret names, instead of predefined secrets
- Change: The Envoy dynamic header value `%CLIENT_IP%` is no longer supported. Use `%DOWNSTREAM_REMOTE_ADDRESS_WITHOUT_PORT%` instead. (This is due to a change in Envoy 1.7.0.)

## [0.35.3] July 18, 2018: **READ THE WARNING ABOVE**
[0.35.3]: https://github.com/datawire/ambassador/compare/0.35.2...0.35.3

### Changed

Major changes:
- Ambassador is now based on Envoy v1.7.0
- Support for X-FORWARDED-PROTO based redirection, generally used with Layer 7 load balancers
- Support for port based redirection using `redirect_cleartext_from`, generally used with Layer 4 load balancers
- Specifying HTTP and HTTPS target ports in Helm chart

Other changes:
- End-to-end tests can now be run with `make e2e` command
- Helm release automation has been fixed
- Mutliple end-to-end tests are now executed in parallel, taking lesser time
- Huge revamp to documentation around unit tests
- Documentation changes

## [0.35.2] July 05, 2018: **READ THE WARNING ABOVE**
[0.35.2]: https://github.com/datawire/ambassador/compare/0.35.1...0.35.2

### Changed

- 0.35.2 is almost entirely about updates to Datawire testing infrastructure.
- The only user-visible change is that Ambassador will do a better job of showing which Kubernetes objects define Ambassador configuration objects when using `AMBASSADOR_ID` to run multiple Ambassadors in the same cluster.

## [0.35.1] June 25, 2018: **READ THE WARNING ABOVE**
[0.35.1]: https://github.com/datawire/ambassador/compare/0.35.0...0.35.1

### Changed

- Properly support supplying additional TLS configuration (such as `redirect_cleartext_from`) when using certificates from a Kubernetes `Secret`
- Update Helm chart to allow customizing annotations on the deployed `ambassador` Kubernetes `Service` (thanks @psychopenguin!)

## [0.35.0] June 25, 2018: **READ THE WARNING ABOVE**
[0.35.0]: https://github.com/datawire/ambassador/compare/0.34.3...0.35.0

### Changed

- 0.35.0 re-supports websockets, but see the **BREAKING NEWS** for an important caveat.
- 0.35.0 supports running as non-root. See the **BREAKING NEWS** above for more information.
- Make sure regex matches properly handle backslashes, and properly display in the diagnostics service (thanks @alexgervais!).
- Prevent kubewatch from falling into an endless spinloop (thanks @mechpen!).
- Support YAML array syntax for CORS array elements.

## [0.34.3] June 13, 2018: **READ THE WARNING ABOVE**
[0.34.3]: https://github.com/datawire/ambassador/compare/0.34.2...0.34.3

### Changed

- **0.34.3 cannot support websockets**: see the **WARNING** above.
- Fix a possible crash if no annotations are found at all (#519).
- Improve logging around service watching and such.

## [0.34.2] June 11, 2018: **READ THE WARNING ABOVE**
[0.34.2]: https://github.com/datawire/ambassador/compare/0.34.1...0.34.2

### Changed

- **0.34.2 cannot support websockets**: see the **WARNING** above.
- Ambassador is now based on Envoy 1.6.0!
- Ambassador external auth services can now modify existing headers in place, as well as adding new headers.
- Re-support the `ambassador-cacert` secret for configuring TLS client-certificate authentication. **Note well** that a couple of things have changed in setting this up: you'll use the key `tls.crt`, not `fullchain.pem`. See https://www.getambassador.io/reference/auth-tls-certs for more.

## [0.34.1] June 04, 2018
[0.34.1]: https://github.com/datawire/ambassador/compare/0.34.0...0.34.1

### Bugfixes

- Unbuffer log output for better diagnostics.
- Switch to gunicorn instead of Werkzeug for the diag service.
- Use the YAML we release as the basis for end-to-end testing.

## [0.34.0] May 16, 2018
[0.34.0]: https://github.com/datawire/ambassador/compare/0.33.1...0.34.0

### Changed

- When originating TLS, use the `host_rewrite` value to set outgoing SNI. If no `host_rewrite` is set, do not use SNI.
- Allow disabling external access to the diagnostics service (with thanks to @alexgervais and @dougwilson).

## [0.33.1] May 16, 2018
[0.33.1]: https://github.com/datawire/ambassador/compare/0.33.0...0.33.1

### Changed

- Fix YAML error on statsd pod.

## [0.33.0] May 14, 2018
[0.33.0]: https://github.com/datawire/ambassador/compare/v0.32.2...0.33.0

### Changed

- Fix support for `host_redirect` in a `Mapping`. **See the `Mapping` documentation** for more details: the definition of the `host_redirect` attribute has changed.

## [0.32.2] May 02, 2018
[0.32.2]: https://github.com/datawire/ambassador/compare/v0.32.0...v0.32.2

(Note that 0.32.1 was an internal release.)

### Changed

- Fix a bad bootstrap CSS inclusion that would cause the diagnostic service to render incorrectly.

## [0.32.0] April 27, 2018
[0.32.0]: https://github.com/datawire/ambassador/compare/v0.31.0...v0.32.0

### Changed

- Traffic shadowing is supported using the `shadow` attribute in a `Mapping`
- Multiple Ambassadors can now run more happily in a single cluster
- The diagnostic service will now show you what `AuthService` configuration is active
- The `tls` keyword now works for `AuthService` just like it does for `Mapping` (thanks @dvavili!)

## [0.31.0] April 12, 2018
[0.31.0]: https://github.com/datawire/ambassador/compare/v0.30.2...v0.31.0

### Changed

- Rate limiting is now supported (thanks, @alexgervais!) See the docs for more detail here.
- The `statsd` container has been quieted down yet more (thanks again, @alexgervais!).

## [0.30.2] March 26, 2018
[0.30.2]: https://github.com/datawire/ambassador/compare/v0.30.1...v0.30.2

### Changed

- drop the JavaScript `statsd` for a simple `socat`-based forwarder
- ship an Ambassador Helm chart (thanks @stefanprodan!)
   - Interested in testing Helm? See below!
- disable Istio automatic sidecar injection (thanks @majelbstoat!)
- clean up some doc issues (thanks @lavoiedn and @endrec!)

To test Helm, make sure you have `helm` installed and that you have `tiller` properly set up for your RBAC configuration. Then:

```
helm repo add datawire https://www.getambassador.io

helm upgrade --install --wait my-release datawire/ambassador
```

You can also use `adminService.type=LoadBalancer`.

## [0.30.1] March 26, 2018
[0.30.1]: https://github.com/datawire/ambassador/compare/v0.30.0...v0.30.1

### Fixed

- The `tls` module is now able to override TLS settings probed from the `ambassador-certs` secret

## [0.30.0] March 23, 2018
[0.30.0]: https://github.com/datawire/ambassador/compare/v0.29.0...v0.30.0

### Changed

- Support regex matching for `prefix` (thanks @radu-c!)
- Fix docs around `AuthService` usage

## [0.29.0] March 15, 2018
[0.29.0]: https://github.com/datawire/ambassador/compare/v0.28.2...v0.29.0

### Changed

- Default restart timings have been increased. **This will cause Ambassador to respond to service changes less quickly**; by default, you'll see changes appear within 15 seconds.
- Liveness and readiness checks are now enabled after 30 seconds, rather than 3 seconds, if you use our published YAML.
- The `statsd` container is now based on `mhart/alpine-node:9` rather than `:7`.
- `envoy_override` has been reenabled in `Mapping`s.

## [0.28.1] March 05, 2018 (and [0.28.0] on March 02, 2018)
[0.28.1]: https://github.com/datawire/ambassador/compare/v0.26.0...v0.28.1
[0.28.0]: https://github.com/datawire/ambassador/compare/v0.26.0...v0.28.1

(Note that 0.28.1 is identical to 0.28.0, and 0.27.0 was an internal release. These are related to the way CI generates tags, which we'll be revamping soon.)

### Changed

- Support tuning Envoy restart parameters
- Support `host_regex`, `method_regex`, and `regex_headers` to allow regular expression matches in `Mappings`
- Support `use_proxy_proto` and `use_remote_address` in the `ambassador` module
- Fine-tune the way we sort a `Mapping` based on its constraints
- Support manually setting the `precedence` of a `Mapping`, so that there's an escape hatch when the automagic sorting gets it wrong
- Expose `alpn_protocols` in the `tls` module (thanks @technicianted!)
- Make logs a lot quieter
- Reorganize and update documentation
- Make sure that `ambassador dump --k8s` will work correctly
- Remove a dependency on a `ConfigMap` for upgrade checks

## [0.26.0] February 13, 2018
[0.26.0]: https://github.com/datawire/ambassador/compare/v0.25.0...v0.26.0

### Changed

- The `authentication` module is deprecated in favor of the `AuthService` resource type.
- Support redirecting cleartext connections on port 80 to HTTPS on port 443
- Streamline end-to-end tests and, hopefully, allow them to work well without Kubernaut
- Clean up some documentation (thanks @lavoiedn!)

## [0.25.0] February 06, 2018
[0.25.0]: https://github.com/datawire/ambassador/compare/v0.23.0...v0.25.0

(Note that 0.24.0 was an internal release.)

### Changed

- CORS support (thanks @alexgervais!)
- Updated docs for
  - GKE
  - Ambassador + Istio
  - Ordering of `Mappings`
  - Prometheus with Ambassador
- Support multiple external authentication service instances, so that canarying `extauth` services is possible
- Correctly support `timeout_ms` in a `Mapping`
- Various build tweaks and end-to-end test speedups

## [0.23.0] January 17, 2018
[0.23.0]: https://github.com/datawire/ambassador/compare/v0.22.0...v0.23.0

### Changed

- Clean up build docs (thanks @alexgervais!)
- Support `add_request_headers` for, uh, adding requests headers (thanks @alexgervais!)
- Make end-to-end tests and Travis build process a bit more robust
- Pin to Kubernaut 0.1.39
- Document the use of the `develop` branch
- Don't default to `imagePullAlways`
- Switch to Alpine base with a stripped Envoy image

## [0.22.0] January 17, 2018
[0.22.0]: https://github.com/datawire/ambassador/compare/v0.21.1...v0.22.0

### Changed

- Switched to using `quay.io` rather than DockerHub. **If you are not using Datawire's published Kubernetes manifests, you will have to update your manifests!**
- Switched to building over Alpine rather than Ubuntu. (We're still using an unstripped Envoy; that'll change soon.)
- Switched to a proper production configuration for the `statsd` pod, so that it hopefully chews up less memory.
- Make sure that Ambassador won't generate cluster names that are too long for Envoy.
- Fix a bug where Ambassador could crash if there were too many egregious errors in its configuration.

## [0.21.1] January 11, 2018
[0.21.1]: https://github.com/datawire/ambassador/compare/v0.21.0...v0.21.1

### Changed

- Ambassador will no longer generate cluster names that exceed Envoy's 60-character limit.

## [0.21.0] January 03, 2018
[0.21.0]: https://github.com/datawire/ambassador/compare/v0.20.1...v0.21.0

### Changed

- If `AMBASSADOR_SINGLE_NAMESPACE` is present in the environment, Ambassador will only look for services in its own namespace.
- Ambassador `Mapping` objects now correctly support `host_redirect`, `path_redirect`, `host_rewrite`, `auto_host_rewrite`, `case_sensitive`, `use_websocket`, `timeout_ms`, and `priority`.

## [0.20.1] December 22, 2017
[0.20.1]: https://github.com/datawire/ambassador/compare/v0.20.0...v0.20.1

### Changed

- If Ambassador finds an empty YAML document, it will now ignore it rather than raising an exception.
- Includes the namespace of a service from an annotation in the name of its generated YAML file.
- Always process inputs in the same order from run to run.

## [0.20.0] December 18, 2017
[0.20.0]: https://github.com/datawire/ambassador/compare/v0.19.2...v0.20.0

### Changed

- Switch to Envoy 1.5 under the hood.
- Refocus the diagnostic service to better reflect what's actually visible when you're working at Ambassador's level.
- Allow the diagnostic service to display, and change, the Envoy log level.

## [0.19.2] December 12, 2017
[0.19.2]: https://github.com/datawire/ambassador/compare/v0.19.1...v0.19.2

### Changed

- Arrange for logs from the subsystem that watches for Kubernetes service changes (kubewatch) to have timestamps and such.
- Only do new-version checks every four hours.

## [0.19.1] December 04, 2017
[0.19.1]: https://github.com/datawire/ambassador/compare/v0.19.0...v0.19.1

### Changed

- Allow the diag service to look good (well, OK, not too horrible anyway) when Ambassador is running with TLS termination.
- Show clusters on the overview page again.
- The diag service now shows you the "health" of a cluster by computing it from the number of requests to a given service that didn't involve a 5xx status code, rather than just forwarding Envoy's stat, since we don't configure Envoy's stat in a meaningful way yet.
- Make sure that the tests correctly reported failures (sigh).
- Allow updating out-of-date diagnostic reports without requiring multiple test runs.

## [0.19.0] November 30, 2017
[0.19.0]: https://github.com/datawire/ambassador/compare/v0.18.2...v0.19.0

### Changed

- Ambassador can now use HTTPS upstream services: just use a `service` that starts with `https://` to enable it.
  - By default, Ambassador will not offer a certificate when using HTTPS to connect to a service, but it is possible to configure certificates. Please [contact us on Slack](https://d6e.co/slack) if you need to do this.
- HTTP access logs appear in the normal Kubernetes logs for Ambassador.
- It’s now possible to tell `ambassador config` to read Kubernetes manifests from the filesystem and build a configuration from the annotations in them (use the `--k8s` switch).
- Documentation on using Ambassador with Istio now reflects Ambassador 0.19.0 and Istio 0.2.12.

## [0.18.2] November 28, 2017
[0.18.2]: https://github.com/datawire/ambassador/compare/v0.18.0...v0.18.2

### Changed

- The diagnostics service will now tell you when updates are available.

## [0.18.0] November 20, 2017
[0.18.0]: https://github.com/datawire/ambassador/compare/v0.17.0...v0.18.0

### Changed

- The Host header is no longer overwritten when Ambassador talks to an external auth service. It will now retain whatever value the client passes there.

### Fixed

- Checks for updates weren’t working, and they have been restored. At present you’ll only see them in the Kubernetes logs if you’re using annotations to configure Ambassador — they’ll start showing up in the diagnostics service in the next release or so.

## [0.17.0] November 14, 2017
[0.17.0]: https://github.com/datawire/ambassador/compare/v0.16.0...v0.17.0

### Changed

- Allow Mappings to require matches on HTTP headers and `Host`
- Update tests, docs, and diagnostic service for header matching

### Fixed

- Published YAML resource files will no longer overwrite annotations on the Ambassador `service` when creating the Ambassador `deployment`

## [0.16.0] November 10, 2017
[0.16.0]: https://github.com/datawire/ambassador/compare/v0.15.0...v0.16.0

### Changed

- Support configuring Ambassador via `annotations` on Kubernetes `service`s
- No need for volume mounts! Ambassador can read configuration and TLS-certificate information directly from Kubernetes to simplify your Kubernetes YAML
- Expose more configuration elements for Envoy `route`s: `host_redirect`, `path_redirect`, `host_rewrite`, `auto_host_rewrite`, `case_sensitive`, `use_websocket`, `timeout_ms`, and `priority` get transparently copied

### Fixed

- Reenable support for gRPC

## [0.15.0] October 16, 2017
[0.15.0]: https://github.com/datawire/ambassador/compare/v0.14.2...v0.15.0

### Changed

- Allow `docker run` to start Ambassador with a simple default configuration for testing
- Support `host_rewrite` in mappings to force the HTTP `Host` header value for services that need it
- Support `envoy_override` in mappings for odd situations
- Allow asking the diagnostic service for JSON output rather than HTML

## [0.14.2] October 12, 2017
[0.14.2]: https://github.com/datawire/ambassador/compare/v0.14.0...v0.14.2

### Changed

- Allow the diagnostic service to show configuration errors.

## [0.14.0] October 05, 2017
[0.14.0]: https://github.com/datawire/ambassador/compare/v0.13.0...v0.14.0

### Changed

- Have a diagnostic service!
- Support `cert_required` in TLS config

## [0.13.0] September 25, 2017
[0.13.0]: https://github.com/datawire/ambassador/compare/v0.12.1...v0.13.0

### Changed

- Support using IP addresses for services.
- Check for collisions, so that trying to e.g. map the same prefix twice will report an error.
- Enable liveness and readiness probes, and have Kubernetes perform them by default.
- Document the presence of the template-override escape hatch.

## [0.12.1] September 22, 2017
[0.12.1]: https://github.com/datawire/ambassador/compare/v0.12.0...v0.12.1

### Changed

- Notify (in the logs) if a new version of Ambassador is available.

## [0.12.0] September 21, 2017
[0.12.0]: https://github.com/datawire/ambassador/compare/v0.11.2...v0.12.0

### Changed

- Support for non-default Kubernetes namespaces.
- Infrastructure for checking if a new version of Ambassador is available.

## [0.11.2] September 20, 2017
[0.11.2]: https://github.com/datawire/ambassador/compare/v0.11.1...v0.11.2

### Changed

- Better schema verification.

## [0.11.1] September 18, 2017
[0.11.1]: https://github.com/datawire/ambassador/compare/v0.11.0...v0.11.1

### Changed

- Do schema verification of input YAML files.

## [0.11.0] September 18, 2017
[0.11.0]: https://github.com/datawire/ambassador/compare/v0.10.14...v0.11.0

### Changed

- Declarative Ambassador! Configuration is now via YAML files rather than REST calls
- The `ambassador-store` service is no longer needed.

## [0.10.14] September 15, 2017
[0.10.14]: https://github.com/datawire/ambassador/compare/v0.10.13...v0.10.14

### Fixed

- Update `demo-qotm.yaml` with the correct image tag.

## [0.10.13] September 05, 2017
[0.10.13]: https://github.com/datawire/ambassador/compare/v0.10.12...v0.10.13

### Changed

- Properly support proxying all methods to an external authentication service, with headers intact, rather than moving request headers into the body of an HTTP POST.

## [0.10.12] August 02, 2017
[0.10.12]: https://github.com/datawire/ambassador/compare/v0.10.10...v0.10.12

### Changed

- Make TLS work with standard K8s TLS secrets, and completely ditch push-cert and push-cacert.

### Fixed

- Move Ambassador out from behind Envoy, so that you can use Ambassador to fix things if you completely botch your Envoy config.
- Let Ambassador keep running if Envoy totally chokes and dies, but make sure the pod dies if Ambassador loses access to its storage.

## [0.10.10] August 01, 2017
[0.10.10]: https://github.com/datawire/ambassador/compare/v0.10.7...v0.10.10

### Fixed

- Fix broken doc paths and simplify building as a developer. 0.10.8, 0.10.9, and 0.10.10 were all stops along the way to getting this done; hopefully we'll be able to reduce version churn from here on out.

## [0.10.7] July 25, 2017
[0.10.7]: https://github.com/datawire/ambassador/compare/v0.10.6...v0.10.7

### Changed
- More CI-build tweaks.

## [0.10.6] July 25, 2017
[0.10.6]: https://github.com/datawire/ambassador/compare/v0.10.5...v0.10.6

### Changed
- Fix automagic master build tagging

## [0.10.5] July 25, 2017
[0.10.5]: https://github.com/datawire/ambassador/compare/v0.10.1...v0.10.5

### Changed
- Many changes to the build process and versioning. In particular, CI no longer has to commit files.

## [0.10.1] July 03, 2017
[0.10.1]: https://github.com/datawire/ambassador/compare/v0.10.0...v0.10.1

### Added
- Changelog


## [0.10.0] June 30, 2017
[0.10.0]: https://github.com/datawire/ambassador/compare/v0.9.1...v0.10.0
[grpc-0.10.0]: https://github.com/datawire/ambassador/blob/v0.10.0/docs/user-guide/grpc.md

### Added
- Ambassador supports [GRPC services][grpc-0.10.0] (and other HTTP/2-only services) using the GRPC module

### Fixed
- Minor typo in Ambassador's `Dockerfile` that break some versions of Docker


## [0.9.1] June 28, 2017
[0.9.1]: https://github.com/datawire/ambassador/compare/v0.9.0...v0.9.1
[building-0.9.1]: https://github.com/datawire/ambassador/blob/v0.9.1/BUILDING.md

### Changed
- Made development a little easier by automating dev version numbers so that modified Docker images update in Kubernetes
- Updated [`BUILDING.md`][building-0.9.1]


## [0.9.0] June 23, 2017
[0.9.0]: https://github.com/datawire/ambassador/compare/v0.8.12...v0.9.0
[start-0.9.0]: https://github.com/datawire/ambassador/blob/v0.9.0/docs/user-guide/getting-started.md
[concepts-0.9.0]: https://github.com/datawire/ambassador/blob/v0.9.0/docs/user-guide/mappings.md

### Added
- Ambassador supports HTTP Basic Auth
- Ambassador now has the concept of _modules_ to enable and configure optional features such as auth
- Ambassador now has the concept of _consumers_ to represent end-users of mapped services
- Ambassador supports auth via an external auth server

Basic auth is covered in [Getting Started][start-0.9.0]. Learn about modules and consumers and see an example of external auth in [About Mappings, Modules, and Consumers][concepts-0.9.0].

### Changed
- State management (via Ambassador store) has been refactored
- Switched to [Ambassador-Envoy] for the base Docker image


## [0.8.12] June 07, 2017
[0.8.12]: https://github.com/datawire/ambassador/compare/v0.8.11...v0.8.12

### Added
- Mappings can now be updated


## [0.8.11] May 24, 2017
[0.8.11]: https://github.com/datawire/ambassador/compare/v0.8.10...v0.8.11
[istio-0.8.11]: https://github.com/datawire/ambassador/blob/v0.8.11/docs/user-guide/with-istio.md
[stats-0.8.11]: https://github.com/datawire/ambassador/blob/v0.8.11/docs/user-guide/statistics.md

### Added
- Ambassador interoperates with [Istio] -- see [Ambassador and Istio][istio-0.8.11]
- There is additional documentation for [statistics and monitoring][stats-0.8.11]

### Fixed
- Bug in mapping change detection
- Release machinery issues


## [0.8.6] May 05, 2017
[0.8.6]: https://github.com/datawire/ambassador/compare/v0.8.5...v0.8.6

### Added
- Ambassador releases are now performed by Travis CI


## [0.8.2] May 04, 2017
[0.8.2]: https://github.com/datawire/ambassador/compare/v0.8.1...v0.8.2

### Changed
- Documentation updates


## [0.8.0] May 02, 2017
[0.8.0]: https://github.com/datawire/ambassador/compare/v0.7.0...v0.8.0
[client-tls-0.8.0]: https://github.com/datawire/ambassador/blob/v0.8.0/README.md#using-tls-for-client-auth

### Added
- [Ambassador has a website!][Ambassador]
- Ambassador supports auth via [TLS client certificates][client-tls-0.8.0]
- There are some additional helper scripts in the `scripts` directory

### Changed
- Ambassador's admin interface is now on local port 8888 while mappings are available on port 80/443 depending on whether TLS is enabled
- Multiple instances of Ambassador talking to the same Ambassador Store pod will pick up each other's changes automatically


## [0.7.0] May 01, 2017
[0.7.0]: https://github.com/datawire/ambassador/compare/v0.6.0...v0.7.0
[start-0.7.0]: https://github.com/datawire/ambassador/blob/v0.7.0/README.md#mappings

### Added
- Ambassador can rewrite the request URL path prefix before forwarding the request to your service (covered in [Getting Started][start-0.7.0])
- Ambassador supports additional stats aggregators: Datadog, Grafana

### Changed
- _Services_ are now known as _mappings_
- Minikube is supported again


## [0.6.0] April 28, 2017
[0.6.0]: https://github.com/datawire/ambassador/compare/v0.5.2...v0.6.0

### Removed
- The Ambassador SDS has been removed; Ambassador routes to service names


## [0.5.2] April 26, 2017
[0.5.2]: https://github.com/datawire/ambassador/compare/v0.5.0...v0.5.2

### Added
- Ambassador includes a local `statsd` so that full stats from Envoy can be collected and pushed to a stats aggregator (Prometheus is supported)

### Changed
- It's easier to develop Ambassador thanks to improved build documentation and `Makefile` fixes


## [0.5.0] April 13, 2017
[0.5.0]: https://github.com/datawire/ambassador/compare/v0.4.0...v0.5.0

### Added
- Ambassador supports inbound TLS
- YAML for a demo user service is now included

### Changed
- The `geturl` script supports Minikube and handles AWS better
- Documentation and code cleanup


## [0.4.0] April 07, 2017
[0.4.0]: https://github.com/datawire/ambassador/compare/v0.3.3...v0.4.0

### Changed
- Ambassador now reconfigures Envoy automatically once changes have settled for five seconds
- Envoy stats and Ambassador stats are separate
- Mappings no longer require specifying the port as it is not needed

### Fixed
- SDS does the right thing with unnamed ports


## [0.3.1] April 06, 2017
[0.3.1]: https://github.com/datawire/ambassador/compare/v0.3.0...v0.3.1

### Added
- Envoy stats accessible through Ambassador
- Basic interpretation of cluster stats

### Changed
- Split up `ambassador.py` into multiple files
- Switch to a debug build of Envoy


## [0.1.9] April 03, 2017
[0.1.9]: https://github.com/datawire/ambassador/compare/v0.1.8...v0.1.9

### Changed
- Ambassador configuration on `/ambassador-config/` prefix rather than exposed on port 8001
- Updated to current Envoy and pinned the Envoy version
- Use Bumpversion for version management
- Conditionalized Docker push

### Fixed
- Ambassador keeps running with an empty services list (part 2)


## [0.1.5] March 31, 2017
[0.1.5]: https://github.com/datawire/ambassador/compare/v0.1.4...v0.1.5

### Fixed
- Ambassador SDS correctly handles ports


## [0.1.4] March 31, 2017
[0.1.4]: https://github.com/datawire/ambassador/compare/v0.1.3...v0.1.4

### Changed
- Ambassador keeps running with an empty services list
- Easier to run with [Telepresence]


## [0.1.3] March 31, 2017
[0.1.3]: https://github.com/datawire/ambassador/compare/82ed5e4...v0.1.3

### Added
- Initial Ambassador
- Ambassador service discovery service
- Documentation


Based on [Keep a Changelog](http://keepachangelog.com/en/1.0.0/). Ambassador follows [Semantic Versioning](http://semver.org/spec/v2.0.0.html).

[Ambassador]: https://www.getambassador.io/
[Ambassador-Envoy]: https://github.com/datawire/ambassador-envoy
[Telepresence]: http://telepresence.io
[Istio]: https://istio.io/<|MERGE_RESOLUTION|>--- conflicted
+++ resolved
@@ -69,7 +69,6 @@
 
 ## Next Release
 
-<<<<<<< HEAD
 - Feature: The AES ratelimit preview service now supports burst (aka token bucket) ratelimiting.
 - Bugfix: The AES ratelimit preview no longer ignores LOCAL_CACHE_SIZE_IN_BYTES.
 - Bugfix: The AES ratelimit preview no longer ignores NEAR_LIMIT_RATION.
@@ -87,6 +86,7 @@
 - Bugfix: The endpoint routing resolver will now properly watch services that include a scheme.
 - Bugfix: Environment variable interpolation works again for `ConsulResolver.Spec.Address` without setting `AMBASSADOR_LEGACY_MODE` ([#3317])
 - Feature: Ambassador Agent now available (and deployed by default) for the API Gateway (https://app.getambassador.io).
+- Change: The yaml in yaml/docs is now generated from the contents of the helm chart in the `charts/ambassador` directory.
 
 [#3074]: https://github.com/datawire/ambassador/issues/3074
 [#3317]: https://github.com/datawire/ambassador/issues/3317
@@ -102,18 +102,6 @@
 - Feature: DevPortal search can be configured to only search over titles (with search.type=`title-only`in the DevPortal CRD) or to search over all content (search.type=`all-content`)
 - Feature: DevPortal search supports deep linking to openapi spec entries (must set `search.type=all-content` and `search.enabled=true` on the DevPortal CRD)
 - Feature: DevPortal: Trigger content refresh by hitting `/docs/api/refreshContent`
-=======
-### Ambasssador API Gateway + Ambassador Edge Stack
-
-- Feature: Mapping configuration now supports setting `auth_context_extentions` that allows setting the `check_settings` field in the per route configuration supported by `ext_authz` http filter.
-- Bugfix: Make Knative paths match on prefix instead of the entire path to better align to the Knative specification ([#3224]).
-- Change: The Helm chart has been moved into this repo, in the `charts/ambassador` directory.
-- Change: The yaml in yaml/docs is now generated from the contents of the helm chart in the `charts/ambassador` directory.
-
-[#3224]: https://github.com/datawire/ambassador/issues/3224
-
-- Feature: Add diagnostics.allow_non_local flag to expose admin UI internally only ([#3074])
->>>>>>> ca03695f
 
 ## [1.12.3] April 15, 2021
 [1.12.3]: https://github.com/datawire/ambassador/compare/v1.12.2...v1.12.3
