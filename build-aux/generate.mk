# -*- fill-column: 102 -*-

# This file deals with creating files that get checked in to Git.  This is all grouped together in to
# one file, rather than being closer to the "subject matter" because this is a heinous thing.  Output
# files should not get checked in to Git -- every entry added to to this file is an affront to all
# that is good and proper.  As an exception, some of the Envoy-related stuff is allowed to live in
# envoy.mk, because that's a whole other bag of gross.

#
# `go mod tidy`
#
# This `go mod tidy` business only belongs in generate.mk because for the moment we're checking
# 'vendor/' in to Git.

go-mod-tidy:
.PHONY: go-mod-tidy

go-mod-tidy: go-mod-tidy/main
go-mod-tidy/main:
	rm -f go.sum
	GOFLAGS=-mod=mod go mod tidy
.PHONY: go-mod-tidy/main

#
# The main `make generate` entrypoints and listings

# - Let $(generate/files) be a listing of all files or directories that `make generate` will create.
#
# - Let $(generate-fast/files) be the subset of $(generate/files) that can be generated "quickly".  A
#   file may NOT be considered fast if it uses the builder container, if it uses the network, or if it
#   needs to access the filesystem to evaluate the list of files (as the lines using `$(shell find
#   ...)` do).
#
# - Let $(generate/precious) be the subset of $(generate/files) that should not be deleted prior to
#   re-generation.

# Initialize
generate-fast/files  =
generate/files       = $(generate-fast/files)
generate/precious    =
# Whole directories with rules for each individual file in it
generate/files      += $(patsubst $(OSS_HOME)/api/%.proto,                   $(OSS_HOME)/pkg/api/%.pb.go                         , $(shell find $(OSS_HOME)/api/kat/              -name '*.proto')) $(OSS_HOME)/pkg/api/kat/
generate/files      += $(patsubst $(OSS_HOME)/api/%.proto,                   $(OSS_HOME)/pkg/api/%.pb.go                         , $(shell find $(OSS_HOME)/api/agent/            -name '*.proto')) $(OSS_HOME)/pkg/api/agent/
# Whole directories with one rule for the whole directory
generate/files      += $(OSS_HOME)/api/envoy/
generate/files      += $(OSS_HOME)/api/pb/
generate/files      += $(OSS_HOME)/pkg/api/envoy/
generate/files      += $(OSS_HOME)/pkg/api/pb/
generate/files      += $(OSS_HOME)/pkg/envoy-control-plane/
# Individual files: Misc
<<<<<<< HEAD
generate/files      += $(OSS_HOME)/OPENSOURCE.md
generate/files      += $(OSS_HOME)/LICENSES.md
=======
generate/files      += $(OSS_HOME)/DEPENDENCIES.md
generate/files      += $(OSS_HOME)/DEPENDENCY_LICENSES.md
generate/files      += $(OSS_HOME)/builder/requirements.txt
generate/precious   += $(OSS_HOME)/builder/requirements.txt
>>>>>>> 76323953
generate-fast/files += $(OSS_HOME)/CHANGELOG.md
generate-fast/files += $(OSS_HOME)/pkg/api/getambassador.io/v2/zz_generated.conversion.go
generate-fast/files += $(OSS_HOME)/pkg/api/getambassador.io/v2/zz_generated.conversion-spoke.go
generate-fast/files += $(OSS_HOME)/pkg/api/getambassador.io/v3alpha1/zz_generated.conversion-hub.go
# Individual files: YAML
generate-fast/files += $(OSS_HOME)/manifests/emissary/emissary-crds.yaml.in
generate-fast/files += $(OSS_HOME)/manifests/emissary/emissary-emissaryns.yaml.in
generate-fast/files += $(OSS_HOME)/manifests/emissary/emissary-defaultns.yaml.in
generate-fast/files += $(OSS_HOME)/manifests/emissary/emissary-emissaryns-agent.yaml.in
generate-fast/files += $(OSS_HOME)/manifests/emissary/emissary-defaultns-agent.yaml.in
generate-fast/files += $(OSS_HOME)/manifests/emissary/emissary-emissaryns-migration.yaml.in
generate-fast/files += $(OSS_HOME)/manifests/emissary/emissary-defaultns-migration.yaml.in
generate-fast/files += $(OSS_HOME)/pkg/api/getambassador.io/crds.yaml
generate-fast/files += $(OSS_HOME)/python/tests/integration/manifests/ambassador.yaml
generate-fast/files += $(OSS_HOME)/python/tests/integration/manifests/crds.yaml
generate-fast/files += $(OSS_HOME)/python/tests/integration/manifests/rbac_cluster_scope.yaml
generate-fast/files += $(OSS_HOME)/python/tests/integration/manifests/rbac_namespace_scope.yaml
# Individual files: Test TLS Certificates
generate-fast/files += $(OSS_HOME)/docker/test-auth/authsvc.crt
generate-fast/files += $(OSS_HOME)/docker/test-auth/authsvc.key
generate-fast/files += $(OSS_HOME)/docker/test-shadow/shadowsvc.crt
generate-fast/files += $(OSS_HOME)/docker/test-shadow/shadowsvc.key
generate-fast/files += $(OSS_HOME)/python/tests/selfsigned.py

generate: ## Update generated sources that get committed to Git
generate:
	$(MAKE) generate-clean
# This (generating specific targets early, then having a separate `_generate`) is a hack.  Because the
# full value of $(generate/files) is based on the listing of files in $(OSS_HOME)/api/, we need to
# make sure that those directories are fully populated before we evaluate the full $(generate/files).
	$(MAKE) $(OSS_HOME)/api/envoy $(OSS_HOME)/api/pb
	$(MAKE) _generate
_generate:
	@echo '$(MAKE) $$(generate/files)'; $(MAKE) $(patsubst %/,%,$(generate/files))
.PHONY: generate _generate

generate-clean: ## Delete generated sources that get committed to Git
	rm -rf $(filter-out $(generate/precious),$(generate/files))
	find $(OSS_HOME)/pkg/api/getambassador.io -name 'zz_generated.*.go' -print -delete # generated as a side-effect of other files
.PHONY: generate-clean

generate-fast: ## Update the subset of generated-sources-that-get-committed-to-Git that can be updated quickly
generate-fast:
	$(MAKE) generate-fast-clean
	$(MAKE) $(patsubst %/,%,$(generate-fast/files))
.PHONY: generate-fast

generate-fast-clean: ## Delete the subset of generated-sources-that-get-committed-to-Git that can be updated quickly
	rm -rf $(filter-out $(generate/precious),$(generate-fast/files))
	find $(OSS_HOME)/pkg/api/getambassador.io -name 'zz_generated.*.go' -print -delete # generated as a side-effect of other files
.PHONY: generate-fast-clean

#
# Helper Make functions and variables

# Usage: $(call joinlist,SEPARATOR,LIST)
# Example: $(call joinlist,/,foo bar baz) => foo/bar/baz
joinlist=$(if $(word 2,$2),$(firstword $2)$1$(call joinlist,$1,$(wordlist 2,$(words $2),$2)),$2)

comma=,

gomoddir = $(shell cd $(OSS_HOME); go list -mod=readonly $1/... >/dev/null 2>/dev/null; go list -mod=readonly -m -f='{{.Dir}}' $1)

#
# Rules for downloading ("vendoring") sources from elsewhere

# How to set ENVOY_GO_CONTROL_PLANE_COMMIT: In envoyproxy/go-control-plane.git, the majority of
# commits have a commit message of the form "Mirrored from envoyproxy/envoy @ ${envoy.git_commit}".
# Look for the most recent one that names a commit that is an ancestor of our ENVOY_COMMIT.  If there
# are commits not of that form immediately following that commit, you can take them in too (but that's
# pretty uncommon).  Since that's a simple sentence, but it can be tedious to go through and check
# which commits are ancestors, I added `make guess-envoy-go-control-plane-commit` to do that in an
# automated way!  Still look at the commit yourself to make sure it seems sane; blindly trusting
# machines is bad, mmkay?
ENVOY_GO_CONTROL_PLANE_COMMIT = v0.9.6

guess-envoy-go-control-plane-commit: $(OSS_HOME)/_cxx/envoy $(OSS_HOME)/_cxx/go-control-plane
	@echo
	@echo '######################################################################'
	@echo
	@set -e; { \
	  (cd $(OSS_HOME)/_cxx/go-control-plane && git log --format='%H %s' origin/main) | sed -n 's, Mirrored from envoyproxy/envoy @ , ,p' | \
	  while read -r go_commit cxx_commit; do \
	    if (cd $(OSS_HOME)/_cxx/envoy && git merge-base --is-ancestor "$$cxx_commit" $(ENVOY_COMMIT) 2>/dev/null); then \
	      echo "ENVOY_GO_CONTROL_PLANE_COMMIT = $$go_commit"; \
	      break; \
	    fi; \
	  done; \
	}
.PHONY: guess-envoy-go-control-plane-commit

$(OSS_HOME)/pkg/envoy-control-plane: $(OSS_HOME)/_cxx/go-control-plane FORCE
	rm -rf $@
	@PS4=; set -ex; { \
	  unset GIT_DIR GIT_WORK_TREE; \
	  tmpdir=$$(mktemp -d); \
	  trap 'rm -rf "$$tmpdir"' EXIT; \
	  cd "$$tmpdir"; \
	  cd $(OSS_HOME)/_cxx/go-control-plane; \
	  cp -r $$(git ls-files ':[A-Z]*' ':!Dockerfile*' ':!Makefile') pkg/* "$$tmpdir"; \
	  find "$$tmpdir" -name '*.go' -exec sed -E -i.bak \
	    -e 's,github\.com/envoyproxy/go-control-plane/pkg,github.com/datawire/ambassador/v2/pkg/envoy-control-plane,g' \
	    -e 's,github\.com/envoyproxy/go-control-plane/envoy,github.com/datawire/ambassador/v2/pkg/api/envoy,g' \
	    -- {} +; \
	  find "$$tmpdir" -name '*.bak' -delete; \
	  mv "$$tmpdir" $(abspath $@); \
	}
	cd $(OSS_HOME) && gofmt -w -s ./pkg/envoy-control-plane/

#
# `make generate` certificate generation

$(OSS_HOME)/docker/test-auth/authsvc.crt: $(tools/testcert-gen)
	$(tools/testcert-gen) --out-cert=$@ --out-key=/dev/null --hosts=authsvc.datawire.io
$(OSS_HOME)/docker/test-auth/authsvc.key: $(tools/testcert-gen)
	$(tools/testcert-gen) --out-cert=/dev/null --out-key=$@ --hosts=authsvc.datawire.io

$(OSS_HOME)/docker/test-shadow/shadowsvc.crt: $(tools/testcert-gen)
	$(tools/testcert-gen) --out-cert=$@ --out-key=/dev/null --hosts=demosvc.datawire.io
$(OSS_HOME)/docker/test-shadow/shadowsvc.key: $(tools/testcert-gen)
	$(tools/testcert-gen) --out-cert=/dev/null --out-key=$@ --hosts=demosvc.datawire.io

$(OSS_HOME)/python/tests/selfsigned.py: %: %.gen $(tools/testcert-gen)
	$@.gen $(tools/testcert-gen) >$@

#
# `make generate` protobuf rules

# Usage: $(call protoc,output_module,output_basedir[,plugin_files])
#
# Using the $(call protoc,...) macro will execute the `protoc` program
# to generate the single output file $@ from $< using the
# 'output_module' argument.
#
# Nomenclature:
#   The `protoc` program uses "plugins" that add support for new "output
#   modules" to the protoc.
#
# Arguments:
#   - output_module: The protoc module to run.
#   - output_basedir: Where the protobuf "namespace" starts; such that
#     $@ is "{output_basedir}/{protobuf_packagename}/{filename}"
#   - plugin_files: A whitespace-separated list of plugin files to
#     load (necessary if output_module isn't built-in to protoc)
#
# Configuration:
#   This macro takes most of its configuration from global variables:
#
#    - proto_path: A whitespace-separated list of directories to look
#      for .proto files in.  Input files must be within this path.
#    - proto_options/$(output_module): A whitespace-separated list of
#      configuration options specific to this output module.
#
#   Having these as global variables instead of arguments makes it a
#   lot easier to wrangle having large tables of options that some
#   modules require.
#
# Example:
#
#    The Make snippet
#
#        proto_path  = $(CURDIR)/input_dir
#        proto_path += $(CURDIR)/vendor/lib
#        proto_options/example  = key1=val1
#        proto_options/example += key2=val2
#
#        $(CURDIR)/output_dir/mypkg/myfile.pb.example: $(CURDIR)/input_dir/mypkg/myfile.proto /usr/bin/protoc-gen-example
#                $(call protoc,example,$(CURDIR)/output_dir,\
#                    /usr/bin/protoc-gen-example)
#
#    would run the command
#
#        $(tools/protoc) \
#            --proto_path=$(CURDIR)/input_dir,$(CURDIR)/vendor/lib \
#            --plugin=/usr/bin/protoc-gen-example \
#            --example_out=key1=val1,key2=val2:$(CURDIR)/output_dir
protoc = @echo PROTOC --$1_out=$2 $<; mkdir -p $2 && $(tools/protoc) \
  $(addprefix --proto_path=,$(proto_path)) \
  $(addprefix --plugin=,$3) \
  --$1_out=$(if $(proto_options/$(strip $1)),$(call joinlist,$(comma),$(proto_options/$(strip $1))):)$2 \
  $<

# proto_path is a list of where to look for .proto files.
proto_path += $(OSS_HOME)/api # input files must be within the path
proto_path += $(OSS_HOME)/vendor # for "k8s.io/..."

# The "M{FOO}={BAR}" options map from .proto files to Go package names.
proto_options/go += plugins=grpc
#proto_options/go += Mgoogle/protobuf/duration.proto=github.com/golang/protobuf/ptypes/duration
$(OSS_HOME)/pkg/api/%.pb.go: $(OSS_HOME)/api/%.proto $(tools/protoc) $(tools/protoc-gen-go)
	$(call protoc,go,$(OSS_HOME)/pkg/api,\
	    $(tools/protoc-gen-go))

clean: _generate_clean
_generate_clean:
	rm -rf $(OSS_HOME)/_generate.tmp
.PHONY: _generate_clean

#
# `make generate` rules to update generated YAML files (and `zz_generated.*.go` Go files)

# Use `controller-gen` to generate Go & YAML
#
# - Enable a generator by setting the
#   `controller-gen/options/GENERATOR_NAME` variable (even to an empty
#   value).
# - Setting `controller-gen/output/GENERATOR_NAME` for an enabled
#   generator is optional; the default output for each enabled
#   generator is `dir=config/GENERATOR_NAME`.
# - It is invalid to set `controller-gen/output/GENERATOR_NAME` for a
#   generator that is not enabled.
#
#controller-gen/options/webhook     +=
#controller-gen/options/schemapatch += manifests=foo
#controller-gen/options/rbac        += roleName=ambassador
controller-gen/options/object      += headerFile=build-aux/copyright-boilerplate.go.txt
controller-gen/options/crd         += trivialVersions=false # Requires Kubernetes 1.13+
controller-gen/options/crd         += crdVersions=v1        # Requires Kubernetes 1.16+
controller-gen/output/crd           = dir=$@
$(OSS_HOME)/_generate.tmp/crds: $(tools/controller-gen) build-aux/copyright-boilerplate.go.txt FORCE
	@printf '  $(CYN)Running controller-gen$(END)\n'
	rm -rf $@
	mkdir -p $@
	cd $(OSS_HOME) && $(tools/controller-gen) \
	  $(foreach varname,$(sort $(filter controller-gen/options/%,$(.VARIABLES))), $(patsubst controller-gen/options/%,%,$(varname))$(if $(strip $($(varname))),:$(call joinlist,$(comma),$($(varname)))) ) \
	  $(foreach varname,$(sort $(filter controller-gen/output/%,$(.VARIABLES))), $(call joinlist,:,output $(patsubst controller-gen/output/%,%,$(varname)) $($(varname))) ) \
	  $(foreach p,$(wildcard ./pkg/api/getambassador.io/v*/),paths=$p...)

$(OSS_HOME)/%/zz_generated.conversion.go: $(tools/conversion-gen) build-aux/copyright-boilerplate.go.txt FORCE
	rm -f $@ $(@D)/*.scaffold.go
	GOPATH= GOFLAGS=-mod=mod $(tools/conversion-gen) \
	  --skip-unsafe \
	  --go-header-file=build-aux/copyright-boilerplate.go.txt \
	  --input-dirs=./$* \
	  --output-file-base=zz_generated.conversion

$(OSS_HOME)/%/handwritten.conversion.scaffold.go: $(OSS_HOME)/%/zz_generated.conversion.go
	{ \
	  gawk ' \
	    BEGIN { \
	      print("//+build scaffold"); \
	      print(""); \
	      print("package $(notdir $*)"); \
	      inFunc=0; \
	      curFunc=""; \
	    } \
	    match($$0, /^func auto(Convert_[^(]+)(\(.*)/, m) { \
	      if (inFunc) { \
	        print("  return nil"); \
	        print("}"); \
	        print(""); \
	        inFunc=0; \
	      } \
	      curFunc=\
	        "func " m[1] m[2] \
	        "  if err := auto" m[1] "(in, out, s); err != nil {" \
	        "    return err" \
	        "  }"; \
	    } \
	    /INFO|WARN/ { \
	      if (!inFunc) { \
	        print(curFunc); \
	        inFunc=1; \
	      } \
	      print; \
	    } \
	    END { \
	      if (inFunc) { \
	        print("  return nil"); \
	        print("}"); \
	      } \
	    }' | \
	  gofmt; \
	} <$< >$@

$(OSS_HOME)/%/zz_generated.conversion-hub.go: FORCE
	rm -f $@
	{ \
	  gawk ' \
	    BEGIN { \
	       print("package $(notdir $*)"); \
	       print(""); \
	       object=0; \
	    } \
	    /\/\/ \+kubebuilder:object:root=true/ { \
	       object=1; \
	    } \
	    /^type \S+ struct/ && object { \
	        if (!match($$2, /List$$/)) { \
	          print "func(*" $$2 ") Hub() {}"; \
	        } \
	        object=0; \
	    }' $(sort $(wildcard $(@D)/*.go)) | \
	  gofmt; \
	} >$@

$(OSS_HOME)/%/zz_generated.conversion-spoke.go: FORCE
	rm -f $@
	{ \
	  gawk ' \
	    BEGIN { \
	       print("package $(notdir $*)"); \
	       print(""); \
	       print("import ("); \
	       print("  \"k8s.io/apimachinery/pkg/runtime\""); \
	       print("  \"sigs.k8s.io/controller-runtime/pkg/conversion\""); \
	       print(")"); \
	       print(""); \
	       print("func convert(src, dst runtime.Object) error {"); \
	       print("  s, err := SchemeBuilder.Build()"); \
	       print("  if err != nil { return err }"); \
	       print("  return s.Convert(src, dst, nil)"); \
	       print("}"); \
	       print(""); \
	       object=0; \
	    } \
	    /\/\/ \+kubebuilder:object:root=true/ { \
	       object=1; \
	    } \
	    /^type \S+ struct/ && object { \
	        if (!match($$2, /List$$/)) { \
	          print "func(dst *" $$2 ") ConvertFrom(src conversion.Hub) error { return convert(src, dst) }"; \
	          print "func(src *" $$2 ") ConvertTo(dst conversion.Hub) error { return convert(src, dst) }"; \
	        } \
	        object=0; \
	    }' $(sort $(wildcard $(@D)/*.go)) | \
	  gofmt; \
	} >$@

$(OSS_HOME)/manifests/emissary/emissary-crds.yaml.in: $(OSS_HOME)/_generate.tmp/crds $(tools/fix-crds)
	$(tools/fix-crds) --target=apiserver-kubectl $(sort $(wildcard $</*.yaml)) >$@

$(OSS_HOME)/python/tests/integration/manifests/crds.yaml: $(OSS_HOME)/_generate.tmp/crds $(tools/fix-crds)
	$(tools/fix-crds) --target=apiserver-kat $(sort $(wildcard $</*.yaml)) >$@

$(OSS_HOME)/pkg/api/getambassador.io/crds.yaml: $(OSS_HOME)/_generate.tmp/crds $(tools/fix-crds)
	$(tools/fix-crds) --target=internal-validator $(sort $(wildcard $</*.yaml)) >$@

# Names for all the helm-expanded.yaml files (and thence output.yaml and *.yaml.in files)
helm.name.emissary-emissaryns = emissary-ingress
helm.name.emissary-defaultns = emissary-ingress
helm.namespace.emissary-emissaryns = emissary
helm.namespace.emissary-defaultns = default
helm.name.emissary-emissaryns-agent = emissary-ingress
helm.namespace.emissary-emissaryns-agent = emissary
helm.name.emissary-defaultns-agent = emissary-ingress
helm.namespace.emissary-defaultns-agent = default
helm.name.emissary-emissaryns-migration = emissary-ingress
helm.namespace.emissary-emissaryns-migration = emissary
helm.name.emissary-defaultns-migration = emissary-ingress
helm.namespace.emissary-defaultns-migration = default

# IF YOU'RE LOOKING FOR *.yaml: recipes, look in version-hack.mk at the
# build-aux/version-hack.stamp.mk dependencies.

$(OSS_HOME)/k8s-config/%/helm-expanded.yaml: \
  $(OSS_HOME)/k8s-config/%/values.yaml \
  $(OSS_HOME)/charts/emissary-ingress/templates $(wildcard $(OSS_HOME)/charts/emissary-ingress/templates/*.yaml) \
  $(OSS_HOME)/charts/emissary-ingress/values.yaml \
  FORCE
	helm template --namespace=$(helm.namespace.$*) --values=$(@D)/values.yaml $(or $(helm.name.$*),$*) $(OSS_HOME)/charts/emissary-ingress >$@

$(OSS_HOME)/k8s-config/%/output.yaml: \
  $(OSS_HOME)/k8s-config/%/helm-expanded.yaml \
  $(OSS_HOME)/k8s-config/%/require.yaml \
  $(tools/filter-yaml)
	$(tools/filter-yaml) $(filter %/helm-expanded.yaml,$^) $(filter %/require.yaml,$^) >$@

$(OSS_HOME)/manifests/emissary/%.yaml.in: $(OSS_HOME)/k8s-config/%/output.yaml
	cp $< $@

$(OSS_HOME)/python/tests/integration/manifests/%.yaml: $(OSS_HOME)/k8s-config/kat-%/output.yaml
	sed -e 's/«/{/g' -e 's/»/}/g' -e 's/♯.*//g' -e 's/- ←//g' <$< >$@

$(OSS_HOME)/python/tests/integration/manifests/rbac_cluster_scope.yaml: $(OSS_HOME)/k8s-config/kat-rbac-multinamespace/output.yaml
	sed -e 's/«/{/g' -e 's/»/}/g' -e 's/♯.*//g' -e 's/- ←//g' <$< >$@

$(OSS_HOME)/python/tests/integration/manifests/rbac_namespace_scope.yaml: $(OSS_HOME)/k8s-config/kat-rbac-singlenamespace/output.yaml
	sed -e 's/«/{/g' -e 's/»/}/g' -e 's/♯.*//g' -e 's/- ←//g' <$< >$@

#
# Generate report on dependencies

$(OSS_HOME)/build-aux/pip-show.txt: docker/base-pip.docker.tag.local
	docker run --rm "$$(cat docker/base-pip.docker)" sh -c 'pip freeze --exclude-editable | cut -d= -f1 | xargs pip show' > $@

$(OSS_HOME)/build-aux/go-version.txt: docker/base-python/Dockerfile
	sed -En 's,.*https://dl\.google\.com/go/go([0-9a-z.-]*)\.linux-amd64\.tar\.gz.*,\1,p' < $< > $@
$(OSS_HOME)/build-aux/py-version.txt: docker/base-python/Dockerfile
	{ grep -o 'python3=\S*' | cut -d= -f2; } < $< > $@

$(OSS_HOME)/build-aux/go1%.src.tar.gz:
	curl -o $@ --fail -L https://dl.google.com/go/$(@F)

$(OSS_HOME)/DEPENDENCIES.md: $(tools/go-mkopensource) $(tools/py-mkopensource) $(OSS_HOME)/build-aux/go-version.txt $(OSS_HOME)/build-aux/pip-show.txt
	$(MAKE) $(OSS_HOME)/build-aux/go$$(cat $(OSS_HOME)/build-aux/go-version.txt).src.tar.gz
	set -e; { \
		cd $(OSS_HOME); \
		$(tools/go-mkopensource) --output-format=txt --package=mod --gotar=build-aux/go$$(cat $(OSS_HOME)/build-aux/go-version.txt).src.tar.gz; \
		echo; \
		{ sed 's/^---$$//' $(OSS_HOME)/build-aux/pip-show.txt; echo; } | $(tools/py-mkopensource); \
	} > $@

$(OSS_HOME)/DEPENDENCY_LICENSES.md: $(tools/go-mkopensource) $(tools/py-mkopensource) $(OSS_HOME)/build-aux/go-version.txt $(OSS_HOME)/build-aux/pip-show.txt
	$(MAKE) $(OSS_HOME)/build-aux/go$$(cat $(OSS_HOME)/build-aux/go-version.txt).src.tar.gz
	set -e; { \
		cd $(OSS_HOME); \
		echo -e "Emissary-ingress Go code incorporates Free and Open Source software under the following licenses:\n"; \
		$(tools/go-mkopensource) --output-format=txt --package=mod --output-type=json --gotar=build-aux/go$$(cat $(OSS_HOME)/build-aux/go-version.txt).src.tar.gz | jq -r '.licenseInfo | to_entries | .[] | "* [" + .key + "](" + .value + ")"' | sed -e 's/\[\([^]]*\)]()/\1/'; \
		echo -e "\n\nEmissary-ingress Python code incorporates Free and Open Source software under the following licenses:\n"; \
		{ sed 's/^---$$//' $(OSS_HOME)/build-aux/pip-show.txt; echo; } | $(tools/py-mkopensource) --output-type=json | jq -r '.licenseInfo | to_entries | .[] | "* [" + .key + "](" + .value + ")"' | sed -e 's/\[\([^]]*\)]()/\1/'; \
	} > $@

#
# Misc. other `make generate` rules

$(OSS_HOME)/CHANGELOG.md: $(OSS_HOME)/docs/CHANGELOG.tpl $(OSS_HOME)/docs/releaseNotes.yml
	docker run --rm \
	  -v $(OSS_HOME)/docs/CHANGELOG.tpl:/tmp/CHANGELOG.tpl \
	  -v $(OSS_HOME)/docs/releaseNotes.yml:/tmp/releaseNotes.yml \
	  hairyhenderson/gomplate --verbose --file /tmp/CHANGELOG.tpl --datasource relnotes=/tmp/releaseNotes.yml > CHANGELOG.md<|MERGE_RESOLUTION|>--- conflicted
+++ resolved
@@ -50,15 +50,8 @@
 generate/files      += $(OSS_HOME)/pkg/api/pb/
 generate/files      += $(OSS_HOME)/pkg/envoy-control-plane/
 # Individual files: Misc
-<<<<<<< HEAD
-generate/files      += $(OSS_HOME)/OPENSOURCE.md
-generate/files      += $(OSS_HOME)/LICENSES.md
-=======
 generate/files      += $(OSS_HOME)/DEPENDENCIES.md
 generate/files      += $(OSS_HOME)/DEPENDENCY_LICENSES.md
-generate/files      += $(OSS_HOME)/builder/requirements.txt
-generate/precious   += $(OSS_HOME)/builder/requirements.txt
->>>>>>> 76323953
 generate-fast/files += $(OSS_HOME)/CHANGELOG.md
 generate-fast/files += $(OSS_HOME)/pkg/api/getambassador.io/v2/zz_generated.conversion.go
 generate-fast/files += $(OSS_HOME)/pkg/api/getambassador.io/v2/zz_generated.conversion-spoke.go
