# Copyright 2019 Datawire. All rights reserved.
#
# Makefile snippet for building Docker images, and for pushing them to
# kubernaut.io clusters.
#
## Inputs ##
#  - Variable: VERSION
#  - Variable: DOCKER_IMAGE ?= $(DOCKER_REGISTRY)/$(notdir $*):$(or $(VERSION),latest)
#  - Variable: DOCKER_K8S_ENABLE_PVC ?=
## Outputs ##
#  - Target        : %.docker: %/Dockerfile  # tags image as localhost:31000/$(notdir $*):$(VERSION)
#  - .PHONY Target : %.docker.clean
#  - Target        : %.docker.knaut-push     # pushes to private in-kubernaut-cluster registry
#  - .PHONY Target : %.docker.push           # pushes to $(DOCKER_REGISTRY)
## common.mk targets ##
#  - clean
#
# Note: `docker.mk` depends on `kubernaut-ui.mk`.  See the
# documentation there for more info.
#
# ## Local docker build ##
#
#    `Dockerfile`s must be in sub-directories; it doesn't support
#    having a `Dockerfile` in the root.
#
#    You can build `somedir/Dockefile` by depending on
#    `somedir.docker`.  The TL;DR of naming is that the image will be
#    named `localhost:31000/$(notdir $*):latest`, where `$*=somedir`,
#    but you should use `$$(sed -n 2p somedir.docker)` to robustly
#    refer to it in your Makefile rules.  The nuance is:
#     - It will be `host.docker.internal:31000` instead of
#       `localhost:31000` on macOS.  You can use $(docker.LOCALHOST)
#       to portably refer `host.docker.internal` on macOS, and
#       `localhost` on everything else.
#     - It actually gets tagged as 2 or 3 different things:
#        * `$(docker.LOCALHOST):31000/$(notdir $*):latest`
#        * `$(docker.LOCALHOST):31000/$(notdir $*):$(VERSION)` (if `$(VERSION)` is set))
#        * `$(docker.LOCALHOST):31000/$(notdir $*):id-sha256-...`
#     - Inside of your local Makefile rules, you should refer to by
#       its ID hash using `$$(sed -n 2p somedir.docker)`.
#
#    If you need something to be done before the `docker build`, make
#    it a dependency of `somedir.docker`.
#
#    You can untag an image by having your `clean` target depend on
#    `dir.docker.clean`
#
# ## Pushing to a private Kubernaut registry ##
#
#     > NOTE: On macOS, you will need to add
#     > host.docker.internal:31000` to Docker's list of "Insecure
#     > registries" in order to push to kubernaut.io clusters.  Ask
#     > Abhay how to do that.
#
#    You can push to kubernaut by depending on
#    `somedir.docker.knaut-push`.  It will be known in-cluster as
#    `$$(cat somedir.docker.knaut-push)`.  You will need to substitute
#    that value in your YAML (kubeapply can help with this).
#
#    The private in-kubernaut-cluster registry is known as
#    "localhost:31000" to the cluster Nodes.
#
# ## Pushing to a public registry ##
#
#    You can push to the public `$(DOCKER_REGISTRY)` by depending on
#    `somedir.docker.push`.  By default, it will have the same name as
#    the local tag (sans the `localhost:31000` prefix).
#
#    You can customize the public name by adjusting the `DOCKER_IMAGE`
#    variable, which defines a mapping to publicly the pushed image
#    name/tag, it is evaluated in the context of "%.docker.push".
#
#    Example:
#        In order to to push the Ambassador Pro sidecar as
#        `ambassador_pro:amb-sidecar-$(VERSION)` instead the the
#        default `amb-sidecar:$(VERSION)`, the apro Makefile sets
#
#            DOCKER_IMAGE = $(DOCKER_REGISTRY)/ambassador_pro:$(notdir $*)-$(VERSION)
#
<<<<<<< HEAD
# DOCKER_IMAGE defines the mapping to publicly the pushed image
# name/tag, it is evaluated in the context of "%.docker.push"
#
# If DOCKER_K8S_ENABLE_PVC is 'true', then the in-cluster registry
# will use a PersistentVolumeClaim, instead of a hostPath.
=======
>>>>>>> 153dd8d0
ifeq ($(words $(filter $(abspath $(lastword $(MAKEFILE_LIST))),$(abspath $(MAKEFILE_LIST)))),1)
_docker.mk := $(lastword $(MAKEFILE_LIST))
include $(dir $(_docker.mk))flock.mk
include $(dir $(_docker.mk))kubeapply.mk
include $(dir $(_docker.mk))kubernaut-ui.mk

ifeq ($(GOOS),darwin)
docker.LOCALHOST = host.docker.internal
else
docker.LOCALHOST = localhost
endif

DOCKER_IMAGE ?= $(DOCKER_REGISTRY)/$(notdir $*):$(or $(VERSION),latest)
DOCKER_K8S_ENABLE_PVC ?=

_docker.port-forward = $(dir $(_docker.mk))docker-port-forward

# %.docker file contents:
#
#  line 1: local tag name (version-based)
#  line 2: image hash
#  line 3: local tag name (hash-based)
#  line 4: local tag name (latest, optional)
#
# Note: We test for changes for CI early, but test for changes for
# cleanup late.  If we did the cleanup test early because of :latest,
# it would leave dangling untagged images.  If we did the CI test
# late, it would remove the evidence for debugging.
%.docker: %/Dockerfile
	printf '%s\n' '$(docker.LOCALHOST):31000/$(notdir $*):$(or $(VERSION),latest)' > $(@D)/.tmp.$(@F).tmp
	docker build -t "$$(sed -n 1p $(@D)/.tmp.$(@F).tmp)" $*
	docker image inspect "$$(sed -n 1p $(@D)/.tmp.$(@F).tmp)" --format='{{.Id}}' >> $(@D)/.tmp.$(@F).tmp
	printf '%s\n' '$(docker.LOCALHOST):31000/$(notdir $*)':"id-$$(sed -n '2{ s/:/-/g; p; }' $(@D)/.tmp.$(@F).tmp)" $(if $(VERSION),'$(docker.LOCALHOST):31000/$(notdir $*):latest') >> $(@D)/.tmp.$(@F).tmp
	@{ \
		PS4=''; set -x; \
		if cmp -s $(@D)/.tmp.$(@F).tmp $@; then \
			rm -f $(@D)/.tmp.$(@F).tmp || true; \
		else \
			$(if $(CI),if test -e $@; then false This should not happen in CI: $@ should not change; fi &&) \
			                docker tag "$$(sed -n 2p $(@D)/.tmp.$(@F).tmp)" "$$(sed -n 3p $(@D)/.tmp.$(@F).tmp)" && \
			$(if $(VERSION),docker tag "$$(sed -n 2p $(@D)/.tmp.$(@F).tmp)" "$$(sed -n 4p $(@D)/.tmp.$(@F).tmp)" &&) \
			if test -e $@; then docker image rm $$(grep -vFx -f $(@D)/.tmp.$(@F).tmp $@) || true; fi && \
			mv -f $(@D)/.tmp.$(@F).tmp $@; \
		fi; \
	}

%.docker.clean:
	if [ -e $*.docker ]; then docker image rm $$(cat $*.docker) || true; fi
	rm -f $*.docker
.PHONY: %.docker.clean

# %.docker.knaut-push file contents:
#
#  line 1: in-cluster tag name (hash-based)
%.docker.knaut-push: %.docker $(KUBEAPPLY) $(KUBECONFIG)
	DOCKER_K8S_ENABLE_PVC=$(DOCKER_K8S_ENABLE_PVC) $(KUBEAPPLY) -f $(dir $(_docker.mk))docker-registry.yaml
	{ \
	    trap "kill $$($(FLOCK) $(_docker.port-forward).lock sh -c 'kubectl port-forward --namespace=docker-registry statefulset/registry 31000:5000 >$(_docker.port-forward).log 2>&1 & echo $$!')" EXIT; \
	    while ! curl -i http://localhost:31000/ 2>/dev/null; do sleep 1; done; \
	    docker push "$$(sed -n 3p $<)"; \
	}
	sed -n '3{ s/^[^:]*:/127.0.0.1:/; p; }' $< > $@
.NOTPARALLEL: # work around https://github.com/datawire/teleproxy/issues/77

%.docker.push: %.docker
	docker tag "$$(sed -n 2p $<)" '$(DOCKER_IMAGE)'
	docker push '$(DOCKER_IMAGE)'
.PHONY: %.docker.push

_clean-docker:
	$(FLOCK) $(_docker.port-forward).lock rm $(_docker.port-forward).lock
	rm -f $(_docker.port-forward).log
	rm -f $(dir $(_docker.mk))docker-registry.yaml.o
clean: _clean-docker
.PHONY: _clean-docker

endif<|MERGE_RESOLUTION|>--- conflicted
+++ resolved
@@ -60,6 +60,14 @@
 #    The private in-kubernaut-cluster registry is known as
 #    "localhost:31000" to the cluster Nodes.
 #
+#    As a preliminary measure for supporting this functionality on
+#    non-Kubernaut clusters, if DOCKER_K8S_ENABLE_PVC is 'true', then
+#    the in-cluster registry will use a PersistentVolumeClaim (instead
+#    of a hostPath) for storage.  Kubernaut does not support
+#    PersistentVolumeClaims, but since Kubernaut clusters only have a
+#    single Node, a hostPath is an acceptable hack there; it isn't on
+#    other clusters.
+#
 # ## Pushing to a public registry ##
 #
 #    You can push to the public `$(DOCKER_REGISTRY)` by depending on
@@ -77,14 +85,6 @@
 #
 #            DOCKER_IMAGE = $(DOCKER_REGISTRY)/ambassador_pro:$(notdir $*)-$(VERSION)
 #
-<<<<<<< HEAD
-# DOCKER_IMAGE defines the mapping to publicly the pushed image
-# name/tag, it is evaluated in the context of "%.docker.push"
-#
-# If DOCKER_K8S_ENABLE_PVC is 'true', then the in-cluster registry
-# will use a PersistentVolumeClaim, instead of a hostPath.
-=======
->>>>>>> 153dd8d0
 ifeq ($(words $(filter $(abspath $(lastword $(MAKEFILE_LIST))),$(abspath $(MAKEFILE_LIST)))),1)
 _docker.mk := $(lastword $(MAKEFILE_LIST))
 include $(dir $(_docker.mk))flock.mk
