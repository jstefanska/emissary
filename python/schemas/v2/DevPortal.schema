--- conflicted
+++ resolved
@@ -21,7 +21,6 @@
                 }
             ]
         },
-<<<<<<< HEAD
         "apiVersion": {
             "enum": [
                 "getambassador.io/v2"
@@ -45,10 +44,6 @@
         "default": {
             "type": "boolean"
         },
-=======
-        "default": { "type": "boolean" },
-        "preserve_servers": { "type": "boolean" },
->>>>>>> 1607f0d3
         "docs": {
             "type": "array",
             "items": {
@@ -90,6 +85,9 @@
         "namespace": {
             "type": "string"
         },
+        "preserve_servers": {
+            "type": "boolean"
+        },
         "selector": {
             "type": "object",
             "properties": {
