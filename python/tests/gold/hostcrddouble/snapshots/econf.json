{
    "layered_runtime": {
        "layers": [
            {
                "name": "static_layer",
                "static_layer": {
                    "envoy.deprecated_features:envoy.api.v2.route.HeaderMatcher.regex_match": true,
                    "envoy.deprecated_features:envoy.api.v2.route.RouteMatch.regex": true,
                    "envoy.deprecated_features:envoy.config.filter.http.ext_authz.v2.ExtAuthz.use_alpha": true,
                    "envoy.deprecated_features:envoy.config.trace.v2.ZipkinConfig.HTTP_JSON_V1": true,
                    "envoy.reloadable_features.ext_authz_http_service_enable_case_sensitive_string_matcher": false
                }
            }
        ]
    },
    "static_resources": {
        "clusters": [
            {
                "connect_timeout": "3.000s",
                "dns_lookup_family": "V4_ONLY",
                "lb_policy": "ROUND_ROBIN",
                "load_assignment": {
                    "cluster_name": "cluster_127_0_0_1_8877_default",
                    "endpoints": [
                        {
                            "lb_endpoints": [
                                {
                                    "endpoint": {
                                        "address": {
                                            "socket_address": {
                                                "address": "127.0.0.1",
                                                "port_value": 8877,
                                                "protocol": "TCP"
                                            }
                                        }
                                    }
                                }
                            ]
                        }
                    ]
                },
                "name": "cluster_127_0_0_1_8877_default",
                "type": "STRICT_DNS"
            },
            {
                "connect_timeout": "3.000s",
                "dns_lookup_family": "V4_ONLY",
                "lb_policy": "ROUND_ROBIN",
                "load_assignment": {
                    "cluster_name": "cluster_hostcrddouble_http_target1_default",
                    "endpoints": [
                        {
                            "lb_endpoints": [
                                {
                                    "endpoint": {
                                        "address": {
                                            "socket_address": {
                                                "address": "hostcrddouble-http-target1",
                                                "port_value": 80,
                                                "protocol": "TCP"
                                            }
                                        }
                                    }
                                }
                            ]
                        }
                    ]
                },
                "name": "cluster_hostcrddouble_http_target1_default",
                "type": "STRICT_DNS"
            },
            {
                "connect_timeout": "3.000s",
                "dns_lookup_family": "V4_ONLY",
                "lb_policy": "ROUND_ROBIN",
                "load_assignment": {
                    "cluster_name": "cluster_hostcrddouble_http_target2_default",
                    "endpoints": [
                        {
                            "lb_endpoints": [
                                {
                                    "endpoint": {
                                        "address": {
                                            "socket_address": {
                                                "address": "hostcrddouble-http-target2",
                                                "port_value": 80,
                                                "protocol": "TCP"
                                            }
                                        }
                                    }
                                }
                            ]
                        }
                    ]
                },
                "name": "cluster_hostcrddouble_http_target2_default",
                "type": "STRICT_DNS"
            }
        ],
        "listeners": [
            {
                "address": {
                    "socket_address": {
                        "address": "0.0.0.0",
                        "port_value": 8443,
                        "protocol": "TCP"
                    }
                },
                "filter_chains": [
                    {
                        "filter_chain_match": {
                            "transport_protocol": "tls"
                        },
                        "filters": [
                            {
                                "name": "envoy.http_connection_manager",
                                "typed_config": {
                                    "@type": "type.googleapis.com/envoy.config.filter.network.http_connection_manager.v2.HttpConnectionManager",
                                    "access_log": [
                                        {
                                            "name": "envoy.file_access_log",
                                            "typed_config": {
                                                "@type": "type.googleapis.com/envoy.config.accesslog.v2.FileAccessLog",
                                                "format": "ACCESS [%START_TIME%] \"%REQ(:METHOD)% %REQ(X-ENVOY-ORIGINAL-PATH?:PATH)% %PROTOCOL%\" %RESPONSE_CODE% %RESPONSE_FLAGS% %BYTES_RECEIVED% %BYTES_SENT% %DURATION% %RESP(X-ENVOY-UPSTREAM-SERVICE-TIME)% \"%REQ(X-FORWARDED-FOR)%\" \"%REQ(USER-AGENT)%\" \"%REQ(X-REQUEST-ID)%\" \"%REQ(:AUTHORITY)%\" \"%UPSTREAM_HOST%\"\n",
                                                "path": "/dev/fd/1"
                                            }
                                        }
                                    ],
                                    "http_filters": [
                                        {
                                            "name": "envoy.cors"
                                        },
                                        {
                                            "name": "envoy.router"
                                        }
                                    ],
                                    "http_protocol_options": {
                                        "accept_http_10": false
                                    },
                                    "normalize_path": true,
                                    "preserve_external_request_id": false,
                                    "route_config": {
                                        "virtual_hosts": [
                                            {
                                                "domains": [
                                                    "*"
                                                ],
                                                "name": "ambassador-listener-8443-tls-context-host-1-forced-star",
                                                "routes": [
                                                    {
                                                        "match": {
                                                            "case_sensitive": true,
                                                            "headers": [
                                                                {
                                                                    "exact_match": "https",
                                                                    "name": "x-forwarded-proto"
                                                                }
                                                            ],
                                                            "prefix": "/ambassador/v0/check_ready",
                                                            "runtime_fraction": {
                                                                "default_value": {
                                                                    "denominator": "HUNDRED",
                                                                    "numerator": 100
                                                                },
                                                                "runtime_key": "routing.traffic_shift.cluster_127_0_0_1_8877_default"
                                                            }
                                                        },
                                                        "route": {
                                                            "cluster": "cluster_127_0_0_1_8877_default",
                                                            "prefix_rewrite": "/ambassador/v0/check_ready",
                                                            "priority": null,
                                                            "timeout": "10.000s"
                                                        }
                                                    },
                                                    {
                                                        "match": {
                                                            "case_sensitive": true,
                                                            "prefix": "/ambassador/v0/check_ready",
                                                            "runtime_fraction": {
                                                                "default_value": {
                                                                    "denominator": "HUNDRED",
                                                                    "numerator": 100
                                                                },
                                                                "runtime_key": "routing.traffic_shift.cluster_127_0_0_1_8877_default"
                                                            }
                                                        },
                                                        "redirect": {
                                                            "https_redirect": true
                                                        }
                                                    },
                                                    {
                                                        "match": {
                                                            "case_sensitive": true,
                                                            "headers": [
                                                                {
                                                                    "exact_match": "https",
                                                                    "name": "x-forwarded-proto"
                                                                }
                                                            ],
                                                            "prefix": "/ambassador/v0/check_alive",
                                                            "runtime_fraction": {
                                                                "default_value": {
                                                                    "denominator": "HUNDRED",
                                                                    "numerator": 100
                                                                },
                                                                "runtime_key": "routing.traffic_shift.cluster_127_0_0_1_8877_default"
                                                            }
                                                        },
                                                        "route": {
                                                            "cluster": "cluster_127_0_0_1_8877_default",
                                                            "prefix_rewrite": "/ambassador/v0/check_alive",
                                                            "priority": null,
                                                            "timeout": "10.000s"
                                                        }
                                                    },
                                                    {
                                                        "match": {
                                                            "case_sensitive": true,
                                                            "prefix": "/ambassador/v0/check_alive",
                                                            "runtime_fraction": {
                                                                "default_value": {
                                                                    "denominator": "HUNDRED",
                                                                    "numerator": 100
                                                                },
                                                                "runtime_key": "routing.traffic_shift.cluster_127_0_0_1_8877_default"
                                                            }
                                                        },
                                                        "redirect": {
                                                            "https_redirect": true
                                                        }
                                                    },
                                                    {
                                                        "match": {
                                                            "case_sensitive": true,
                                                            "headers": [
                                                                {
                                                                    "exact_match": "https",
                                                                    "name": "x-forwarded-proto"
                                                                }
                                                            ],
                                                            "prefix": "/ambassador/v0/",
                                                            "runtime_fraction": {
                                                                "default_value": {
                                                                    "denominator": "HUNDRED",
                                                                    "numerator": 100
                                                                },
                                                                "runtime_key": "routing.traffic_shift.cluster_127_0_0_1_8877_default"
                                                            }
                                                        },
                                                        "route": {
                                                            "cluster": "cluster_127_0_0_1_8877_default",
                                                            "prefix_rewrite": "/ambassador/v0/",
                                                            "priority": null,
                                                            "timeout": "10.000s"
                                                        }
                                                    },
                                                    {
                                                        "match": {
                                                            "case_sensitive": true,
                                                            "prefix": "/ambassador/v0/",
                                                            "runtime_fraction": {
                                                                "default_value": {
                                                                    "denominator": "HUNDRED",
                                                                    "numerator": 100
                                                                },
                                                                "runtime_key": "routing.traffic_shift.cluster_127_0_0_1_8877_default"
                                                            }
                                                        },
                                                        "redirect": {
                                                            "https_redirect": true
                                                        }
                                                    },
                                                    {
                                                        "match": {
                                                            "case_sensitive": true,
                                                            "headers": [
                                                                {
                                                                    "exact_match": "tls-context-host-2",
                                                                    "name": ":authority"
                                                                },
                                                                {
                                                                    "exact_match": "https",
                                                                    "name": "x-forwarded-proto"
                                                                }
                                                            ],
                                                            "prefix": "/target/",
                                                            "runtime_fraction": {
                                                                "default_value": {
                                                                    "denominator": "HUNDRED",
                                                                    "numerator": 100
                                                                },
                                                                "runtime_key": "routing.traffic_shift.cluster_hostcrddouble_http_target2_default"
                                                            }
                                                        },
                                                        "route": {
                                                            "cluster": "cluster_hostcrddouble_http_target2_default",
                                                            "prefix_rewrite": "/",
                                                            "priority": null,
                                                            "timeout": "3.000s"
                                                        }
                                                    },
                                                    {
                                                        "match": {
                                                            "case_sensitive": true,
                                                            "headers": [
                                                                {
                                                                    "exact_match": "tls-context-host-2",
                                                                    "name": ":authority"
                                                                }
                                                            ],
                                                            "prefix": "/target/",
                                                            "runtime_fraction": {
                                                                "default_value": {
                                                                    "denominator": "HUNDRED",
                                                                    "numerator": 100
                                                                },
                                                                "runtime_key": "routing.traffic_shift.cluster_hostcrddouble_http_target2_default"
                                                            }
                                                        },
                                                        "redirect": {
                                                            "https_redirect": true
                                                        }
                                                    },
                                                    {
                                                        "match": {
                                                            "case_sensitive": true,
                                                            "headers": [
                                                                {
                                                                    "exact_match": "tls-context-host-1",
                                                                    "name": ":authority"
                                                                },
                                                                {
                                                                    "exact_match": "https",
                                                                    "name": "x-forwarded-proto"
                                                                }
                                                            ],
                                                            "prefix": "/target/",
                                                            "runtime_fraction": {
                                                                "default_value": {
                                                                    "denominator": "HUNDRED",
                                                                    "numerator": 100
                                                                },
                                                                "runtime_key": "routing.traffic_shift.cluster_hostcrddouble_http_target1_default"
                                                            }
                                                        },
                                                        "route": {
                                                            "cluster": "cluster_hostcrddouble_http_target1_default",
                                                            "prefix_rewrite": "/",
                                                            "priority": null,
                                                            "timeout": "3.000s"
                                                        }
                                                    },
                                                    {
                                                        "match": {
                                                            "case_sensitive": true,
                                                            "headers": [
                                                                {
                                                                    "exact_match": "tls-context-host-1",
                                                                    "name": ":authority"
                                                                }
                                                            ],
                                                            "prefix": "/target/",
                                                            "runtime_fraction": {
                                                                "default_value": {
                                                                    "denominator": "HUNDRED",
                                                                    "numerator": 100
                                                                },
                                                                "runtime_key": "routing.traffic_shift.cluster_hostcrddouble_http_target1_default"
                                                            }
                                                        },
                                                        "redirect": {
                                                            "https_redirect": true
                                                        }
                                                    }
                                                ]
                                            }
                                        ]
                                    },
                                    "server_name": "envoy",
                                    "stat_prefix": "ingress_http",
                                    "use_remote_address": true,
                                    "xff_num_trusted_hops": 0
                                }
                            }
                        ],
                        "tls_context": {
                            "common_tls_context": {
                                "tls_certificate_sds_secret_configs": [
                                    {
<<<<<<< HEAD
                                        "name": "tls.test-tlscontext-secret-1.default",
                                        "sds_config": {
                                            "ads": {}
=======
                                        "certificate_chain": {
                                            "filename": "/tmp/ambassador/snapshots/default/secrets-decoded/hostcrddouble-test-tlscontext-secret-1/6B4919697C5D70BB8E4A73A59DDF51A53AE24264.crt"
                                        },
                                        "private_key": {
                                            "filename": "/tmp/ambassador/snapshots/default/secrets-decoded/hostcrddouble-test-tlscontext-secret-1/6B4919697C5D70BB8E4A73A59DDF51A53AE24264.key"
>>>>>>> e3bb21c3
                                        }
                                    }
                                ]
                            }
                        }
                    },
                    {
                        "filter_chain_match": {
                            "server_names": [
                                "tls-context-host-2"
                            ],
                            "transport_protocol": "tls"
                        },
                        "filters": [
                            {
                                "name": "envoy.http_connection_manager",
                                "typed_config": {
                                    "@type": "type.googleapis.com/envoy.config.filter.network.http_connection_manager.v2.HttpConnectionManager",
                                    "access_log": [
                                        {
                                            "name": "envoy.file_access_log",
                                            "typed_config": {
                                                "@type": "type.googleapis.com/envoy.config.accesslog.v2.FileAccessLog",
                                                "format": "ACCESS [%START_TIME%] \"%REQ(:METHOD)% %REQ(X-ENVOY-ORIGINAL-PATH?:PATH)% %PROTOCOL%\" %RESPONSE_CODE% %RESPONSE_FLAGS% %BYTES_RECEIVED% %BYTES_SENT% %DURATION% %RESP(X-ENVOY-UPSTREAM-SERVICE-TIME)% \"%REQ(X-FORWARDED-FOR)%\" \"%REQ(USER-AGENT)%\" \"%REQ(X-REQUEST-ID)%\" \"%REQ(:AUTHORITY)%\" \"%UPSTREAM_HOST%\"\n",
                                                "path": "/dev/fd/1"
                                            }
                                        }
                                    ],
                                    "http_filters": [
                                        {
                                            "name": "envoy.cors"
                                        },
                                        {
                                            "name": "envoy.router"
                                        }
                                    ],
                                    "http_protocol_options": {
                                        "accept_http_10": false
                                    },
                                    "normalize_path": true,
                                    "preserve_external_request_id": false,
                                    "route_config": {
                                        "virtual_hosts": [
                                            {
                                                "domains": [
                                                    "tls-context-host-2"
                                                ],
                                                "name": "ambassador-listener-8443-tls-context-host-2",
                                                "routes": [
                                                    {
                                                        "match": {
                                                            "case_sensitive": true,
                                                            "headers": [
                                                                {
                                                                    "exact_match": "https",
                                                                    "name": "x-forwarded-proto"
                                                                }
                                                            ],
                                                            "prefix": "/ambassador/v0/check_ready",
                                                            "runtime_fraction": {
                                                                "default_value": {
                                                                    "denominator": "HUNDRED",
                                                                    "numerator": 100
                                                                },
                                                                "runtime_key": "routing.traffic_shift.cluster_127_0_0_1_8877_default"
                                                            }
                                                        },
                                                        "route": {
                                                            "cluster": "cluster_127_0_0_1_8877_default",
                                                            "prefix_rewrite": "/ambassador/v0/check_ready",
                                                            "priority": null,
                                                            "timeout": "10.000s"
                                                        }
                                                    },
                                                    {
                                                        "match": {
                                                            "case_sensitive": true,
                                                            "prefix": "/ambassador/v0/check_ready",
                                                            "runtime_fraction": {
                                                                "default_value": {
                                                                    "denominator": "HUNDRED",
                                                                    "numerator": 100
                                                                },
                                                                "runtime_key": "routing.traffic_shift.cluster_127_0_0_1_8877_default"
                                                            }
                                                        },
                                                        "redirect": {
                                                            "https_redirect": true
                                                        }
                                                    },
                                                    {
                                                        "match": {
                                                            "case_sensitive": true,
                                                            "headers": [
                                                                {
                                                                    "exact_match": "https",
                                                                    "name": "x-forwarded-proto"
                                                                }
                                                            ],
                                                            "prefix": "/ambassador/v0/check_alive",
                                                            "runtime_fraction": {
                                                                "default_value": {
                                                                    "denominator": "HUNDRED",
                                                                    "numerator": 100
                                                                },
                                                                "runtime_key": "routing.traffic_shift.cluster_127_0_0_1_8877_default"
                                                            }
                                                        },
                                                        "route": {
                                                            "cluster": "cluster_127_0_0_1_8877_default",
                                                            "prefix_rewrite": "/ambassador/v0/check_alive",
                                                            "priority": null,
                                                            "timeout": "10.000s"
                                                        }
                                                    },
                                                    {
                                                        "match": {
                                                            "case_sensitive": true,
                                                            "prefix": "/ambassador/v0/check_alive",
                                                            "runtime_fraction": {
                                                                "default_value": {
                                                                    "denominator": "HUNDRED",
                                                                    "numerator": 100
                                                                },
                                                                "runtime_key": "routing.traffic_shift.cluster_127_0_0_1_8877_default"
                                                            }
                                                        },
                                                        "redirect": {
                                                            "https_redirect": true
                                                        }
                                                    },
                                                    {
                                                        "match": {
                                                            "case_sensitive": true,
                                                            "headers": [
                                                                {
                                                                    "exact_match": "https",
                                                                    "name": "x-forwarded-proto"
                                                                }
                                                            ],
                                                            "prefix": "/ambassador/v0/",
                                                            "runtime_fraction": {
                                                                "default_value": {
                                                                    "denominator": "HUNDRED",
                                                                    "numerator": 100
                                                                },
                                                                "runtime_key": "routing.traffic_shift.cluster_127_0_0_1_8877_default"
                                                            }
                                                        },
                                                        "route": {
                                                            "cluster": "cluster_127_0_0_1_8877_default",
                                                            "prefix_rewrite": "/ambassador/v0/",
                                                            "priority": null,
                                                            "timeout": "10.000s"
                                                        }
                                                    },
                                                    {
                                                        "match": {
                                                            "case_sensitive": true,
                                                            "prefix": "/ambassador/v0/",
                                                            "runtime_fraction": {
                                                                "default_value": {
                                                                    "denominator": "HUNDRED",
                                                                    "numerator": 100
                                                                },
                                                                "runtime_key": "routing.traffic_shift.cluster_127_0_0_1_8877_default"
                                                            }
                                                        },
                                                        "redirect": {
                                                            "https_redirect": true
                                                        }
                                                    },
                                                    {
                                                        "match": {
                                                            "case_sensitive": true,
                                                            "headers": [
                                                                {
                                                                    "exact_match": "tls-context-host-2",
                                                                    "name": ":authority"
                                                                },
                                                                {
                                                                    "exact_match": "https",
                                                                    "name": "x-forwarded-proto"
                                                                }
                                                            ],
                                                            "prefix": "/target/",
                                                            "runtime_fraction": {
                                                                "default_value": {
                                                                    "denominator": "HUNDRED",
                                                                    "numerator": 100
                                                                },
                                                                "runtime_key": "routing.traffic_shift.cluster_hostcrddouble_http_target2_default"
                                                            }
                                                        },
                                                        "route": {
                                                            "cluster": "cluster_hostcrddouble_http_target2_default",
                                                            "prefix_rewrite": "/",
                                                            "priority": null,
                                                            "timeout": "3.000s"
                                                        }
                                                    },
                                                    {
                                                        "match": {
                                                            "case_sensitive": true,
                                                            "headers": [
                                                                {
                                                                    "exact_match": "tls-context-host-2",
                                                                    "name": ":authority"
                                                                }
                                                            ],
                                                            "prefix": "/target/",
                                                            "runtime_fraction": {
                                                                "default_value": {
                                                                    "denominator": "HUNDRED",
                                                                    "numerator": 100
                                                                },
                                                                "runtime_key": "routing.traffic_shift.cluster_hostcrddouble_http_target2_default"
                                                            }
                                                        },
                                                        "redirect": {
                                                            "https_redirect": true
                                                        }
                                                    }
                                                ]
                                            }
                                        ]
                                    },
                                    "server_name": "envoy",
                                    "stat_prefix": "ingress_http",
                                    "use_remote_address": true,
                                    "xff_num_trusted_hops": 0
                                }
                            }
                        ],
                        "tls_context": {
                            "common_tls_context": {
                                "tls_certificate_sds_secret_configs": [
                                    {
<<<<<<< HEAD
                                        "name": "tls.test-tlscontext-secret-2.default",
                                        "sds_config": {
                                            "ads": {}
=======
                                        "certificate_chain": {
                                            "filename": "/tmp/ambassador/snapshots/default/secrets-decoded/hostcrddouble-test-tlscontext-secret-2/4CB5C4C15C3BBBF727E8572838933519EA42D103.crt"
                                        },
                                        "private_key": {
                                            "filename": "/tmp/ambassador/snapshots/default/secrets-decoded/hostcrddouble-test-tlscontext-secret-2/4CB5C4C15C3BBBF727E8572838933519EA42D103.key"
>>>>>>> e3bb21c3
                                        }
                                    }
                                ]
                            }
                        }
                    }
                ],
                "listener_filters": [
                    {
                        "config": {},
                        "name": "envoy.listener.tls_inspector"
                    }
                ],
                "name": "ambassador-listener-8443",
                "traffic_direction": "UNSPECIFIED"
            },
            {
                "address": {
                    "socket_address": {
                        "address": "0.0.0.0",
                        "port_value": 8080,
                        "protocol": "TCP"
                    }
                },
                "filter_chains": [
                    {
                        "filter_chain_match": {},
                        "filters": [
                            {
                                "name": "envoy.http_connection_manager",
                                "typed_config": {
                                    "@type": "type.googleapis.com/envoy.config.filter.network.http_connection_manager.v2.HttpConnectionManager",
                                    "access_log": [
                                        {
                                            "name": "envoy.file_access_log",
                                            "typed_config": {
                                                "@type": "type.googleapis.com/envoy.config.accesslog.v2.FileAccessLog",
                                                "format": "ACCESS [%START_TIME%] \"%REQ(:METHOD)% %REQ(X-ENVOY-ORIGINAL-PATH?:PATH)% %PROTOCOL%\" %RESPONSE_CODE% %RESPONSE_FLAGS% %BYTES_RECEIVED% %BYTES_SENT% %DURATION% %RESP(X-ENVOY-UPSTREAM-SERVICE-TIME)% \"%REQ(X-FORWARDED-FOR)%\" \"%REQ(USER-AGENT)%\" \"%REQ(X-REQUEST-ID)%\" \"%REQ(:AUTHORITY)%\" \"%UPSTREAM_HOST%\"\n",
                                                "path": "/dev/fd/1"
                                            }
                                        }
                                    ],
                                    "http_filters": [
                                        {
                                            "name": "envoy.cors"
                                        },
                                        {
                                            "name": "envoy.router"
                                        }
                                    ],
                                    "http_protocol_options": {
                                        "accept_http_10": false
                                    },
                                    "normalize_path": true,
                                    "preserve_external_request_id": false,
                                    "route_config": {
                                        "virtual_hosts": [
                                            {
                                                "domains": [
                                                    "*"
                                                ],
                                                "name": "ambassador-listener-8080-tls-context-host-1-forced-star",
                                                "routes": [
                                                    {
                                                        "match": {
                                                            "case_sensitive": true,
                                                            "prefix": "/ambassador/v0/check_ready",
                                                            "runtime_fraction": {
                                                                "default_value": {
                                                                    "denominator": "HUNDRED",
                                                                    "numerator": 100
                                                                },
                                                                "runtime_key": "routing.traffic_shift.cluster_127_0_0_1_8877_default"
                                                            }
                                                        },
                                                        "redirect": {
                                                            "https_redirect": true
                                                        }
                                                    },
                                                    {
                                                        "match": {
                                                            "case_sensitive": true,
                                                            "prefix": "/ambassador/v0/check_alive",
                                                            "runtime_fraction": {
                                                                "default_value": {
                                                                    "denominator": "HUNDRED",
                                                                    "numerator": 100
                                                                },
                                                                "runtime_key": "routing.traffic_shift.cluster_127_0_0_1_8877_default"
                                                            }
                                                        },
                                                        "redirect": {
                                                            "https_redirect": true
                                                        }
                                                    },
                                                    {
                                                        "match": {
                                                            "case_sensitive": true,
                                                            "prefix": "/ambassador/v0/",
                                                            "runtime_fraction": {
                                                                "default_value": {
                                                                    "denominator": "HUNDRED",
                                                                    "numerator": 100
                                                                },
                                                                "runtime_key": "routing.traffic_shift.cluster_127_0_0_1_8877_default"
                                                            }
                                                        },
                                                        "redirect": {
                                                            "https_redirect": true
                                                        }
                                                    },
                                                    {
                                                        "match": {
                                                            "case_sensitive": true,
                                                            "headers": [
                                                                {
                                                                    "exact_match": "tls-context-host-2",
                                                                    "name": ":authority"
                                                                }
                                                            ],
                                                            "prefix": "/target/",
                                                            "runtime_fraction": {
                                                                "default_value": {
                                                                    "denominator": "HUNDRED",
                                                                    "numerator": 100
                                                                },
                                                                "runtime_key": "routing.traffic_shift.cluster_hostcrddouble_http_target2_default"
                                                            }
                                                        },
                                                        "redirect": {
                                                            "https_redirect": true
                                                        }
                                                    },
                                                    {
                                                        "match": {
                                                            "case_sensitive": true,
                                                            "headers": [
                                                                {
                                                                    "exact_match": "tls-context-host-1",
                                                                    "name": ":authority"
                                                                }
                                                            ],
                                                            "prefix": "/target/",
                                                            "runtime_fraction": {
                                                                "default_value": {
                                                                    "denominator": "HUNDRED",
                                                                    "numerator": 100
                                                                },
                                                                "runtime_key": "routing.traffic_shift.cluster_hostcrddouble_http_target1_default"
                                                            }
                                                        },
                                                        "redirect": {
                                                            "https_redirect": true
                                                        }
                                                    }
                                                ]
                                            }
                                        ]
                                    },
                                    "server_name": "envoy",
                                    "stat_prefix": "ingress_http",
                                    "use_remote_address": true,
                                    "xff_num_trusted_hops": 0
                                }
                            }
                        ]
                    },
                    {
                        "filter_chain_match": {
                            "server_names": [
                                "tls-context-host-2"
                            ]
                        },
                        "filters": [
                            {
                                "name": "envoy.http_connection_manager",
                                "typed_config": {
                                    "@type": "type.googleapis.com/envoy.config.filter.network.http_connection_manager.v2.HttpConnectionManager",
                                    "access_log": [
                                        {
                                            "name": "envoy.file_access_log",
                                            "typed_config": {
                                                "@type": "type.googleapis.com/envoy.config.accesslog.v2.FileAccessLog",
                                                "format": "ACCESS [%START_TIME%] \"%REQ(:METHOD)% %REQ(X-ENVOY-ORIGINAL-PATH?:PATH)% %PROTOCOL%\" %RESPONSE_CODE% %RESPONSE_FLAGS% %BYTES_RECEIVED% %BYTES_SENT% %DURATION% %RESP(X-ENVOY-UPSTREAM-SERVICE-TIME)% \"%REQ(X-FORWARDED-FOR)%\" \"%REQ(USER-AGENT)%\" \"%REQ(X-REQUEST-ID)%\" \"%REQ(:AUTHORITY)%\" \"%UPSTREAM_HOST%\"\n",
                                                "path": "/dev/fd/1"
                                            }
                                        }
                                    ],
                                    "http_filters": [
                                        {
                                            "name": "envoy.cors"
                                        },
                                        {
                                            "name": "envoy.router"
                                        }
                                    ],
                                    "http_protocol_options": {
                                        "accept_http_10": false
                                    },
                                    "normalize_path": true,
                                    "preserve_external_request_id": false,
                                    "route_config": {
                                        "virtual_hosts": [
                                            {
                                                "domains": [
                                                    "tls-context-host-2"
                                                ],
                                                "name": "ambassador-listener-8080-tls-context-host-2",
                                                "routes": [
                                                    {
                                                        "match": {
                                                            "case_sensitive": true,
                                                            "prefix": "/ambassador/v0/check_ready",
                                                            "runtime_fraction": {
                                                                "default_value": {
                                                                    "denominator": "HUNDRED",
                                                                    "numerator": 100
                                                                },
                                                                "runtime_key": "routing.traffic_shift.cluster_127_0_0_1_8877_default"
                                                            }
                                                        },
                                                        "redirect": {
                                                            "https_redirect": true
                                                        }
                                                    },
                                                    {
                                                        "match": {
                                                            "case_sensitive": true,
                                                            "prefix": "/ambassador/v0/check_alive",
                                                            "runtime_fraction": {
                                                                "default_value": {
                                                                    "denominator": "HUNDRED",
                                                                    "numerator": 100
                                                                },
                                                                "runtime_key": "routing.traffic_shift.cluster_127_0_0_1_8877_default"
                                                            }
                                                        },
                                                        "redirect": {
                                                            "https_redirect": true
                                                        }
                                                    },
                                                    {
                                                        "match": {
                                                            "case_sensitive": true,
                                                            "prefix": "/ambassador/v0/",
                                                            "runtime_fraction": {
                                                                "default_value": {
                                                                    "denominator": "HUNDRED",
                                                                    "numerator": 100
                                                                },
                                                                "runtime_key": "routing.traffic_shift.cluster_127_0_0_1_8877_default"
                                                            }
                                                        },
                                                        "redirect": {
                                                            "https_redirect": true
                                                        }
                                                    },
                                                    {
                                                        "match": {
                                                            "case_sensitive": true,
                                                            "headers": [
                                                                {
                                                                    "exact_match": "tls-context-host-2",
                                                                    "name": ":authority"
                                                                }
                                                            ],
                                                            "prefix": "/target/",
                                                            "runtime_fraction": {
                                                                "default_value": {
                                                                    "denominator": "HUNDRED",
                                                                    "numerator": 100
                                                                },
                                                                "runtime_key": "routing.traffic_shift.cluster_hostcrddouble_http_target2_default"
                                                            }
                                                        },
                                                        "redirect": {
                                                            "https_redirect": true
                                                        }
                                                    }
                                                ]
                                            }
                                        ]
                                    },
                                    "server_name": "envoy",
                                    "stat_prefix": "ingress_http",
                                    "use_remote_address": true,
                                    "xff_num_trusted_hops": 0
                                }
                            }
                        ]
                    }
                ],
                "listener_filters": [],
                "name": "ambassador-listener-8080",
                "traffic_direction": "UNSPECIFIED"
            }
        ]
    }
}<|MERGE_RESOLUTION|>--- conflicted
+++ resolved
@@ -387,17 +387,9 @@
                             "common_tls_context": {
                                 "tls_certificate_sds_secret_configs": [
                                     {
-<<<<<<< HEAD
-                                        "name": "tls.test-tlscontext-secret-1.default",
+                                        "name": "tls.hostcrddouble-test-tlscontext-secret-1.default",
                                         "sds_config": {
                                             "ads": {}
-=======
-                                        "certificate_chain": {
-                                            "filename": "/tmp/ambassador/snapshots/default/secrets-decoded/hostcrddouble-test-tlscontext-secret-1/6B4919697C5D70BB8E4A73A59DDF51A53AE24264.crt"
-                                        },
-                                        "private_key": {
-                                            "filename": "/tmp/ambassador/snapshots/default/secrets-decoded/hostcrddouble-test-tlscontext-secret-1/6B4919697C5D70BB8E4A73A59DDF51A53AE24264.key"
->>>>>>> e3bb21c3
                                         }
                                     }
                                 ]
@@ -636,17 +628,9 @@
                             "common_tls_context": {
                                 "tls_certificate_sds_secret_configs": [
                                     {
-<<<<<<< HEAD
-                                        "name": "tls.test-tlscontext-secret-2.default",
+                                        "name": "tls.hostcrddouble-test-tlscontext-secret-2.default",
                                         "sds_config": {
                                             "ads": {}
-=======
-                                        "certificate_chain": {
-                                            "filename": "/tmp/ambassador/snapshots/default/secrets-decoded/hostcrddouble-test-tlscontext-secret-2/4CB5C4C15C3BBBF727E8572838933519EA42D103.crt"
-                                        },
-                                        "private_key": {
-                                            "filename": "/tmp/ambassador/snapshots/default/secrets-decoded/hostcrddouble-test-tlscontext-secret-2/4CB5C4C15C3BBBF727E8572838933519EA42D103.key"
->>>>>>> e3bb21c3
                                         }
                                     }
                                 ]
