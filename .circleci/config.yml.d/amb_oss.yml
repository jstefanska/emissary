version: 2.1

jobs:
  "oss-generate":
    executor: oss-linux
    resource_class: large
    steps:
      - job-generate

  "oss-lint":
    executor: oss-linux
    steps:
      - job-lint

  "oss-images":
    parameters:
      "release":
        type: boolean
        default: false
      "push_nightly":
        type: boolean
        default: false
    executor: oss-linux
    resource_class: large
    steps:
      - job-images:
          release: << parameters.release >>
          push_nightly: << parameters.push_nightly >>

  "oss-push-ci":
    executor: oss-linux
    steps: 
      - job-push-ci

  "oss-gotest":
    executor: oss-linux
    parameters:
      "fast-reconfigure":
        type: boolean
        default: false
      "legacy-mode":
        type: boolean
        default: false
    steps:
      - job-gotest:
          fast-reconfigure: << parameters.fast-reconfigure >>
          legacy-mode: << parameters.legacy-mode >>

  "oss-test":
    executor: oss-linux
    resource_class: xlarge
    parameters:
      "test":
        type: enum
        enum:
          - "test" # everything but pytest-envoy
          - "ingresstest"
          - "pytest"
        default: "test"
      "fast-reconfigure":
        type: boolean
        default: false
      "legacy-mode":
        type: boolean
        default: false
    steps:
      - job-test:
          test: << parameters.test >>
          fast-reconfigure: << parameters.fast-reconfigure >>
          legacy-mode: << parameters.legacy-mode >>

  "oss-envoy-test":
    executor: oss-linux
    resource_class: xlarge
    parameters:
      "test":
        type: enum
        enum:
          - "pytest-envoy"
          - "pytest-envoy-v3"
        default: "pytest-envoy"
      "fast-reconfigure":
        type: boolean
        default: false
      "legacy-mode":
        type: boolean
        default: false
    steps:
      - job-test:
          test: << parameters.test >>
          fast-reconfigure: << parameters.fast-reconfigure >>
          legacy-mode: << parameters.legacy-mode >>

  "oss-chart":
    executor: oss-linux
    steps:
      - job-chart

  "oss-chart-publish":
    environment:
      PUBLISH_GIT_RELEASE: "1"
    executor: oss-linux
    steps:
      - job-chart-publish

<<<<<<< HEAD
  "emissary-chart":
    executor: oss-linux
    steps:
      - job-emissary-chart

  # TODO: this isn't hooked up yet
  "emissary-chart-publish":
    executor: oss-linux
    steps:
      - job-emissary-chart-publish
=======
  "oss-chart-changelog":
    executor: oss-linux
    steps:
      - when:
          condition:
            and:
              - equal: [ "https://github.com/datawire/ambassador", << pipeline.project.git_url >> ]
              - not:
                  equal: [ "master", << pipeline.git.branch >>  ]
          steps:
            - job-chart-changelog
>>>>>>> 290f4ebd

  "oss-promote-to-rc-latest":
    executor: oss-linux
    steps:
      - job-promote-to-rc-latest:
          channel: oss

  "oss-promote-to-ga":
    executor: oss-linux
    steps:
      - job-promote-to-ga:
          channel: oss

  "oss-yaml-publish-s3-ga":
    executor: oss-linux
    steps:
      - job-yaml-publish-s3:
          update-stable: true

  "oss-yaml-publish-s3-rc":
    executor: oss-linux
    steps:
      - job-yaml-publish-s3:
          update-stable: false


_anchors:
  # All of these filters assume that "Only build pull requests" is turned on at
  # https://app.circleci.com/settings/project/github/datawire/ambassador/advanced

  "filter-prerelease-only": &filter-prerelease-only
    filters:
      tags:
        only: /^v[0-9]+\.[0-9]+\.[0-9]+-(rc|ea)\.[0-9]+$/
      branches:
        ignore: /.*/

  "filter-rc-only": &filter-rc-only
    filters:
      tags:
        only: /^v[0-9]+\.[0-9]+\.[0-9]+-rc\.[0-9]+$/
      branches:
        ignore: /.*/

  "filter-ga-only": &filter-ga-only
    filters:
      tags:
        only: /^v[0-9]+\.[0-9]+\.[0-9]+$/
      branches:
        ignore: /.*/

  # chart release will create a tag IFF there are changes to the chart version
  "filter-chart-release-only": &filter-chart-release-only
    filters:
      tags:
        only: /^chart\-v[0-9]+\.[0-9]+\.[0-9]+$/
      branches:
        ignore: /.*/

workflows:
  "OSS: Dev":
    # Run this workflow on just 'master' and PRs.
    jobs:
      # build+push
      - "oss-images":
          name: "oss-dev-images"
      # test
      - "oss-generate":
          name: "oss-dev-generate"
      - "oss-lint":
          name: "oss-dev-lint"
      - "oss-chart":
          name: "oss-dev-chart"
      - "emissary-chart":
          name: "emissary-dev-chart"
      - "oss-gotest":
          name: "oss-dev-gotest<<# matrix.fast-reconfigure >>-fastreconfigure<</ matrix.fast-reconfigure >><<# matrix.legacy-mode >>-legacy<</ matrix.legacy-mode >>"
          matrix:
            alias: "oss-dev-gotest-matrix"
            parameters:
              fast-reconfigure:
                - true
                - false
              legacy-mode:
                - false
                # If you enable testing with legacy-mode true as well, you'll also need
                # to add some exclusions -- see the Release workflow for more.
      - "oss-chart-changelog":
          name: "oss-chart-changelog"
      - "oss-test":
          requires: ["oss-dev-images"]
          name: "oss-dev-<< matrix.test >><<# matrix.fast-reconfigure >>-fastreconfigure<</ matrix.fast-reconfigure >><<# matrix.legacy-mode >>-legacy<</ matrix.legacy-mode >>"
          matrix:
            alias: "oss-dev-test-matrix"
            parameters:
              test:
                - "pytest"
                # Running the ingresstests would require we install `kind` and
                # that the test suite supports HTTP to HTTPS redirects (AES
                # enables cleartext redirection by default, even for fallback
                # hosts, contrary to A/OSS)
                #- "ingresstest"
              fast-reconfigure:
                - true
                - false
              legacy-mode:
                # We don't run legacy mode tests in the "Dev" workflow but we do
                # in the Nightly and Release workflows.
                - false
<<<<<<< HEAD
                # If you enable testing with legacy-mode true as well, you'll also need
                # to add some exclusions -- see the Release workflow for more.
      - "oss-push-ci":
          requires: [ "oss-dev-generate", "oss-dev-lint", "oss-dev-gotest-matrix", "oss-dev-test-matrix" ]
          name: "oss-dev-push-ci"

=======
            exclude:
              # It's not meaningful to set fast reconfigure and legacy mode at the same time.
              # Annoyingly, we have to iterate all the 'test' values that we're using for
              # this to work.
              - test: pytest
                fast-reconfigure: true
                legacy-mode: true
      - "oss-envoy-test":
          requires: ["oss-dev-images"]
          name: "oss-dev-<< matrix.test >><<# matrix.fast-reconfigure >>-fastreconfigure<</ matrix.fast-reconfigure >><<# matrix.legacy-mode >>-legacy<</ matrix.legacy-mode >>"
          matrix:
            alias: "oss-dev-envoy-test"
            parameters:
              test:
                - "pytest-envoy"
                - "pytest-envoy-v3"
              fast-reconfigure:
                - true
                - false
              legacy-mode:
                # We don't run legacy mode tests in the "Dev" workflow but we do
                # in the Nightly and Release workflows.
                - false
            exclude:
              # It's not meaningful to set fast reconfigure and legacy mode at the same time.
              # Annoyingly, we have to iterate all the 'test' values that we're using for
              # this to work.
              - test: pytest-envoy
                fast-reconfigure: true
                legacy-mode: true
              - test: pytest-envoy-v3
                fast-reconfigure: true
                legacy-mode: true
>>>>>>> 290f4ebd
  "OSS: Chart Release":
    when: # Don't run this workflow in apro.git
      or:
      - equal: [ "https://github.com/datawire/ambassador", << pipeline.project.git_url >> ]
      - equal: [ "https://github.com/datawire/ambassador-private", << pipeline.project.git_url >> ]
    jobs:
      - "oss-chart-publish":
          <<: *filter-chart-release-only
          name: "oss-release-chart"

  "OSS: Release":
    when: # Don't run this workflow in apro.git
      or:
      - equal: [ "https://github.com/datawire/ambassador", << pipeline.project.git_url >> ]
      - equal: [ "https://github.com/datawire/ambassador-private", << pipeline.project.git_url >> ]
    # Run this workflow on tags, not branches or PRs.
    jobs:
      # build+push
      - "oss-images":
          <<: *filter-prerelease-only
          name: "oss-release-images"
          release: true
      # test
      - "oss-generate":
          <<: *filter-prerelease-only
          name: "oss-release-generate"
      - "oss-yaml-publish-s3-rc":
          <<: *filter-prerelease-only
          name: "oss-yaml-s3-rc"
          requires: ["oss-release-generate"]
      - "oss-lint":
          <<: *filter-prerelease-only
          name: "oss-release-lint"
      - "oss-gotest":
          <<: *filter-prerelease-only
          name: "oss-release-gotest<<# matrix.fast-reconfigure >>-fastreconfigure<</ matrix.fast-reconfigure >><<# matrix.legacy-mode >>-legacy<</ matrix.legacy-mode >>"
          matrix:
            alias: "oss-release-gotest"
            parameters:
              fast-reconfigure:
                - true
                - false
              legacy-mode:
                - true
                - false
            exclude:
              # It's not meaningful to set fast reconfigure and legacy mode at the same time.
              # Annoyingly, we have to iterate all the 'test' values that we're using for
              # this to work.
              - fast-reconfigure: true
                legacy-mode: true
      - "oss-test":
          <<: *filter-prerelease-only
          requires: ["oss-release-images"]
          name: "oss-release-<< matrix.test >><<# matrix.fast-reconfigure >>-fastreconfigure<</ matrix.fast-reconfigure >><<# matrix.legacy-mode >>-legacy<</ matrix.legacy-mode >>"
          matrix:
            alias: "oss-release-test"
            parameters:
              test:
                - "pytest"
                # Running the ingresstests would require we install `kind` and
                # that the test suite supports HTTP to HTTPS redirects (AES
                # enables cleartext redirection by default, even for fallback
                # hosts, contrary to A/OSS)
                #- "ingresstest"
              fast-reconfigure:
                - true
                - false
              legacy-mode:
                - true
                - false
            exclude:
              # It's not meaningful to set fast reconfigure and legacy mode at the same time.
              # Annoyingly, we have to iterate all the 'test' values that we're using for
              # this to work.
              - test: pytest
                fast-reconfigure: true
                legacy-mode: true
      - "oss-envoy-test":
          <<: *filter-prerelease-only
          requires: ["oss-release-images"]
          name: "oss-release-<< matrix.test >><<# matrix.fast-reconfigure >>-fastreconfigure<</ matrix.fast-reconfigure >><<# matrix.legacy-mode >>-legacy<</ matrix.legacy-mode >>"
          matrix:
            alias: "oss-release-envoy-test"
            parameters:
              test:
                - "pytest-envoy"
                - "pytest-envoy-v3"
              fast-reconfigure:
                - true
                - false
              legacy-mode:
                - true
                - false
            exclude:
              # It's not meaningful to set fast reconfigure and legacy mode at the same time.
              # Annoyingly, we have to iterate all the 'test' values that we're using for
              # this to work.
              - test: pytest-envoy
                fast-reconfigure: true
                legacy-mode: true
              - test: pytest-envoy-v3
                fast-reconfigure: true
                legacy-mode: true
      # promote
      - "oss-promote-to-rc-latest":
          <<: *filter-rc-only
          name: "oss-release-promote-to-rc-latest"
          requires:
          # build
          - "oss-release-images"
          # test
          - "oss-release-generate"
          - "oss-release-lint"
          - "oss-release-test"
      - "oss-promote-to-ga":
          <<: *filter-ga-only
          name: "oss-release-promote-to-ga"
      - "oss-yaml-publish-s3-ga":
          <<: *filter-ga-only
          name: "oss-yaml-s3-ga"
          requires:
            - "oss-release-generate"

  "OSS: Nightly":
    triggers:
      - schedule:
          # Time is in UTC: 2AM EDT on weekdays
          cron: "0 6 * * 1-5"
          filters:
            branches:
              only:
                - master
      - schedule:
          # Time is in UTC: 1AM EDT every day
          cron: "0 5 * * *"
          filters:
            branches:
              only:
                - shared/emissary
    jobs:
      # build+push
      - "oss-images":
          name: "oss-nightly-images"
          push_nightly: true
      - "oss-gotest":
          name: "oss-nightly-gotest<<# matrix.fast-reconfigure >>-fastreconfigure<</ matrix.fast-reconfigure >><<# matrix.legacy-mode >>-legacy<</ matrix.legacy-mode >>"
          matrix:
            alias: "oss-nightly-gotest"
            parameters:
              fast-reconfigure:
                - true
                - false
              legacy-mode:
                - true
                - false
            exclude:
              # It's not meaningful to set fast reconfigure and legacy mode at the same time.
              # Annoyingly, we have to iterate all the 'test' values that we're using for
              # this to work.
              - fast-reconfigure: true
                legacy-mode: true
      - "oss-test":
          requires: ["oss-nightly-images"]
          name: "oss-nightly-<< matrix.test >><<# matrix.fast-reconfigure >>-fastreconfigure<</ matrix.fast-reconfigure >><<# matrix.legacy-mode >>-legacy<</ matrix.legacy-mode >>"
          matrix:
            alias: "oss-nightly-test"
            parameters:
              test:
                - "pytest"
                # Running the ingresstests would require we install `kind` and
                # that the test suite supports HTTP to HTTPS redirects (AES
                # enables cleartext redirection by default, even for fallback
                # hosts, contrary to A/OSS)
                #- "ingresstest"
              fast-reconfigure:
                - true
                - false
              legacy-mode:
                - true
                - false
            exclude:
              # It's not meaningful to set fast reconfigure and legacy mode at the same time.
              # Annoyingly, we have to iterate all the 'test' values that we're using for
              # this to work.
              - test: pytest
                fast-reconfigure: true
                legacy-mode: true
      - "oss-envoy-test":
          requires: ["oss-nightly-images"]
          name: "oss-nightly-<< matrix.test >><<# matrix.fast-reconfigure >>-fastreconfigure<</ matrix.fast-reconfigure >><<# matrix.legacy-mode >>-legacy<</ matrix.legacy-mode >>"
          matrix:
            alias: "oss-nightly-envoy-test"
            parameters:
              test:
                - "pytest-envoy"
                - "pytest-envoy-v3"
              fast-reconfigure:
                - true
                - false
              legacy-mode:
                - true
                - false
            exclude:
              # It's not meaningful to set fast reconfigure and legacy mode at the same time.
              # Annoyingly, we have to iterate all the 'test' values that we're using for
              # this to work.
              - test: pytest-envoy
                fast-reconfigure: true
                legacy-mode: true
              - test: pytest-envoy-v3
                fast-reconfigure: true
                legacy-mode: true<|MERGE_RESOLUTION|>--- conflicted
+++ resolved
@@ -103,18 +103,6 @@
     steps:
       - job-chart-publish
 
-<<<<<<< HEAD
-  "emissary-chart":
-    executor: oss-linux
-    steps:
-      - job-emissary-chart
-
-  # TODO: this isn't hooked up yet
-  "emissary-chart-publish":
-    executor: oss-linux
-    steps:
-      - job-emissary-chart-publish
-=======
   "oss-chart-changelog":
     executor: oss-linux
     steps:
@@ -126,7 +114,17 @@
                   equal: [ "master", << pipeline.git.branch >>  ]
           steps:
             - job-chart-changelog
->>>>>>> 290f4ebd
+
+  "emissary-chart":
+    executor: oss-linux
+    steps:
+      - job-emissary-chart
+
+  # TODO: this isn't hooked up yet
+  "emissary-chart-publish":
+    executor: oss-linux
+    steps:
+      - job-emissary-chart-publish
 
   "oss-promote-to-rc-latest":
     executor: oss-linux
@@ -139,19 +137,6 @@
     steps:
       - job-promote-to-ga:
           channel: oss
-
-  "oss-yaml-publish-s3-ga":
-    executor: oss-linux
-    steps:
-      - job-yaml-publish-s3:
-          update-stable: true
-
-  "oss-yaml-publish-s3-rc":
-    executor: oss-linux
-    steps:
-      - job-yaml-publish-s3:
-          update-stable: false
-
 
 _anchors:
   # All of these filters assume that "Only build pull requests" is turned on at
@@ -236,14 +221,6 @@
                 # We don't run legacy mode tests in the "Dev" workflow but we do
                 # in the Nightly and Release workflows.
                 - false
-<<<<<<< HEAD
-                # If you enable testing with legacy-mode true as well, you'll also need
-                # to add some exclusions -- see the Release workflow for more.
-      - "oss-push-ci":
-          requires: [ "oss-dev-generate", "oss-dev-lint", "oss-dev-gotest-matrix", "oss-dev-test-matrix" ]
-          name: "oss-dev-push-ci"
-
-=======
             exclude:
               # It's not meaningful to set fast reconfigure and legacy mode at the same time.
               # Annoyingly, we have to iterate all the 'test' values that we're using for
@@ -277,7 +254,6 @@
               - test: pytest-envoy-v3
                 fast-reconfigure: true
                 legacy-mode: true
->>>>>>> 290f4ebd
   "OSS: Chart Release":
     when: # Don't run this workflow in apro.git
       or:
@@ -304,10 +280,6 @@
       - "oss-generate":
           <<: *filter-prerelease-only
           name: "oss-release-generate"
-      - "oss-yaml-publish-s3-rc":
-          <<: *filter-prerelease-only
-          name: "oss-yaml-s3-rc"
-          requires: ["oss-release-generate"]
       - "oss-lint":
           <<: *filter-prerelease-only
           name: "oss-release-lint"
@@ -396,11 +368,6 @@
       - "oss-promote-to-ga":
           <<: *filter-ga-only
           name: "oss-release-promote-to-ga"
-      - "oss-yaml-publish-s3-ga":
-          <<: *filter-ga-only
-          name: "oss-yaml-s3-ga"
-          requires:
-            - "oss-release-generate"
 
   "OSS: Nightly":
     triggers:
