##############################################################################
# Ambassador-specific granular commands and utilities                        #
##############################################################################

version: 2.1

executors:

  "oss-linux":
    machine:
      # If you bump this, be sure to bump it in the "aes-linux"
      # executor below, and to bump "install-python.executor-key" in
      # the "amb-linux-install" command below.
      image: "ubuntu-2004:202008-01"
    working_directory: ~/project/ambassador

  "aes-linux":
    machine:
      # If you bump this, be sure to bump it in the "oss-linux"
      # executor above, and to bump "install-python.executor-key" in
      # the "amb-linux-install" command below.
      image: "ubuntu-2004:202008-01"
    working_directory: ~/project

commands:

  "amb-linux-install":
    steps:
      - install-python:
          executor-key: "202008-01"
      - pip-install:
          packages: awscli packaging
      - install-go
      - install-kubectl
      - install-node

  "amb-images-save-workspace":
    steps:
      - run:
          name: "Saving Docker data to workspace"
          command: "~/project/ambassador/.circleci/amb-images-save-workspace"
      - persist_to_workspace:
          root: /home/circleci/project
          paths:
            - "."

  "amb-images-load-workspace":
    steps:
      - attach_workspace:
          at: /home/circleci/project
      - run:
          name: "Running docker login"
          command: |
            if [[ -n "$DOCKER_BUILD_USERNAME" && -n "DOCKER_BUILD_PASSWORD" ]]; then
              docker login -u="${DOCKER_BUILD_USERNAME}" -p="${DOCKER_BUILD_PASSWORD}" "${DEV_REGISTRY%%/*}"
            fi
      - run:
          name: "Loading Docker data from workspace"
          command: "~/project/ambassador/.circleci/amb-images-load-workspace"

  "amb-checkout":
    steps:
      - when:
          condition:
            or:
            - equal: [ "https://github.com/datawire/ambassador", << pipeline.project.git_url >> ]
            - equal: [ "https://github.com/datawire/ambassador-private", << pipeline.project.git_url >> ]
          steps:
            - checkout:
                path: ~/project/ambassador
      - when:
          condition:
            or:
            - equal: [ "https://github.com/datawire/apro", << pipeline.project.git_url >> ]
            - equal: [ "https://github.com/datawire/apro-private", << pipeline.project.git_url >> ]
          steps:
            - run:
                working_directory: ~/project
                command: "rmdir ~/project/ambassador || true"
            - checkout:
                path: ~/project

  "amb-config-registry":
    steps:
      - run:
          name: "Configure Docker registry"
          command: |
            if [[ -z "$DEV_REGISTRY" ]]; then
              echo >>"$BASH_ENV" 'export DEV_REGISTRY=127.0.0.1:31000'
              echo >>"$BASH_ENV" 'export BASE_REGISTRY=docker.io/datawiredev'
            fi
            if [[ -n "$DOCKER_BUILD_USERNAME" && -n "DOCKER_BUILD_PASSWORD" ]]; then
              docker login -u="${DOCKER_BUILD_USERNAME}" -p="${DOCKER_BUILD_PASSWORD}" "${DEV_REGISTRY%%/*}"
            fi

            echo >>"$BASH_ENV" 'unset BASH_ENV'

  "amb-config-cluster-and-registry":
    steps:
      - run:
          name: "Configure Kubernetes cluster and Docker registry"
          working_directory: ~/project/ambassador
          command: |
            if [[ -z "$DEV_REGISTRY" ]]; then
              echo >>"$BASH_ENV" 'export DEV_REGISTRY=127.0.0.1:31000'
              echo >>"$BASH_ENV" 'export BASE_REGISTRY=docker.io/datawiredev'
            fi
            if [[ -n "$DOCKER_BUILD_USERNAME" && -n "DOCKER_BUILD_PASSWORD" ]]; then
              docker login -u="${DOCKER_BUILD_USERNAME}" -p="${DOCKER_BUILD_PASSWORD}" "${DEV_REGISTRY%%/*}"
            fi

            ./.ci/kubernaut-claim
            echo >>"$BASH_ENV" 'if test -e ~/kubernaut-claim.txt; then'
            echo >>"$BASH_ENV" '  export DEV_KUBECONFIG=~/.kube/$(cat ~/kubernaut-claim.txt).yaml'
            echo >>"$BASH_ENV" '  if [[ "$DEV_REGISTRY" == 127.0.0.1:31000 ]]; then'
            echo >>"$BASH_ENV" '    KUBECONFIG=$DEV_KUBECONFIG go run ./cmd/k8sregistryctl up --storage=hostPath'
            echo >>"$BASH_ENV" '  fi'
            echo >>"$BASH_ENV" 'fi'

            echo >>"$BASH_ENV" 'unset BASH_ENV'

  "amb-teardown-cluster":
    steps:
      - run:
          working_directory: ~/project/ambassador
          command: "./.ci/kubernaut-unclaim"
          when: "always"

  "amb-save-logs":
    steps:
      - run:
          name: "Gather logs"
          when: always
          command: |
            rsync \
              --prune-empty-dirs --archive --include='*/' \
              --include='*.xml' \
              --include='*.tap' \
              --include='*.log' \
              --include='Test*.webm' \
              --exclude='*' \
              . \
              /tmp/test-logs
            if test -d ~/.cache/telepresence/logs; then
              rsync \
                --archive \
                ~/.cache/telepresence/logs \
                /tmp/test-logs/telepresence-logs
            fi
            if test -f docker/container.txt; then
              docker exec $(cat docker/container.txt) /bin/bash -c 'mkdir -p /tmp/build-container-logs && (cp -r /tmp/*.txt /tmp/*.json /tmp/*.log /tmp/*.yaml /tmp/build-container-logs || true) && ((test -d ~/.cache/telepresence/logs && cp -r ~/.cache/telepresence/logs /tmp/build-container-logs/telepresence-logs) || true)'
              docker cp $(cat docker/container.txt):/tmp/build-container-logs /tmp/test-logs/build-container-logs
            fi
      - store_artifacts:
          name: "Store logs"
          path: /tmp/test-logs
          destination: test-logs
<<<<<<< HEAD
      - run:
          name: "Gather coverage"
          when: always
          command: |
              mkdir -p /tmp/coverage
              if test -f docker/container.txt; then
                docker cp $(cat docker/container.txt):/tmp/cov_html /tmp/coverage || true
              fi
      - store_artifacts:
          name: "Store coverage"
          path: /tmp/coverage
          destination: coverage
      - run:
          name: "Gather pod logs"
          when: always
          command: |
              if ! test -f ~/.kube/kubeception.yaml ; then
                exit 0
              fi

              export KUBECONFIG=~/.kube/kubeception.yaml
              podsfile=/tmp/all-pods.txt
              (kubectl get pods --all-namespaces -ocustom-columns="name:.metadata.name,namespace:.metadata.namespace" --no-headers || true) > $podsfile
              (kubectl describe pods --all-namespaces || true) > /tmp/all-pods-described.txt

              mkdir -p /tmp/pod-logs
              cat $podsfile | while IFS= read -r line; do
                name=$(echo $line | awk '{print $1}')
                ns=$(echo $line | awk '{print $2}')
                nsdir=/tmp/pod-logs/${ns}/
                mkdir -p $nsdir
                outfile=${nsdir}/${name}-pod.log
                (kubectl logs -n $ns $name > $outfile || echo "FAILED, status $ret, continuing...") || true
              done
      - store_artifacts:
          name: "Store pod logs"
          path: /tmp/pod-logs
          destination: pod-logs
=======

  "amb-skip-if-bad-chart-version":
    steps:
      - run:
          name: "Diff changes"
          command: |
            thisversion=$(grep version: charts/ambassador/Chart.yaml | awk ' { print $2 }')

            if [[ "<< pipeline.git.tag >>" != "chart-v${thisversion}" ]]; then
              echo "Chart version ${thisversion} doesn't match tag << pipeline.git.tag >>; aborting"
              exit 1
            fi
>>>>>>> ba282e15
<|MERGE_RESOLUTION|>--- conflicted
+++ resolved
@@ -155,7 +155,6 @@
           name: "Store logs"
           path: /tmp/test-logs
           destination: test-logs
-<<<<<<< HEAD
       - run:
           name: "Gather coverage"
           when: always
@@ -194,7 +193,6 @@
           name: "Store pod logs"
           path: /tmp/pod-logs
           destination: pod-logs
-=======
 
   "amb-skip-if-bad-chart-version":
     steps:
@@ -206,5 +204,4 @@
             if [[ "<< pipeline.git.tag >>" != "chart-v${thisversion}" ]]; then
               echo "Chart version ${thisversion} doesn't match tag << pipeline.git.tag >>; aborting"
               exit 1
-            fi
->>>>>>> ba282e15
+            fi