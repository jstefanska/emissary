--- conflicted
+++ resolved
@@ -144,9 +144,6 @@
       - store_artifacts:
           name: "Store logs"
           path: /tmp/test-logs
-<<<<<<< HEAD
-          destination: test-logs
-=======
           destination: test-logs
 
   "amb-skip-if-bad-chart-version":
@@ -159,5 +156,4 @@
             if [[ "<< pipeline.git.tag >>" != "chart-v${thisversion}" ]]; then
               echo "Chart version ${thisversion} doesn't match tag << pipeline.git.tag >>; aborting"
               exit 1
-            fi
->>>>>>> 0b09e3ce
+            fi