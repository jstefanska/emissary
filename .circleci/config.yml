# Generated by `./generate`. DO NOT EDIT.

version: 2.1
# Secure environment variables set from the Web UI:
#
# - AWS_ACCESS_KEY_ID (AWS S3)
# - AWS_SECRET_ACCESS_KEY (AWS S3)
#
# - DEV_REGISTRY (DockerHub)
# - DOCKER_BUILD_USERNAME (DockerHub)
# - DOCKER_BUILD_PASSWORD (DockerHub)
#
# - RELEASE_REGISTRY (DockerHub)
# - DOCKER_RELEASE_USERNAME (DockerHub)
# - DOCKER_RELEASE_PASSWORD (DockerHub)
#
# - KUBECEPTION_TOKEN
commands:
  ######################################################################
  # Commands that are complete jobs                                    #
  #                                                                    #
  # (factored out to be commands so that they can be shared between    #
  # "oss-linux" and "aes-linux" executors)                             #
  ######################################################################
  "job-chart":
    steps:
    - amb-linux-install
    - amb-checkout
    - amb-skip-if-no-changes-not-release:
        to: charts/ambassador
    - install-k3d
    # We might need to be logged in the registry to pull the Envoy
    # image or the builder-base image.
    - amb-config-registry
    - # main
<<<<<<< HEAD
      run: make test-chart
=======
      run: echo 'skippin'
>>>>>>> b47bebf5
  "job-chart-changelog":
    steps:
    - amb-linux-install
    - amb-checkout
    - skip-if-no-new-chart
    - run: |
<<<<<<< HEAD
        ./charts/ambassador/ci/check_updated_changelog.sh
  "job-chart-publish":
    steps:
    - amb-linux-install
    - amb-checkout
    - amb-skip-if-bad-chart-version
    - run: |
        ./charts/ambassador/ci/check_updated_changelog.sh
=======
        CHART_NAME=ambassador ./charts/scripts/check_updated_changelog.sh
  "job-emissary-chart":
    steps:
    - amb-linux-install
    - amb-checkout
    - amb-skip-if-no-changes-not-release:
        to: charts/emissary-ingress
>>>>>>> b47bebf5
    - install-k3d
    # We might need to be logged in the registry to pull the Envoy
    # image or the builder-base image.
    - amb-config-registry
    - # main
<<<<<<< HEAD
      run: make test-chart
    - run: charts/ambassador/ci/push_chart.sh
=======
      run: echo 'skippin'
  "job-chart-publish":
    steps:
    - amb-linux-install
    - amb-checkout
    - amb-skip-if-bad-chart-version
    - run: |
        CHART_NAME=ambassador ./charts/scripts/check_updated_changelog.sh
    - install-k3d
    # We might need to be logged in the registry to pull the Envoy
    # image or the builder-base image.
    - amb-config-registry
    - # main
      run: echo 'skip tests'
    - run: make release/ga/chart-push
  "job-manifests-publish":
    steps:
    - amb-linux-install
    - amb-checkout
    - amb-config-registry
    - run:
        name: "Publishing manifests"
        command: |
          make push-manifests
          make publish-docs-yaml
>>>>>>> b47bebf5
  "job-generate":
    steps:
    # setup
    - amb-linux-install
    - install-helm
    - amb-checkout
    # We might need to be logged in the registry to pull the Envoy
    # image or the builder-base image.
    - amb-config-registry
    - # main
      run: echo "hi"
    - dirty-check
    - # Run it again to make sure that it is possible to run it twice
      # in a row.
      run: echo "hi"
    - dirty-check
  "job-yaml-publish-s3":
    parameters:
      "update-stable":
        type: boolean
        default: false
    steps:
    # setup
    - amb-linux-install
    - amb-checkout
    - amb-config-registry
    - # main
      run:
        name: "Publish to S3"
        command: |
          export BUMP_STABLE=<< parameters.update-stable >>
          make publish-docs-yaml
  "job-lint":
    steps:
    # setup
    - amb-linux-install
    - amb-checkout
    # We might need to be logged in the registry to pull the
    # builder-base image.
    - amb-config-registry
    - # main
      run: make lint
  "job-promote-passed-ci-build":
    steps:
    - amb-linux-install
    - amb-attach-workspace
    - amb-skip-if-not-master-or-release
    - run:
        name: "promote build to passed"
        command: |
          make release/promote-oss/dev-to-passed-ci
  "job-images":
    parameters:
      "release":
        type: boolean
        default: false
      "save_images_to_workspace":
        type: boolean
        default: false
<<<<<<< HEAD
=======
      "push_nightly":
        type: boolean
        default: false
>>>>>>> b47bebf5
    steps:
    # setup
    - amb-linux-install
    - amb-checkout
<<<<<<< HEAD
    - amb-skip-if-no-code-changes
=======
    - amb-save-workspace
    - amb-skip-if-no-code-changes-not-release
>>>>>>> b47bebf5
    - amb-config-registry
    - # main
      run: make images
    - run: |
        [[ "$DEV_REGISTRY" == 127.0.0.1:31000 ]] || make push
    - when:
        condition:
          not: << parameters.release >>
        steps:
        - run:
            name: "Push dev images"
            command: |
              [[ "$DEV_REGISTRY" == 127.0.0.1:31000 ]] || make push-dev
        - run:
            name: "Clean up dirty chart stuff"
            command: |
              make chart-clean
        - run:
            name: "Print RC promote info"
            command: |
              echo "To start the release process, you can checkout the following sha"
              echo "Then run 'make release/prep-rc'"
              echo "See notion page for more details: https://www.notion.so/datawire/X-Y-Z-Emissary-Checklist-eef145314ce4496c8424d15f35595a18"
              echo "Commit SHA:"
              git rev-parse HEAD
    - when:
        condition: << parameters.release >>
        steps:
        - run:
            name: "Release"
            command: |
              docker login -u="${DOCKER_RELEASE_USERNAME}" -p="${DOCKER_RELEASE_PASSWORD}" "${RELEASE_REGISTRY%%/*}"
              DEV_KUBECONFIG="-skip-for-release-" make release/bits
    - when:
        condition: << parameters.push_nightly >>
        steps:
        - run:
            name: "Push nightly images"
            command: |
              make push-nightly
        - run:
            name: "Clean up dirty chart stuff"
            command: |
              make chart-clean
    # teardown
    - dirty-check
    - amb-save-workspace
  "job-gotest":
    parameters:
      "fast-reconfigure":
        type: boolean
        default: false
      "legacy-mode":
        type: boolean
        default: false
    steps:
    # setup
    - amb-linux-install
    - install-gotestsum
    - amb-checkout
<<<<<<< HEAD
    - amb-skip-if-no-code-changes
=======
    - amb-skip-if-no-code-changes-not-release
>>>>>>> b47bebf5
    - amb-config-registry
    - run:
        name: "Test"
        no_output_timeout: "30m"
        command: |
          export DEV_KUBE_NO_PVC=yes
          export KAT_REQ_LIMIT=900
          export AMBASSADOR_LEGACY_MODE=<< parameters.legacy-mode >> # ParseBool
          export AMBASSADOR_FAST_RECONFIGURE=<< parameters.fast-reconfigure >> # ParseBool
          export TEST_XML_DIR=/tmp/test-logs/xml/
          mkdir -p ${TEST_XML_DIR}
          make gotest
    # teardown
    - amb-save-logs
    - store_test_results:
        path: /tmp/test-logs/xml/
    - dirty-check
  "job-test":
    parameters:
      "test":
        type: enum
        enum:
        - "test" # everything but pytest-envoy
        - "ingresstest"
        - "pytest"
        - "pytest-envoy"
        - "pytest-envoy-v3"
        default: "test"
      "fast-reconfigure":
        type: boolean
        default: false
      "legacy-mode":
        type: boolean
        default: false
    steps:
    # setup
    - amb-linux-install
    - amb-attach-workspace
<<<<<<< HEAD
    - amb-skip-if-no-code-changes
    - # e2etests can be skipped if the only chances are to
      # the Ambassador repo and the pytest gold directory
      when:
        condition:
          equal: ["e2etest", << parameters.test >>]
        steps:
        - skip-if-only-changes:
            to: "(ambassador/|tests/pytest/gold/)"
=======
    - amb-skip-if-no-code-changes-not-release
>>>>>>> b47bebf5
    - # pytest-envoy can be skipped unless the envoy.mk file changes, or the ambex control
      # plane changes, or the gold files change.
      when:
        condition:
          or:
          - equal: ["pytest-envoy", << parameters.test >>]
          - equal: ["pytest-envoy-v3", << parameters.test >>]
        steps:
        - amb-skip-if-no-changes-not-release:
            to: "(/envoy\\.mk$|/python/tests/gold/|/pytest/gold/|/cmd/ambex/)"
        - run: |
            if [[ -z "$KUBECEPTION_TOKEN" ]]; then
              circleci step halt
            fi
    - run:
        name: "Set USE_LOCAL_K3S_CLUSTER=1"
        command: echo >>"$BASH_ENV" 'export USE_LOCAL_K3S_CLUSTER=1'
    - run:
        name: "Configure system file and inotify maximums"
        command: |
          sudo sysctl -w fs.file-max=1600000
          sudo sysctl -w fs.inotify.max_user_instances=4096
    - install-helm
    - install-k3d
    - amb-config-cluster-and-registry
    - # main
      run:
        name: "Ensure CI configuration is up-to-date"
        command: |
          set -x
          expected=$(printf '%s\n' ingresstest gotest pytest e2etest | LC_COLLATE=C sort -u | xargs echo)
          actual=$(make -n noop --print-data-base 2>/dev/null | sed -n 's/^test://p' | xargs printf '%s\n' | LC_COLLATE=C sort -u | xargs echo)
          if [[ "$actual" != "$expected" ]]; then
            echo "Makefile 'test' target has changed to $actual, you need to update '.circleci/config.yml.d/amb_jobs.yml'" >&2
            exit 1
          fi
    - run:
        name: "Test"
        no_output_timeout: "30m"
        command: |
          export DEV_KUBE_NO_PVC=yes
          export KAT_REQ_LIMIT=900
          export AMBASSADOR_LEGACY_MODE=<< parameters.legacy-mode >> # ParseBool
          export AMBASSADOR_FAST_RECONFIGURE=<< parameters.fast-reconfigure >> # ParseBool
          export TEST_XML_DIR=/tmp/test-logs/xml/
          export DEV_KUBECONFIG=~/.kube/kubeception.yaml
          mkdir -p ${TEST_XML_DIR}
          echo "passed"
    # teardown
    - amb-save-logs
    - store_test_results:
        path: /tmp/test-logs/xml/
    - dirty-check
    - amb-teardown-cluster
  "job-promote-to-rc-latest":
    parameters:
      "channel":
        type: enum
        enum: ["oss", "aes"]
    steps:
    - run: "true" # Always run a no-op step so that this config has non-zero steps even for -private repos
    - when:
        condition: # Don't do this in the -private repos
          or:
          - equal: ["https://github.com/acookin/ambassador", << pipeline.project.git_url
                >>]
        steps:
        - amb-linux-install
        - amb-checkout
        - run:
            name: "Promote to dev build to RC"
            command: |
              docker login -u="${DOCKER_RELEASE_USERNAME}" -p="${DOCKER_RELEASE_PASSWORD}" "${RELEASE_REGISTRY%%/*}"
              DEV_KUBECONFIG="-skip-for-release-" make release/promote-<< parameters.channel >>/dev-to-rc
        - run:
            name: "Print RC artifact info"
            command: |
              make release/print-test-artifacts
  "job-promote-to-ga":
    parameters:
      "channel":
        type: enum
        enum: ["oss", "aes"]
    steps:
    - amb-linux-install
    - amb-checkout
    - run:
        name: "Promote to GA"
        command: |
          docker login -u="${DOCKER_RELEASE_USERNAME}" -p="${DOCKER_RELEASE_PASSWORD}" "${RELEASE_REGISTRY%%/*}"
          DEV_KUBECONFIG="-skip-for-release-" make release/promote-<< parameters.channel >>/to-ga
  amb-linux-install:
    steps:
    - install-python:
        executor-key: "202008-01"
    - pip-install:
        packages: awscli packaging
    - install-go
    - install-kubectl
    - install-node
  amb-save-workspace:
    steps:
    - persist_to_workspace:
        root: /home/circleci/project
        paths:
        - "."
  amb-attach-workspace:
    steps:
    - attach_workspace:
        at: /home/circleci/project
<<<<<<< HEAD
  amb-skip-if-no-code-changes:
    steps:
    - skip-if-only-changes:
        to: (charts/ambassador\|docs/\|*.md)
=======
  amb-skip-if-not-master-or-release:
    steps:
    - when:
        condition:
          not:
            or:
            - equal:
              - master
              - << pipeline.git.branch >>
            - matches:
                pattern: '^rel\/v[0-9]+\.[0-9]+\.[0-9]+$'
                value: << pipeline.git.branch >>
        steps:
        - run: circleci step hault
  amb-skip-if-no-changes-not-release:
    parameters:
      to:
        description: A POSIX ERE (grep -E regex) that matches which filenames to check
          for changes in
        type: string
    steps:
    - when:
        condition:
          not:
            or:
            - equal:
              - master
              - << pipeline.git.branch >>
            - matches:
                pattern: '^rel\/v[0-9]+\.[0-9]+\.[0-9]+$'
                value: << pipeline.git.branch >>
        steps:
        - skip-if-no-changes:
            to: << parameters.to >>
  amb-skip-if-only-changes-not-release:
    parameters:
      to:
        description: A POSIX ERE (grep -E regex) that matches which filenames to check
          for changes in
        type: string
    steps:
    - when:
        condition:
          not:
            or:
            - equal:
              - master
              - << pipeline.git.branch >>
            - matches:
                pattern: '^rel\/v[0-9]+\.[0-9]+\.[0-9]+$'
                value: << pipeline.git.branch >>
        steps:
        - skip-if-only-changes:
            to: << parameters.to >>
  amb-skip-if-no-code-changes:
    steps:
    - skip-if-only-changes:
        to: (charts/|manifests/|k8s-config/|docs/|*.md)
  amb-skip-if-no-code-changes-not-release:
    steps:
    - amb-skip-if-only-changes-not-release:
        to: (charts/|manifests/|k8s-config/|docs/|*.md)
>>>>>>> b47bebf5
  amb-checkout:
    steps:
    - when:
        condition:
          or:
          - equal:
            - "https://github.com/acookin/ambassador"
            - << pipeline.project.git_url >>
          - equal:
            - "https://github.com/datawire/ambassador-private"
            - << pipeline.project.git_url >>
        steps:
        - checkout:
            path: ~/project/ambassador
    - when:
        condition:
          or:
          - equal:
            - "https://github.com/datawire/apro"
            - << pipeline.project.git_url >>
          - equal:
            - "https://github.com/datawire/apro-private"
            - << pipeline.project.git_url >>
        steps:
        - run:
            working_directory: ~/project
            command: "rmdir ~/project/ambassador || true"
        - checkout:
            path: ~/project
  amb-login-registry:
    steps:
    - run:
        name: "Docker login"
        command: |
          if [[ -n "$DOCKER_BUILD_USERNAME" && -n "DOCKER_BUILD_PASSWORD" ]]; then
            tries=0
            while true; do
              if [ "$tries" -gt 10 ] ; then
                circleci step halt
              fi

              fail=0
              out=$(docker login -u="${DOCKER_BUILD_USERNAME}" -p="${DOCKER_BUILD_PASSWORD}" "${DEV_REGISTRY%%/*}") || fail=1
              if [ "$fail" == "0" ] ; then
                break
              fi

              echo $out
              if echo "$out" | grep "503 Service Unavailable" ; then
                ((tries++))
                sleep 30
              else
                circleci step halt
              fi
            done
          fi
  amb-config-registry:
    steps:
    - amb-login-registry
    - run:
        name: "Configure Docker registry"
        command: |
          if [[ -z "$DEV_REGISTRY" ]]; then
            echo >>"$BASH_ENV" 'export DEV_REGISTRY=127.0.0.1:31000'
            echo >>"$BASH_ENV" 'export BASE_REGISTRY=docker.io/datawiredev'
          fi

          echo >>"$BASH_ENV" 'unset BASH_ENV'
  amb-config-cluster-and-registry:
    steps:
    - amb-login-registry
    - run:
        name: "Configure Kubernetes cluster and Docker registry"
        working_directory: ~/project/ambassador
        command: |
          if [[ -z "$DEV_REGISTRY" ]]; then
            echo >>"$BASH_ENV" 'export DEV_REGISTRY=127.0.0.1:31000'
            echo >>"$BASH_ENV" 'export BASE_REGISTRY=docker.io/datawiredev'
          fi

          ./.ci/cluster-claim
          rm -f ~/.kube/config
          cp ~/.kube/kubeception.yaml ~/.kube/config

          echo >>"$BASH_ENV" 'if test -e ~/.kube/kubeception.yaml; then'
          echo >>"$BASH_ENV" '  export DEV_KUBECONFIG=~/.kube/kubeception.yaml'
          echo >>"$BASH_ENV" '  if [[ "$DEV_REGISTRY" == 127.0.0.1:31000 ]]; then'
          echo >>"$BASH_ENV" '    KUBECONFIG=$DEV_KUBECONFIG go run ./cmd/k8sregistryctl up --storage=hostPath'
          echo >>"$BASH_ENV" '  fi'
          echo >>"$BASH_ENV" 'fi'

          echo >>"$BASH_ENV" 'unset BASH_ENV'
  amb-teardown-cluster:
    steps:
    - run:
        working_directory: ~/project/ambassador
        command: "./.ci/cluster-unclaim"
        when: "always"
  amb-save-logs:
    steps:
    - run:
        name: "Gather logs"
        when: always
        command: |
          rsync \
            --prune-empty-dirs --archive --include='*/' \
            --include='*.xml' \
            --include='*.tap' \
            --include='*.log' \
            --include='Test*.webm' \
            --exclude='*' \
            . \
            /tmp/test-logs
          if test -d ~/.cache/telepresence/logs; then
            rsync \
              --archive \
              ~/.cache/telepresence/logs \
              /tmp/test-logs/telepresence-logs
          fi
          if [ -f docker/container.txt ] && docker inspect $(cat docker/container.txt) >/dev/null; then
            docker exec $(cat docker/container.txt) /bin/bash -c 'mkdir -p /tmp/build-container-logs && (cp -r /tmp/*.txt /tmp/*.json /tmp/*.log /tmp/*.yaml /tmp/build-container-logs || true) && ((test -d ~/.cache/telepresence/logs && cp -r ~/.cache/telepresence/logs /tmp/build-container-logs/telepresence-logs) || true)'
            docker cp $(cat docker/container.txt):/tmp/build-container-logs /tmp/test-logs/build-container-logs || true
          fi
    - store_artifacts:
        name: "Store logs"
        path: /tmp/test-logs
        destination: test-logs
    - run:
        name: "Gather coverage"
        when: always
        command: |
          if [ -f docker/container.txt ] && docker inspect $(cat docker/container.txt) >/dev/null; then
            docker cp $(cat docker/container.txt):/tmp/cov_html /tmp/cov_html || true
          fi
    - store_artifacts:
        name: "Store coverage"
        path: /tmp/cov_html
        destination: coverage
    - run:
        name: "Gather pod logs"
        when: always
        command: |
          if ! test -f ~/.kube/kubeception.yaml ; then
            exit 0
          fi

          export KUBECONFIG=~/.kube/kubeception.yaml
          mkdir -p /tmp/pod-logs
          podsfile=/tmp/pod-logs/all-pods.txt
          (kubectl get pods --all-namespaces -ocustom-columns="name:.metadata.name,namespace:.metadata.namespace" --no-headers || true) > $podsfile
          (kubectl describe pods --all-namespaces || true) > /tmp/pod-logs/all-pods-described.txt

          cat $podsfile | while IFS= read -r line; do
            name=$(echo $line | awk '{print $1}')
            ns=$(echo $line | awk '{print $2}')
            nsdir=/tmp/pod-logs/${ns}/
            mkdir -p $nsdir
            outfile=${nsdir}/${name}-pod.log
            (kubectl logs -n $ns $name > $outfile || echo "FAILED, status $ret, continuing...") || true
          done
    - store_artifacts:
        name: "Store pod logs"
        path: /tmp/pod-logs
        destination: pod-logs
  amb-skip-if-bad-chart-version:
    steps:
    - run:
        name: "Diff changes"
        command: |
          thisversion=$(grep version: charts/ambassador/Chart.yaml | awk ' { print $2 }')

          if [[ "<< pipeline.git.tag >>" != "chart-v${thisversion}" ]]; then
            echo "Chart version ${thisversion} doesn't match tag << pipeline.git.tag >>; aborting"
            exit 1
          fi
  website-setup:
    steps:
    - install-node:
        version: "14"
    - install-yarn
    - install-python:
        executor-key: "202008-01"
        version: "3.7.0"
    - run:
        name: "Show environment"
        command: |
          env | grep -e GIT -e TRAVIS -e CIRCLE | sort
    - amb-checkout
    - skip-if-no-changes:
        to: docs/
  install-gotestsum:
    steps:
    - run:
        name: "Install gotestsum"
        command: |
          go get gotest.tools/gotestsum
  install-redis:
    steps:
    - run:
        name: "Install Redis"
        command: |
          sudo apt update -y
          sudo apt install -y redis-server
  install-k3d:
    parameters:
      version:
        type: string
        default: "v3.4.0"
    steps:
    - run:
        name: "Install K3D << parameters.version >>"
        command: |
          curl -s https://raw.githubusercontent.com/rancher/k3d/main/install.sh | TAG=<< parameters.version >>  bash
  pip-install:
    parameters:
      packages:
        type: string
    steps:
    - run: |
        if [[ "$(which pip3)" == *pyenv* ]]; then
          pip3 install << parameters.packages >>
        else
          sudo pip3 install << parameters.packages >>
        fi
  install-node:
    parameters:
      version:
        type: string
        default: "14"
    steps:
    - run:
        name: "Install Node << parameters.version >>"
        command: |
          echo 'export NVM_DIR=/opt/circleci/.nvm' >> ${BASH_ENV}
          echo 'source $NVM_DIR/nvm.sh' >> ${BASH_ENV}

          export NVM_DIR=/opt/circleci/.nvm
          source $NVM_DIR/nvm.sh
          if ! nvm ls << parameters.version >> > /dev/null; then nvm install << parameters.version >>; fi
          nvm alias default << parameters.version >>
  install-helm:
    parameters:
      version:
        type: string
        default: "v3.4.1"
    steps:
    - run:
        name: "Install Helm << parameters.version >>"
        command: |
          set -x
          curl -fsSL -o get_helm.sh https://raw.githubusercontent.com/helm/helm/master/scripts/get-helm-3
          chmod 700 get_helm.sh
          ./get_helm.sh --version << parameters.version >>
          rm ./get_helm.sh
  install-go:
    parameters:
      version:
        type: string
        default: "1.15"
    steps:
    - run:
        name: "Install Go << parameters.version >>"
        command: |
          set -x
          if [[ $OS == Windows_NT ]]; then
            curl --retry 5 --retry-delay 5 https://dl.google.com/go/go<< parameters.version >>.windows-amd64.zip -o /tmp/go.zip
            mv /c/go /c/go-112
            unzip -q /tmp/go.zip -d /c/
          else
            curl --retry 5 --retry-delay 5 https://dl.google.com/go/go<< parameters.version >>.$(uname -s | tr A-Z a-z)-amd64.tar.gz -o /tmp/go.tar.gz
            tar -C /tmp -xzf /tmp/go.tar.gz
            echo 'export PATH=/tmp/go/bin:$PATH' >> "$BASH_ENV"
            if [ -z "$(/tmp/go/bin/go env GOPROXY)" ]; then
              echo 'export GOPROXY=https://proxy.golang.org' >> "$BASH_ENV"
            fi
            . "$BASH_ENV"
          fi
          go version
  install-kubectl:
    parameters:
      version:
        type: string
        default: "1.14.0"
    steps:
    - run:
        name: "Install kubectl << parameters.version >>"
        command: |
          curl --retry 5 --retry-delay 5 -L --fail -o /tmp/kubectl https://storage.googleapis.com/kubernetes-release/release/v<< parameters.version >>/bin/$(uname -s | tr A-Z a-z)/amd64/kubectl
          sudo install /tmp/kubectl /usr/local/bin/kubectl
  install-yarn:
    steps:
    - run:
        name: "Install Yarn"
        command: |
          curl --retry 5 --retry-delay 5 -o- -L https://yarnpkg.com/install.sh | bash
          echo 'PATH="$HOME/.yarn/bin:$HOME/.config/yarn/global/node_modules/.bin:$PATH"' >> "$BASH_ENV"
  install-python:
    parameters:
      version:
        type: string
        default: "3.8.5"
      pip-version:
        type: string
        default: "20.1.1"
      executor-key:
        type: string
    steps:
    - restore_cache:
        name: "Restore Python install cache"
        key: "pyenv-<< parameters.executor-key >>-<< parameters.version >>-<< parameters.pip-version
          >>"
    - run:
        name: "Install Python << parameters.version >>"
        command: |
          set -x
          pyenv versions
          pyenv install --skip-existing << parameters.version >>
          pyenv global 2.7.18 << parameters.version >>
          pyenv versions
          pip3 install pip==<< parameters.pip-version>>
    - save_cache:
        name: "Save Python install cache"
        key: "pyenv-<< parameters.executor-key >>-<< parameters.version >>-<< parameters.pip-version
          >>"
        paths:
        - "/opt/circleci/.pyenv"
  dirty-check:
    steps:
    - run:
        name: "Dirty check"
        command: |
          # On Windows, `git status` doesn't record no-op
          # line-ending changes in to the index, so things show as
          # dirty even if they aren't.  Trying to `add` them does
          # trigger the appropriate index update.  So do a `git add`
          # *before* the `git status --porcelain` to work around
          # Windows being terrible; we'd otherwise put the `git add`
          # inside of the `if` block to help generate better output
          # for `git diff`.
          git add .
          if [[ -n "$(git status --porcelain)" ]]; then
             PAGER= git diff --cached
             exit 1
          fi
  skip-if-no-new-chart:
    steps:
    - run:
        name: "Diff chart changes"
        command: |
          if [[ "<< pipeline.git.base_revision >>" == "" ]]; then
            echo "There is no base_revision, therefore no changes"
            exit 0
          fi
          COMMIT_RANGE="<< pipeline.git.base_revision >>...<<pipeline.git.revision>>"
          echo "Commit range: " $COMMIT_RANGE
          git --no-pager diff $COMMIT_RANGE charts/ambassador/Chart.yaml
          if ! git --no-pager diff $COMMIT_RANGE charts/ambassador/Chart.yaml | grep -q +version; then
            echo "Halting this CircleCI job because the version was not changed in Chart.yaml"
            circleci step halt
          fi
  skip-if-no-changes:
    parameters:
      to:
        description: A POSIX ERE (grep -E regex) that matches which filenames to check
          for changes in
        type: string
    steps:
    - run:
        name: "Diff changes"
        command: |
          if [[ "<< pipeline.git.base_revision >>" == "" ]]; then
            echo "There is no base_revision, therefore no changes"
            exit 0
          fi

          COMMIT_RANGE="<< pipeline.git.base_revision >>...<<pipeline.git.revision>>"
          echo "Commit range: " $COMMIT_RANGE
          git --no-pager diff $COMMIT_RANGE --name-only

          if [[ $(git --no-pager diff $COMMIT_RANGE --name-only | grep -E "<< parameters.to >>") == "" ]]; then
            echo "Halting this CircleCI job because code in the following paths have not changed:"
            echo "<< parameters.to >>"
            circleci step halt
          fi
  skip-if-only-changes:
    parameters:
      to:
        description: A POSIX ERE (grep -E regex) that matches which filenames to check
          for changes in
        type: string
    steps:
    - run:
        name: "Diff changes"
        command: |
          if [[ "<< pipeline.git.base_revision >>" == "" ]]; then
            echo "There is no base_revision, therefore no changes"
            exit 0
          fi

          COMMIT_RANGE="<< pipeline.git.base_revision >>...<<pipeline.git.revision>>"
          echo "Commit range: " $COMMIT_RANGE
          git --no-pager diff $COMMIT_RANGE --name-only

          if [[ $(git --no-pager diff $COMMIT_RANGE --name-only | grep -v -E "<< parameters.to >>") == "" ]]; then
            echo "Halting this CircleCI job because only code in the following paths has changed:"
            echo "<< parameters.to >>"
            circleci step halt
          fi
jobs:
  oss-generate:
    executor: oss-linux
    resource_class: large
    steps:
    - job-generate
  oss-lint:
    executor: oss-linux
    steps:
    - job-lint
  oss-images:
    parameters:
      release:
        type: boolean
        default: false
      push_nightly:
        type: boolean
        default: false
    executor: oss-linux
    resource_class: xlarge
    steps:
    - job-images:
        release: << parameters.release >>
        push_nightly: << parameters.push_nightly >>
  oss-gotest:
    executor: oss-linux
    parameters:
      fast-reconfigure:
        type: boolean
        default: false
      legacy-mode:
        type: boolean
        default: false
    steps:
    - job-gotest:
        fast-reconfigure: << parameters.fast-reconfigure >>
        legacy-mode: << parameters.legacy-mode >>
  oss-test:
    executor: oss-linux
<<<<<<< HEAD
    resource_class: large
=======
    resource_class: xlarge
>>>>>>> b47bebf5
    parameters:
      test:
        type: enum
        enum:
        - "test" # everything but pytest-envoy
        - "ingresstest"
        - "pytest"
        default: "test"
      fast-reconfigure:
        type: boolean
        default: false
      legacy-mode:
        type: boolean
        default: false
    steps:
    - job-test:
        test: << parameters.test >>
        fast-reconfigure: << parameters.fast-reconfigure >>
        legacy-mode: << parameters.legacy-mode >>
  oss-envoy-test:
    executor: oss-linux
    resource_class: xlarge
    parameters:
      test:
        type: enum
        enum:
        - "pytest-envoy"
        - "pytest-envoy-v3"
        default: "pytest-envoy"
      fast-reconfigure:
        type: boolean
        default: false
      legacy-mode:
        type: boolean
        default: false
    steps:
    - job-test:
        test: << parameters.test >>
        fast-reconfigure: << parameters.fast-reconfigure >>
        legacy-mode: << parameters.legacy-mode >>
  oss-chart:
    executor: oss-linux
    steps:
    - job-chart
  oss-chart-publish:
    environment:
      PUBLISH_GIT_RELEASE: "1"
    executor: oss-linux
    steps:
    - job-chart-publish
<<<<<<< HEAD
  oss-chart-changelog:
    executor: oss-linux
    steps:
    - run: "/bin/true"
=======
  oss-manifest-publish:
    environment:
      BUMP_STABLE: "true"
    executor: oss-linux
    steps:
    - job-manifests-publish
  oss-chart-changelog:
    executor: oss-linux
    steps:
    - run: echo 'step'
>>>>>>> b47bebf5
    - when:
        condition:
          and:
          - equal:
<<<<<<< HEAD
            - "https://github.com/datawire/ambassador"
=======
            - "https://github.com/acookin/ambassador"
>>>>>>> b47bebf5
            - << pipeline.project.git_url >>
          - not:
              equal:
              - "master"
              - << pipeline.git.branch >>
        steps:
        - job-chart-changelog
<<<<<<< HEAD
  oss-promote-to-rc-latest:
=======
  emissary-chart:
    executor: oss-linux
    steps:
    - job-emissary-chart
  emissary-chart-publish:
    executor: oss-linux
    steps:
    - job-emissary-chart-publish
  oss-promote-dev-to-rc:
>>>>>>> b47bebf5
    executor: oss-linux
    steps:
    - job-promote-to-rc-latest:
        channel: oss
  oss-promote-dev-to-passed:
    executor: oss-linux
    steps:
    - job-promote-passed-ci-build
  oss-promote-to-ga:
    executor: oss-linux
    steps:
    - job-promote-to-ga:
        channel: oss
  oss-yaml-publish-s3-ga:
    executor: oss-linux
    steps:
    - job-yaml-publish-s3:
        update-stable: true
  oss-yaml-publish-s3-rc:
    executor: oss-linux
    steps:
    - job-yaml-publish-s3:
        update-stable: false
  website-preview-build:
    executor: oss-linux
    steps:
    - website-setup
    - run: ./.ci/website-preview-build
    - run: "test -d /tmp/getambassador.io/public || circleci step halt"
    - persist_to_workspace:
        root: /tmp/getambassador.io
        paths:
        - public
  website-preview-publish:
    executor: oss-linux
    steps:
    - website-setup
    - attach_workspace:
        at: /tmp/getambassador.io
    - run:
        command: ./.ci/website-preview-publish
        no_output_timeout: "30m"
  website-preview-for-smoketest:
    executor: oss-linux
    steps:
    - website-setup
    - run: ./.ci/website-preview-build
    - run:
        command: ./.ci/website-preview-publish
        no_output_timeout: "30m"
  website-prod-publish:
    executor: oss-linux
    steps:
    - website-setup
    - run:
        name: "Configure Git user"
        command: |
          git config --global user.name 'ambassador.git CircleCI user'
          git config --global user.email dev@datawire.io
    - run:
        command: ./.ci/website-prod-publish
        no_output_timeout: "30m"
_anchors:
  filter-prerelease-only:
    filters:
      tags:
        only: /^v[0-9]+\.[0-9]+\.[0-9]+-(rc|ea)\.[0-9]+$/
      branches:
        ignore: /.*/
  filter-prerelease-and-master-only:
    filters:
      tags:
        only: /^v[0-9]+\.[0-9]+\.[0-9]+-(rc|ea)\.[0-9]+$/
      branches:
        only: master
  filter-rc-only:
    filters:
      tags:
        only: /^v[0-9]+\.[0-9]+\.[0-9]+-rc\.[0-9]+$/
      branches:
        ignore: /.*/
  filter-ga-only:
    filters:
      tags:
        only: /^v[0-9]+\.[0-9]+\.[0-9]+$/
      branches:
        ignore: /.*/
  filter-chart-release-only:
    filters:
      tags:
        only: /^chart\-v[0-9]+\.[0-9]+\.[0-9]+$/
      branches:
        ignore: /.*/
  filter-master-release-branches-only:
    filters:
      branches:
        only:
        - master
        - /^rel\/v[0-9]+\.[0-9]+\.[0-9]+$/
workflows:
  'OSS: GA Release':
    jobs:
    - oss-promote-to-ga:
        name: "oss-release-promote-to-ga"
        filters:
          tags:
            only: /^v[0-9]+\.[0-9]+\.[0-9]+$/
          branches:
            ignore: /.*/
  'OSS: Release Candidate':
    jobs:
    - oss-promote-dev-to-rc:
        name: "oss-release-promote-dev-to-rc"
        filters:
          tags:
            only: /^v[0-9]+\.[0-9]+\.[0-9]+-rc\.[0-9]+$/
          branches:
            ignore: /.*/
  'OSS: Dev':
    jobs:
    - oss-images:
        name: "oss-dev-images"
    - oss-generate:
        name: "oss-dev-generate"
    - oss-lint:
        name: "oss-dev-lint"
    - oss-chart:
        name: "oss-dev-chart"
    - emissary-chart:
        name: "emissary-dev-chart"
    - oss-gotest:
        name: "oss-dev-gotest<<# matrix.fast-reconfigure >>-fastreconfigure<</ matrix.fast-reconfigure
          >><<# matrix.legacy-mode >>-legacy<</ matrix.legacy-mode >>"
        matrix:
          alias: "oss-dev-gotest-matrix"
          parameters:
            fast-reconfigure:
            - true
            - false
            legacy-mode:
            - false
    - oss-gotest:
        name: "oss-dev-gotest<<# matrix.fast-reconfigure >>-fastreconfigure<</ matrix.fast-reconfigure
          >><<# matrix.legacy-mode >>-legacy<</ matrix.legacy-mode >>"
        matrix:
          alias: "oss-dev-gotest-legacy-matrix"
          parameters:
            fast-reconfigure:
            - false
            legacy-mode:
            - true
            # If you enable testing with legacy-mode true as well, you'll also need
            # to add some exclusions -- see the Release workflow for more.
<<<<<<< HEAD
=======
        filters:
          branches:
            only:
            - master
            - /^rel\/v[0-9]+\.[0-9]+\.[0-9]+$/
>>>>>>> b47bebf5
    - oss-chart-changelog:
        name: "oss-chart-changelog"
    - oss-test:
        requires:
        - "oss-dev-images"
        name: "oss-dev-<< matrix.test >><<# matrix.fast-reconfigure >>-fastreconfigure<</
          matrix.fast-reconfigure >><<# matrix.legacy-mode >>-legacy<</ matrix.legacy-mode
          >>"
        matrix:
          alias: "oss-dev-pytest-matrix"
          parameters:
            test:
            - "pytest"
            # Running the ingresstests would require we install `kind` and
            # that the test suite supports HTTP to HTTPS redirects (AES
            # enables cleartext redirection by default, even for fallback
            # hosts, contrary to A/OSS)
            #- "ingresstest"

            fast-reconfigure:
            - true
            - false
            legacy-mode:
            # We don't run legacy mode tests in the "Dev" workflow but we do
            # in the Nightly and Release workflows.
<<<<<<< HEAD
            - false
          exclude:
          - test: pytest
            fast-reconfigure: true
            legacy-mode: true
    - oss-envoy-test:
        requires:
        - "oss-dev-images"
        name: "oss-dev-<< matrix.test >><<# matrix.fast-reconfigure >>-fastreconfigure<</
          matrix.fast-reconfigure >><<# matrix.legacy-mode >>-legacy<</ matrix.legacy-mode
          >>"
        matrix:
          alias: "oss-dev-envoy-test"
          parameters:
            test:
            - "pytest-envoy"
            - "pytest-envoy-v3"
            fast-reconfigure:
            - true
            - false
            legacy-mode:
            # We don't run legacy mode tests in the "Dev" workflow but we do
            # in the Nightly and Release workflows.
            - false
          exclude:
          - test: pytest-envoy
            fast-reconfigure: true
            legacy-mode: true
          - test: pytest-envoy-v3
            fast-reconfigure: true
            legacy-mode: true
  'OSS: Chart Release':
    when:
      or:
      - equal:
        - "https://github.com/datawire/ambassador"
        - << pipeline.project.git_url >>
      - equal:
        - "https://github.com/datawire/ambassador-private"
        - << pipeline.project.git_url >>
    jobs:
    - oss-chart-publish:
        name: "oss-release-chart"
        filters:
          tags:
            only: /^chart\-v[0-9]+\.[0-9]+\.[0-9]+$/
          branches:
            ignore: /.*/
  'OSS: Release':
    when:
      or:
      - equal:
        - "https://github.com/datawire/ambassador"
        - << pipeline.project.git_url >>
      - equal:
        - "https://github.com/datawire/ambassador-private"
        - << pipeline.project.git_url >>
    jobs:
    - oss-images:
        name: "oss-release-images"
        release: true
        filters:
          tags:
            only: /^v[0-9]+\.[0-9]+\.[0-9]+-(rc|ea)\.[0-9]+$/
          branches:
            ignore: /.*/
    - oss-generate:
        name: "oss-release-generate"
        filters:
          tags:
            only: /^v[0-9]+\.[0-9]+\.[0-9]+-(rc|ea)\.[0-9]+$/
          branches:
            ignore: /.*/
    - oss-yaml-publish-s3-rc:
        name: "oss-yaml-s3-rc"
        requires:
        - "oss-release-generate"
        filters:
          tags:
            only: /^v[0-9]+\.[0-9]+\.[0-9]+-(rc|ea)\.[0-9]+$/
          branches:
            ignore: /.*/
    - oss-lint:
        name: "oss-release-lint"
        filters:
          tags:
            only: /^v[0-9]+\.[0-9]+\.[0-9]+-(rc|ea)\.[0-9]+$/
          branches:
            ignore: /.*/
    - oss-gotest:
        name: "oss-release-gotest<<# matrix.fast-reconfigure >>-fastreconfigure<</
          matrix.fast-reconfigure >><<# matrix.legacy-mode >>-legacy<</ matrix.legacy-mode
          >>"
        matrix:
          alias: "oss-release-gotest"
          parameters:
            fast-reconfigure:
            - true
            - false
            legacy-mode:
            - true
=======
>>>>>>> b47bebf5
            - false
          exclude:
          - test: pytest
            fast-reconfigure: true
            legacy-mode: true
    - oss-test:
        requires:
        - "oss-dev-images"
        name: "oss-dev-<< matrix.test >><<# matrix.fast-reconfigure >>-fastreconfigure<</
          matrix.fast-reconfigure >><<# matrix.legacy-mode >>-legacy<</ matrix.legacy-mode
          >>"
        matrix:
          alias: "oss-dev-pytest-legacy-matrix"
          parameters:
            test:
            - "pytest"
            # Running the ingresstests would require we install `kind` and
            # that the test suite supports HTTP to HTTPS redirects (AES
            # enables cleartext redirection by default, even for fallback
            # hosts, contrary to A/OSS)
            #- "ingresstest"

            fast-reconfigure:
            - false
            legacy-mode:
            - true
<<<<<<< HEAD
            - false
          exclude:
          - test: pytest
            fast-reconfigure: true
            legacy-mode: true
        filters:
          tags:
            only: /^v[0-9]+\.[0-9]+\.[0-9]+-(rc|ea)\.[0-9]+$/
          branches:
            ignore: /.*/
    - oss-envoy-test:
        requires:
        - "oss-release-images"
        name: "oss-release-<< matrix.test >><<# matrix.fast-reconfigure >>-fastreconfigure<</
          matrix.fast-reconfigure >><<# matrix.legacy-mode >>-legacy<</ matrix.legacy-mode
          >>"
        matrix:
          alias: "oss-release-envoy-test"
          parameters:
            test:
            - "pytest-envoy"
            - "pytest-envoy-v3"
            fast-reconfigure:
            - true
            - false
            legacy-mode:
            - true
            - false
          exclude:
          - test: pytest-envoy
            fast-reconfigure: true
            legacy-mode: true
          - test: pytest-envoy-v3
            fast-reconfigure: true
            legacy-mode: true
        filters:
          tags:
            only: /^v[0-9]+\.[0-9]+\.[0-9]+-(rc|ea)\.[0-9]+$/
          branches:
            ignore: /.*/
    - oss-promote-to-rc-latest:
        name: "oss-release-promote-to-rc-latest"
        requires:
        # build
        - "oss-release-images"
        # test
        - "oss-release-generate"
        - "oss-release-lint"
        - "oss-release-test"
        filters:
          tags:
            only: /^v[0-9]+\.[0-9]+\.[0-9]+-rc\.[0-9]+$/
          branches:
            ignore: /.*/
    - oss-promote-to-ga:
        name: "oss-release-promote-to-ga"
        filters:
          tags:
            only: /^v[0-9]+\.[0-9]+\.[0-9]+$/
          branches:
            ignore: /.*/
    - oss-yaml-publish-s3-ga:
        name: "oss-yaml-s3-ga"
        requires:
        - "oss-release-generate"
        filters:
          tags:
            only: /^v[0-9]+\.[0-9]+\.[0-9]+$/
          branches:
            ignore: /.*/
  'OSS: Nightly':
    triggers:
    - schedule:
        cron: "0 6 * * 1-5"
=======
>>>>>>> b47bebf5
        filters:
          branches:
            only:
            - master
            - /^rel\/v[0-9]+\.[0-9]+\.[0-9]+$/
    - oss-envoy-test:
        requires:
        - "oss-dev-images"
        name: "oss-dev-<< matrix.test >><<# matrix.fast-reconfigure >>-fastreconfigure<</
          matrix.fast-reconfigure >><<# matrix.legacy-mode >>-legacy<</ matrix.legacy-mode
          >>"
        matrix:
          alias: "oss-dev-envoy-test-matrix"
          parameters:
            test:
            - "pytest-envoy"
            - "pytest-envoy-v3"
            fast-reconfigure:
            - true
            - false
            legacy-mode:
            # We don't run legacy mode tests in the "Dev" workflow but we do
            # in the Nightly and Release workflows.
            - false
          exclude:
          - test: pytest-envoy
            fast-reconfigure: true
            legacy-mode: true
          - test: pytest-envoy-v3
            fast-reconfigure: true
            legacy-mode: true
    - oss-envoy-test:
        requires:
        - "oss-dev-images"
        name: "oss-dev-<< matrix.test >><<# matrix.fast-reconfigure >>-fastreconfigure<</
          matrix.fast-reconfigure >><<# matrix.legacy-mode >>-legacy<</ matrix.legacy-mode
          >>"
        matrix:
          alias: "oss-dev-envoy-test-legacy-matrix"
          parameters:
            test:
<<<<<<< HEAD
            - "pytest"
            # Running the ingresstests would require we install `kind` and
            # that the test suite supports HTTP to HTTPS redirects (AES
            # enables cleartext redirection by default, even for fallback
            # hosts, contrary to A/OSS)
            #- "ingresstest"

=======
            - "pytest-envoy"
            - "pytest-envoy-v3"
>>>>>>> b47bebf5
            fast-reconfigure:
            - false
            legacy-mode:
            - true
<<<<<<< HEAD
            - false
          exclude:
          - test: pytest
            fast-reconfigure: true
            legacy-mode: true
    - oss-envoy-test:
        requires:
        - "oss-nightly-images"
        name: "oss-nightly-<< matrix.test >><<# matrix.fast-reconfigure >>-fastreconfigure<</
          matrix.fast-reconfigure >><<# matrix.legacy-mode >>-legacy<</ matrix.legacy-mode
          >>"
        matrix:
          alias: "oss-nightly-envoy-test"
          parameters:
            test:
            - "pytest-envoy"
            - "pytest-envoy-v3"
            fast-reconfigure:
            - true
            - false
            legacy-mode:
            - true
            - false
          exclude:
          - test: pytest-envoy
            fast-reconfigure: true
            legacy-mode: true
          - test: pytest-envoy-v3
            fast-reconfigure: true
            legacy-mode: true
  'Docs: Dev':
    jobs:
    - "website-preview-build"
    - website-preview-publish:
=======
        filters:
          branches:
            only:
            - master
            - /^rel\/v[0-9]+\.[0-9]+\.[0-9]+$/
    - oss-promote-dev-to-passed:
>>>>>>> b47bebf5
        requires:
        - oss-dev-pytest
        - oss-dev-pytest-envoy
        - oss-dev-pytest-envoy-fastreconfigure
        - oss-dev-pytest-envoy-legacy
        - oss-dev-pytest-envoy-v3
        - oss-dev-pytest-envoy-v3-fastreconfigure
        - oss-dev-pytest-envoy-v3-legacy
        - oss-dev-pytest-fastreconfigure
        - oss-dev-pytest-legacy
        - oss-dev-chart
        - emissary-dev-chart
        - oss-dev-gotest-legacy
        - oss-dev-gotest-fastreconfigure
        - oss-dev-gotest
        - oss-dev-generate
        name: "oss-dev-promote-to-passed"
        filters:
          branches:
            only:
            - master
            - /^rel\/v[0-9]+\.[0-9]+\.[0-9]+$/
  'OSS: Chart Release':
    when:
      or:
      - equal:
        - "https://github.com/acookin/ambassador"
        - << pipeline.project.git_url >>
      - equal:
        - "https://github.com/acookin/ambassador-private"
        - << pipeline.project.git_url >>
    jobs:
    - oss-chart-publish:
        name: "oss-release-chart"
        filters:
          tags:
            only: /^chart\-v[0-9]+\.[0-9]+\.[0-9]+$/
          branches:
            ignore: /.*/
  'OSS: Manifests Release':
    when:
      or:
      - equal:
        - "https://github.com/acookin/ambassador"
        - << pipeline.project.git_url >>
      - equal:
        - "https://github.com/acookin/ambassador-private"
        - << pipeline.project.git_url >>
    jobs:
    - oss-manifest-publish:
        name: "oss-rc-manifests-publish"
        filters:
          tags:
            only: /^chart\-v[0-9]+\.[0-9]+\.[0-9]+$/
          branches:
            ignore: /.*/
executors:
  oss-linux:
    machine:
      image: "ubuntu-2004:202008-01"
    working_directory: ~/project/ambassador
  aes-linux:
    machine:
      image: "ubuntu-2004:202008-01"
    working_directory: ~/project<|MERGE_RESOLUTION|>--- conflicted
+++ resolved
@@ -33,45 +33,14 @@
     # image or the builder-base image.
     - amb-config-registry
     - # main
-<<<<<<< HEAD
-      run: make test-chart
-=======
       run: echo 'skippin'
->>>>>>> b47bebf5
   "job-chart-changelog":
     steps:
     - amb-linux-install
     - amb-checkout
     - skip-if-no-new-chart
     - run: |
-<<<<<<< HEAD
-        ./charts/ambassador/ci/check_updated_changelog.sh
-  "job-chart-publish":
-    steps:
-    - amb-linux-install
-    - amb-checkout
-    - amb-skip-if-bad-chart-version
-    - run: |
-        ./charts/ambassador/ci/check_updated_changelog.sh
-=======
         CHART_NAME=ambassador ./charts/scripts/check_updated_changelog.sh
-  "job-emissary-chart":
-    steps:
-    - amb-linux-install
-    - amb-checkout
-    - amb-skip-if-no-changes-not-release:
-        to: charts/emissary-ingress
->>>>>>> b47bebf5
-    - install-k3d
-    # We might need to be logged in the registry to pull the Envoy
-    # image or the builder-base image.
-    - amb-config-registry
-    - # main
-<<<<<<< HEAD
-      run: make test-chart
-    - run: charts/ambassador/ci/push_chart.sh
-=======
-      run: echo 'skippin'
   "job-chart-publish":
     steps:
     - amb-linux-install
@@ -84,7 +53,8 @@
     # image or the builder-base image.
     - amb-config-registry
     - # main
-      run: echo 'skip tests'
+      #- run: make test-chart
+      run: echo "skip tests"
     - run: make release/ga/chart-push
   "job-manifests-publish":
     steps:
@@ -96,7 +66,6 @@
         command: |
           make push-manifests
           make publish-docs-yaml
->>>>>>> b47bebf5
   "job-generate":
     steps:
     # setup
@@ -156,22 +125,15 @@
       "save_images_to_workspace":
         type: boolean
         default: false
-<<<<<<< HEAD
-=======
       "push_nightly":
         type: boolean
         default: false
->>>>>>> b47bebf5
     steps:
     # setup
     - amb-linux-install
     - amb-checkout
-<<<<<<< HEAD
-    - amb-skip-if-no-code-changes
-=======
     - amb-save-workspace
     - amb-skip-if-no-code-changes-not-release
->>>>>>> b47bebf5
     - amb-config-registry
     - # main
       run: make images
@@ -232,11 +194,7 @@
     - amb-linux-install
     - install-gotestsum
     - amb-checkout
-<<<<<<< HEAD
-    - amb-skip-if-no-code-changes
-=======
     - amb-skip-if-no-code-changes-not-release
->>>>>>> b47bebf5
     - amb-config-registry
     - run:
         name: "Test"
@@ -275,19 +233,7 @@
     # setup
     - amb-linux-install
     - amb-attach-workspace
-<<<<<<< HEAD
-    - amb-skip-if-no-code-changes
-    - # e2etests can be skipped if the only chances are to
-      # the Ambassador repo and the pytest gold directory
-      when:
-        condition:
-          equal: ["e2etest", << parameters.test >>]
-        steps:
-        - skip-if-only-changes:
-            to: "(ambassador/|tests/pytest/gold/)"
-=======
     - amb-skip-if-no-code-changes-not-release
->>>>>>> b47bebf5
     - # pytest-envoy can be skipped unless the envoy.mk file changes, or the ambex control
       # plane changes, or the gold files change.
       when:
@@ -398,12 +344,6 @@
     steps:
     - attach_workspace:
         at: /home/circleci/project
-<<<<<<< HEAD
-  amb-skip-if-no-code-changes:
-    steps:
-    - skip-if-only-changes:
-        to: (charts/ambassador\|docs/\|*.md)
-=======
   amb-skip-if-not-master-or-release:
     steps:
     - when:
@@ -466,7 +406,6 @@
     steps:
     - amb-skip-if-only-changes-not-release:
         to: (charts/|manifests/|k8s-config/|docs/|*.md)
->>>>>>> b47bebf5
   amb-checkout:
     steps:
     - when:
@@ -914,11 +853,7 @@
         legacy-mode: << parameters.legacy-mode >>
   oss-test:
     executor: oss-linux
-<<<<<<< HEAD
-    resource_class: large
-=======
     resource_class: xlarge
->>>>>>> b47bebf5
     parameters:
       test:
         type: enum
@@ -969,12 +904,6 @@
     executor: oss-linux
     steps:
     - job-chart-publish
-<<<<<<< HEAD
-  oss-chart-changelog:
-    executor: oss-linux
-    steps:
-    - run: "/bin/true"
-=======
   oss-manifest-publish:
     environment:
       BUMP_STABLE: "true"
@@ -985,16 +914,11 @@
     executor: oss-linux
     steps:
     - run: echo 'step'
->>>>>>> b47bebf5
     - when:
         condition:
           and:
           - equal:
-<<<<<<< HEAD
-            - "https://github.com/datawire/ambassador"
-=======
             - "https://github.com/acookin/ambassador"
->>>>>>> b47bebf5
             - << pipeline.project.git_url >>
           - not:
               equal:
@@ -1002,19 +926,7 @@
               - << pipeline.git.branch >>
         steps:
         - job-chart-changelog
-<<<<<<< HEAD
-  oss-promote-to-rc-latest:
-=======
-  emissary-chart:
-    executor: oss-linux
-    steps:
-    - job-emissary-chart
-  emissary-chart-publish:
-    executor: oss-linux
-    steps:
-    - job-emissary-chart-publish
   oss-promote-dev-to-rc:
->>>>>>> b47bebf5
     executor: oss-linux
     steps:
     - job-promote-to-rc-latest:
@@ -1168,14 +1080,11 @@
             - true
             # If you enable testing with legacy-mode true as well, you'll also need
             # to add some exclusions -- see the Release workflow for more.
-<<<<<<< HEAD
-=======
         filters:
           branches:
             only:
             - master
             - /^rel\/v[0-9]+\.[0-9]+\.[0-9]+$/
->>>>>>> b47bebf5
     - oss-chart-changelog:
         name: "oss-chart-changelog"
     - oss-test:
@@ -1201,115 +1110,7 @@
             legacy-mode:
             # We don't run legacy mode tests in the "Dev" workflow but we do
             # in the Nightly and Release workflows.
-<<<<<<< HEAD
             - false
-          exclude:
-          - test: pytest
-            fast-reconfigure: true
-            legacy-mode: true
-    - oss-envoy-test:
-        requires:
-        - "oss-dev-images"
-        name: "oss-dev-<< matrix.test >><<# matrix.fast-reconfigure >>-fastreconfigure<</
-          matrix.fast-reconfigure >><<# matrix.legacy-mode >>-legacy<</ matrix.legacy-mode
-          >>"
-        matrix:
-          alias: "oss-dev-envoy-test"
-          parameters:
-            test:
-            - "pytest-envoy"
-            - "pytest-envoy-v3"
-            fast-reconfigure:
-            - true
-            - false
-            legacy-mode:
-            # We don't run legacy mode tests in the "Dev" workflow but we do
-            # in the Nightly and Release workflows.
-            - false
-          exclude:
-          - test: pytest-envoy
-            fast-reconfigure: true
-            legacy-mode: true
-          - test: pytest-envoy-v3
-            fast-reconfigure: true
-            legacy-mode: true
-  'OSS: Chart Release':
-    when:
-      or:
-      - equal:
-        - "https://github.com/datawire/ambassador"
-        - << pipeline.project.git_url >>
-      - equal:
-        - "https://github.com/datawire/ambassador-private"
-        - << pipeline.project.git_url >>
-    jobs:
-    - oss-chart-publish:
-        name: "oss-release-chart"
-        filters:
-          tags:
-            only: /^chart\-v[0-9]+\.[0-9]+\.[0-9]+$/
-          branches:
-            ignore: /.*/
-  'OSS: Release':
-    when:
-      or:
-      - equal:
-        - "https://github.com/datawire/ambassador"
-        - << pipeline.project.git_url >>
-      - equal:
-        - "https://github.com/datawire/ambassador-private"
-        - << pipeline.project.git_url >>
-    jobs:
-    - oss-images:
-        name: "oss-release-images"
-        release: true
-        filters:
-          tags:
-            only: /^v[0-9]+\.[0-9]+\.[0-9]+-(rc|ea)\.[0-9]+$/
-          branches:
-            ignore: /.*/
-    - oss-generate:
-        name: "oss-release-generate"
-        filters:
-          tags:
-            only: /^v[0-9]+\.[0-9]+\.[0-9]+-(rc|ea)\.[0-9]+$/
-          branches:
-            ignore: /.*/
-    - oss-yaml-publish-s3-rc:
-        name: "oss-yaml-s3-rc"
-        requires:
-        - "oss-release-generate"
-        filters:
-          tags:
-            only: /^v[0-9]+\.[0-9]+\.[0-9]+-(rc|ea)\.[0-9]+$/
-          branches:
-            ignore: /.*/
-    - oss-lint:
-        name: "oss-release-lint"
-        filters:
-          tags:
-            only: /^v[0-9]+\.[0-9]+\.[0-9]+-(rc|ea)\.[0-9]+$/
-          branches:
-            ignore: /.*/
-    - oss-gotest:
-        name: "oss-release-gotest<<# matrix.fast-reconfigure >>-fastreconfigure<</
-          matrix.fast-reconfigure >><<# matrix.legacy-mode >>-legacy<</ matrix.legacy-mode
-          >>"
-        matrix:
-          alias: "oss-release-gotest"
-          parameters:
-            fast-reconfigure:
-            - true
-            - false
-            legacy-mode:
-            - true
-=======
->>>>>>> b47bebf5
-            - false
-          exclude:
-          - test: pytest
-            fast-reconfigure: true
-            legacy-mode: true
     - oss-test:
         requires:
         - "oss-dev-images"
@@ -1331,83 +1132,6 @@
             - false
             legacy-mode:
             - true
-<<<<<<< HEAD
-            - false
-          exclude:
-          - test: pytest
-            fast-reconfigure: true
-            legacy-mode: true
-        filters:
-          tags:
-            only: /^v[0-9]+\.[0-9]+\.[0-9]+-(rc|ea)\.[0-9]+$/
-          branches:
-            ignore: /.*/
-    - oss-envoy-test:
-        requires:
-        - "oss-release-images"
-        name: "oss-release-<< matrix.test >><<# matrix.fast-reconfigure >>-fastreconfigure<</
-          matrix.fast-reconfigure >><<# matrix.legacy-mode >>-legacy<</ matrix.legacy-mode
-          >>"
-        matrix:
-          alias: "oss-release-envoy-test"
-          parameters:
-            test:
-            - "pytest-envoy"
-            - "pytest-envoy-v3"
-            fast-reconfigure:
-            - true
-            - false
-            legacy-mode:
-            - true
-            - false
-          exclude:
-          - test: pytest-envoy
-            fast-reconfigure: true
-            legacy-mode: true
-          - test: pytest-envoy-v3
-            fast-reconfigure: true
-            legacy-mode: true
-        filters:
-          tags:
-            only: /^v[0-9]+\.[0-9]+\.[0-9]+-(rc|ea)\.[0-9]+$/
-          branches:
-            ignore: /.*/
-    - oss-promote-to-rc-latest:
-        name: "oss-release-promote-to-rc-latest"
-        requires:
-        # build
-        - "oss-release-images"
-        # test
-        - "oss-release-generate"
-        - "oss-release-lint"
-        - "oss-release-test"
-        filters:
-          tags:
-            only: /^v[0-9]+\.[0-9]+\.[0-9]+-rc\.[0-9]+$/
-          branches:
-            ignore: /.*/
-    - oss-promote-to-ga:
-        name: "oss-release-promote-to-ga"
-        filters:
-          tags:
-            only: /^v[0-9]+\.[0-9]+\.[0-9]+$/
-          branches:
-            ignore: /.*/
-    - oss-yaml-publish-s3-ga:
-        name: "oss-yaml-s3-ga"
-        requires:
-        - "oss-release-generate"
-        filters:
-          tags:
-            only: /^v[0-9]+\.[0-9]+\.[0-9]+$/
-          branches:
-            ignore: /.*/
-  'OSS: Nightly':
-    triggers:
-    - schedule:
-        cron: "0 6 * * 1-5"
-=======
->>>>>>> b47bebf5
         filters:
           branches:
             only:
@@ -1449,65 +1173,18 @@
           alias: "oss-dev-envoy-test-legacy-matrix"
           parameters:
             test:
-<<<<<<< HEAD
-            - "pytest"
-            # Running the ingresstests would require we install `kind` and
-            # that the test suite supports HTTP to HTTPS redirects (AES
-            # enables cleartext redirection by default, even for fallback
-            # hosts, contrary to A/OSS)
-            #- "ingresstest"
-
-=======
             - "pytest-envoy"
             - "pytest-envoy-v3"
->>>>>>> b47bebf5
             fast-reconfigure:
             - false
             legacy-mode:
             - true
-<<<<<<< HEAD
-            - false
-          exclude:
-          - test: pytest
-            fast-reconfigure: true
-            legacy-mode: true
-    - oss-envoy-test:
-        requires:
-        - "oss-nightly-images"
-        name: "oss-nightly-<< matrix.test >><<# matrix.fast-reconfigure >>-fastreconfigure<</
-          matrix.fast-reconfigure >><<# matrix.legacy-mode >>-legacy<</ matrix.legacy-mode
-          >>"
-        matrix:
-          alias: "oss-nightly-envoy-test"
-          parameters:
-            test:
-            - "pytest-envoy"
-            - "pytest-envoy-v3"
-            fast-reconfigure:
-            - true
-            - false
-            legacy-mode:
-            - true
-            - false
-          exclude:
-          - test: pytest-envoy
-            fast-reconfigure: true
-            legacy-mode: true
-          - test: pytest-envoy-v3
-            fast-reconfigure: true
-            legacy-mode: true
-  'Docs: Dev':
-    jobs:
-    - "website-preview-build"
-    - website-preview-publish:
-=======
         filters:
           branches:
             only:
             - master
             - /^rel\/v[0-9]+\.[0-9]+\.[0-9]+$/
     - oss-promote-dev-to-passed:
->>>>>>> b47bebf5
         requires:
         - oss-dev-pytest
         - oss-dev-pytest-envoy
