--- conflicted
+++ resolved
@@ -254,10 +254,6 @@
 		E2E_TEST_NAME=$(E2E_TEST_NAME) bash end-to-end/testall.sh; \
 	fi
 
-<<<<<<< HEAD
-setup-develop: venv
-	venv/bin/pip install -e ambassador/.
-=======
 TELEPROXY=venv/bin/teleproxy
 TELEPROXY_VERSION=0.1.0
 # This should maybe be replaced with a lighterweight dependency if we
@@ -306,7 +302,6 @@
 	rm -f cluster.yaml
 	$(KUBERNAUT) discard
 	skill -INT teleproxy
->>>>>>> 9a88c10c
 
 test: version setup-develop cluster.yaml
 	cd ambassador && KUBECONFIG=$(KUBECONFIG) PATH=$(shell pwd)/venv/bin:$(PATH) pytest --tb=short --cov=ambassador --cov=ambassador_diag --cov-report term-missing  $(TEST_NAME)
@@ -358,13 +353,8 @@
 
 venv/bin/activate: dev-requirements.txt ambassador/.
 	test -d venv || virtualenv venv --python python3
-<<<<<<< HEAD
-	venv/bin/pip install -Ur dev-requirements.txt
-	venv/bin/pip install -e ambassador/.
-=======
 	venv/bin/pip -v install -q -Ur dev-requirements.txt
 	venv/bin/pip -v install -q -e ambassador/.
->>>>>>> 9a88c10c
 	touch venv/bin/activate
 
 # ------------------------------------------------------------------------------
