#!/usr/bin/env bash

shopt -s expand_aliases

alias echo_on="{ set -x; }"
alias echo_off="{ set +x; } 2>/dev/null"

# Choose colors carefully. If they don't work on both a black
# background and a white background, pick other colors (so white,
# yellow, and black are poor choices).
RED=$'\033[1;31m'
GRN=$'\033[1;32m'
BLU=$'\033[1;34m'
CYN=$'\033[1;36m'
END=$'\033[0m'

set -e

SOURCE="${BASH_SOURCE[0]}"
while [ -h "$SOURCE" ]; do # resolve $SOURCE until the file is no longer a symlink
    DIR="$( cd -P "$( dirname "$SOURCE" )" >/dev/null 2>&1 && pwd )"
    SOURCE="$(readlink "$SOURCE")"
    [[ $SOURCE != /* ]] && SOURCE="$DIR/$SOURCE" # if $SOURCE was a relative symlink, we need to resolve it relative to the path where the symlink file was located
done
DIR="$( cd -P "$( dirname "$SOURCE" )" >/dev/null 2>&1 && pwd )"
TEST_DATA_DIR=/tmp/test-data/

DBUILD=${DIR}/dbuild.sh

now=$(date +"%H%M%S")

# container name of the builder
BUILDER_CONT_NAME=${BUILDER_CONT_NAME:-"bld-${BUILDER_NAME}-${now}"}

# command for running a container (ie, "docker run")
BUILDER_DOCKER_RUN=${BUILDER_DOCKER_RUN:-docker run}

# the name of the Docker network
# note: this is necessary for connecting the builder to a local k3d/microk8s/kind network (ie, for running tests)
BUILDER_DOCKER_NETWORK=${BUILDER_DOCKER_NETWORK:-${BUILDER_NAME}}

# Do this with `eval` so that we properly interpret quotes.
eval "pytest_args=(${PYTEST_ARGS:-})"

msg() {
    printf "${CYN}==> ${GRN}%s${END}\n" "$*" >&2
}

msg2() {
    printf "${BLU}  -> ${GRN}%s${END}\n" "$*" >&2
}

panic() {
    printf 'panic: %s\n' "$*" >&2
    exit 1
}

builder() {
    if ! [ -e docker/builder-base.docker ]; then
        panic "This should not happen: 'docker/builder-base.docker' does not exist"
    fi
    if ! [ -e docker/base-envoy.docker ]; then
        panic "This should not happen: 'docker/base-envoy.docker' does not exist"
    fi
    local builder_base_image envoy_base_image
    builder_base_image=$(cat docker/builder-base.docker)
    envoy_base_image=$(cat docker/base-envoy.docker)
    docker ps --quiet \
           --filter=label=builder \
           --filter=label="$BUILDER_NAME" \
           --filter=label=builderbase="$builder_base_image" \
           --filter=label=envoybase="$envoy_base_image"
}
builder_network() { docker network ls -q -f name="${BUILDER_DOCKER_NETWORK}"; }

builder_volume() { docker volume ls -q -f label=builder; }

declare -a dsynced

dsync() {
    msg2 "Synchronizing... $*"
    TIMEFORMAT="     (sync took %1R seconds)"
    time IFS='|' read -ra dsynced <<<"$(rsync --info=name -aO --blocking-io -e 'docker exec -i' $@ 2> >(fgrep -v 'rsync: failed to set permissions on' >&2) | tr '\n' '|')"
}

dcopy() {
    msg2 "Copying... $*"
    local TIMEFORMAT="     (copy took %1R seconds)"
    time docker cp $@
}

dexec() {
    if [[ -t 0 ]]; then
        flags=-it
    else
        flags=-i
    fi
    docker exec ${flags} $(builder) "$@"
}

# Usage: build_builder_base [--stage1-only]
# Effects:
#   1. Set the `builder_base_image` variable in the parent scope
#   2. Ensure that the `$builder_base_image` Docker image exists (pulling
#      it or building it if it doesn't).
#   3. (If $DEV_REGISTRY is set AND we built the image) push the
#      `$builder_base_image` Docker image.
#
# Description:
#
#   Rebuild (and push if DEV_REGISTRY is set) the builder's base image if
#    - `Dockerfile.base` changes
#    - `requirements.txt` changes
#    - Enough time has passed (The base only has external/third-party
#      dependencies, and most of those dependencies are not pinned by
#      version, so we rebuild periodically to make sure we don't fall too
#      far behind and then get surprised when a rebuild is required for
#      Dockerfile changes.)  We have defined "enough time" as a few days.
#      See the variable "build_every_n_days" below.
#
#   The base theory of operation is that we generate a Docker tag name that
#   is essentially the tuple
#     (rounded_timestamp, hash(Dockerfile.base), hash(requirements.txt)
#   then check that tag for existence/pullability using `docker run --rm
#   --entrypoint=true`; and build it if it doesn't exist and can't be
#   pulled.
#
#   OK, now for a wee bit of complexity.  We want to use `pip-compile` to
#   update `requirements.txt`.  Because of Python-version-conditioned
#   dependencies, we really want to run it with the image's python3, not
#   with the host's python3.  And since we're updating `requirements.txt`,
#   we don't really want the `pip install` to have already been run.  So,
#   we split the base image in to two stages; stage-1 is everything but
#   `COPY requirements.txt` / `pip install -r requirements.txt`, and then
#   stage-2 copies in `requirements.txt` and runs the `pip install`.  In
#   normal operation we just go ahead and build both stages.  But if the
#   `--stage1-only` flag is given (as it is by the `pip-compile`
#   subcommand), then we only build the stage-1, and set the
#   `builder_base_image` variable to that.
build_builder_base() {
    local builder_base_tag_py='
# Someone please rewrite this in portable Bash. Until then, this code
# works on Python 2.7 and 3.5+.

import datetime, hashlib

# Arrange these 2 variables to reduce the likelihood that build_every_n_days
# passes in the middle of a CI workflow; have it happen weekly during the
# weekend.
build_every_n_days = 7  # Periodic rebuild even if Dockerfile does not change
epoch = datetime.datetime(2020, 11, 8, 5, 0) # 1AM EDT on a Sunday

age = int((datetime.datetime.now() - epoch).days / build_every_n_days)
age_start = epoch + datetime.timedelta(days=age*build_every_n_days)

dockerfilehash = hashlib.sha256(open("Dockerfile.base", "rb").read()).hexdigest()
stage1 = "%sx%s-%s" % (age_start.strftime("%Y%m%d"), build_every_n_days, dockerfilehash[:16])

requirementshash = hashlib.sha256(open("requirements.txt", "rb").read()).hexdigest()
stage2 = "%s-%s" % (stage1, requirementshash[:16])

print("stage1_tag=%s" % stage1)
print("stage2_tag=%s" % stage2)
'

    local stage1_tag stage2_tag
    eval "$(cd "$DIR" && python -c "$builder_base_tag_py")" # sets 'stage1_tag' and 'stage2_tag'

    local BASE_REGISTRY="${BASE_REGISTRY:-${DEV_REGISTRY:-${BUILDER_NAME}.local}}"

    local name1="${BASE_REGISTRY}/builder-base:stage1-${stage1_tag}"
    local name2="${BASE_REGISTRY}/builder-base:stage2-${stage2_tag}"

    msg2 "Using stage-1 base ${BLU}${name1}${GRN}"
    if ! docker run --rm --entrypoint=true "$name1"; then # skip building if the "$name1" already exists
        ${DBUILD} -f "${DIR}/Dockerfile.base" -t "${name1}" --target builderbase-stage1 "${DIR}"
        if [[ "$BASE_REGISTRY" == "$DEV_REGISTRY" ]]; then
            docker push "$name1"
        fi
    fi
    if [[ $1 = '--stage1-only' ]]; then
        builder_base_image="$name1" # not local
        return
    fi

    msg2 "Using stage-2 base ${BLU}${name2}${GRN}"
    if ! docker run --rm --entrypoint=true "$name2"; then # skip building if the "$name2" already exists
        ${DBUILD} --build-arg=builderbase_stage1="$name1" -f "${DIR}/Dockerfile.base" -t "${name2}" --target builderbase-stage2 "${DIR}"
        if [[ "$BASE_REGISTRY" == "$DEV_REGISTRY" ]]; then
            docker push "$name2"
        fi
    fi

    builder_base_image="$name2" # not local
}

bootstrap() {
    if [ -z "$(builder_volume)" ] ; then
        docker volume create --label builder
        msg2 "Created docker volume ${BLU}$(builder_volume)${GRN} for caching"
    fi

    if [ -z "$(builder_network)" ]; then
        msg2 "Creating docker network ${BLU}${BUILDER_DOCKER_NETWORK}${GRN}"
        docker network create "${BUILDER_DOCKER_NETWORK}" > /dev/null
    else
        msg2 "Connecting to existing network ${BLU}${BUILDER_DOCKER_NETWORK}${GRN}"
    fi

    if [ -z "$(builder)" ] ; then
        if ! [ -e docker/builder-base.docker ]; then
            panic "This should not happen: 'docker/builder-base.docker' does not exist"
        fi
        if ! [ -e docker/base-envoy.docker ]; then
            panic "This should not happen: 'docker/base-envoy.docker' does not exist"
        fi
        local builder_base_image envoy_base_image
        builder_base_image=$(cat docker/builder-base.docker)
        envoy_base_image=$(cat docker/base-envoy.docker)
        msg2 'Bootstrapping build image'
        ${DBUILD} \
            --build-arg=envoy="${envoy_base_image}" \
            --build-arg=builderbase="${builder_base_image}" \
            --target=builder \
            ${DIR} -t ${BUILDER_NAME}.local/builder
        if stat --version | grep -q GNU ; then
            DOCKER_GID=$(stat -c "%g" /var/run/docker.sock)
        else
            DOCKER_GID=$(stat -f "%g" /var/run/docker.sock)
        fi
        if [ -z "${DOCKER_GID}" ]; then
            panic "Unable to determine docker group-id"
        fi

        msg2 'Starting build container...'

        echo_on
        $BUILDER_DOCKER_RUN \
            --name="$BUILDER_CONT_NAME" \
            --network="${BUILDER_DOCKER_NETWORK}" \
            --network-alias="builder" \
            --group-add="${DOCKER_GID}" \
            --detach \
            --rm \
            --volume=/var/run/docker.sock:/var/run/docker.sock \
            --volume="$(builder_volume):/home/dw" \
            ${BUILDER_MOUNTS} \
            --cap-add=NET_ADMIN \
            --label=builder \
            --label="${BUILDER_NAME}" \
            --label=builderbase="$builder_base_image" \
            --label=envoybase="$envoy_base_image" \
            ${BUILDER_PORTMAPS} \
            ${BUILDER_DOCKER_EXTRA} \
            --env=BUILDER_NAME="${BUILDER_NAME}" \
            --env=GOPRIVATE="${GOPRIVATE}" \
<<<<<<< HEAD
            --env=AWS_SECRET_ACCESS_KEY \
            --env=AWS_ACCESS_KEY_ID \
            --env=AWS_SESSION_TOKEN \
=======
            --init \
>>>>>>> 29dd253b
            --entrypoint=tail ${BUILDER_NAME}.local/builder -f /dev/null > /dev/null
        echo_off

        msg2 "Started build container ${BLU}$(builder)${GRN}"
    fi

    dcopy ${DIR}/builder.sh $(builder):/buildroot
    dcopy ${DIR}/builder_bash_rc $(builder):/home/dw/.bashrc

    # If we've been asked to muck with gitconfig, do it.
    if [ -n "$SYNC_GITCONFIG" ]; then
        dsync "$SYNC_GITCONFIG" $(builder):/home/dw/.gitconfig
    fi
}

module_version() {
    echo MODULE="\"$1\""

    echo GIT_BRANCH="\"$(git rev-parse --abbrev-ref HEAD)\""

    # The short git commit hash
    echo GIT_COMMIT="\"$(git rev-parse --short HEAD)\""
    # Whether `git add . && git commit` would commit anything (empty=false, nonempty=true)
    if [ -n "$(git status --porcelain)" ]; then
        echo GIT_DIRTY="\"dirty\""
        dirty="yes"
    else
        echo GIT_DIRTY="\"\""
        dirty=""
    fi
    # The _previous_ tag, plus a git delta, like 0.36.0-436-g8b8c5d3
    echo GIT_DESCRIPTION="\"$(git describe --tags)\""

    # We're going to post-process RELEASE_VERSION below.  But for now
    # what you need to know is: This block is just going to set it to
    # the git tag.
    #
    # The reason that we give precedence to `CIRCLE_TAG` over `git
    # describe` is that if there are multiple tags pointing at the
    # same commit, then it is non-deterministic which tag `git
    # describe` will choose.  We want to know which one of those tags
    # actually triggered this CI run, so we give precedence to
    # CircleCI, since it has information that isn't actually stored in
    # Git.
    for VAR in "${CIRCLE_TAG}" "$(git describe --tags --always)"; do
        if [ -n "${VAR}" ]; then
            RELEASE_VERSION="${VAR}"
            break
        fi
    done

    # RELEASE_VERSION is an X.Y.Z[-prerelease] (semver) string that we
    # will upload/release the image as.  It does NOT include a leading 'v'
    # (trimming the 'v' from the git tag is what the 'patsubst' is for).
    # If this is an RC or EA, then it includes the '-rc.N' or '-ea.N'
    # suffix.
    #
    # BUILD_VERSION is of the same format, but is the version number that
    # we build into the image.  Because an image built as a "release
    # candidate" will ideally get promoted to be the GA image, we trim off
    # the '-rc.N' suffix.
    if [[ ${RELEASE_VERSION} =~ ^v[0-9]+.*$ ]]; then
        RELEASE_VERSION=${RELEASE_VERSION:1}
    fi

    if [ -n "${dirty}" ]; then
        RELEASE_VERSION="${RELEASE_VERSION}-dirty"
    fi

    echo RELEASE_VERSION="\"${RELEASE_VERSION}\""
    echo BUILD_VERSION="\"$(echo "${RELEASE_VERSION}" | sed 's/-rc\.[0-9]*$//')\""
}

sync() {
    name=$1
    sourcedir=$2
    container=$3

    real=$(cd ${sourcedir}; pwd)

    dexec mkdir -p /buildroot/${name}
    if [[ $name == apro ]]; then
        # Don't let 'deleting ambassador' cause the sync to be marked dirty
        dexec sh -c 'rm -rf apro/ambassador'
    fi
    dsync $DSYNC_EXTRA --exclude-from=${DIR}/sync-excludes.txt --delete ${real}/ ${container}:/buildroot/${name}
    summarize-sync $name "${dsynced[@]}"
    if [[ $name == apro ]]; then
        # BusyBox `ln` 1.30.1's `-T` flag is broken, and doesn't have a `-t` flag.
        dexec sh -c 'if ! test -L apro/ambassador; then rm -rf apro/ambassador && ln -s ../ambassador apro; fi'
    fi
    (cd ${sourcedir} && module_version ${name} ) | dexec sh -c "cat > /buildroot/${name}.version && cp ${name}.version ambassador/python/"
}

summarize-sync() {
    name=$1
    shift
    lines=("$@")
    if [ "${#lines[@]}" != 0 ]; then
        dexec touch ${name}.dirty image.dirty
    fi
    for line in "${lines[@]}"; do
        if [[ $line = *.go ]]; then
            dexec touch go.dirty
            break
        fi
    done
    printf "     ${GRN}Synced ${#lines[@]} ${BLU}${name}${GRN} source files${END}\n"
    PARTIAL="yes"
    for i in {0..9}; do
        if [ "$i" = "${#lines[@]}" ]; then
            PARTIAL=""
            break
        fi
        line="${lines[$i]}"
        printf "       ${CYN}%s${END}\n" "$line"
    done
    if [ -n "${PARTIAL}" ]; then
        printf "       ${CYN}...${END}\n"
    fi
}

clean() {
    local cid
    # This command is similar to
    #
    #     builder | while read -r cid; do
    #
    # except that this command does *not* filter based on the
    # `builderbase=` and `envoybase=` labels, because we want to
    # garbage-collect old containers that were orphaned when either
    # the builderbase or the envoybase image changed.
    docker ps --quiet \
           --filter=label=builder \
           --filter=label="$BUILDER_NAME" \
    | while read -r cid; do
        printf "${GRN}Killing build container ${BLU}${cid}${END}\n"
        docker kill ${cid} > /dev/null 2>&1
        docker wait ${cid} > /dev/null 2>&1 || true
    done
    local nid
    nid=$(builder_network)
    if [ -n "${nid}" ] ; then
        printf "${GRN}Removing docker network ${BLU}${BUILDER_DOCKER_NETWORK} (${nid})${END}\n"
        # This will fail if the network has some other endpoints alive: silence any errors
        docker network rm ${nid} 2>&1 >/dev/null || true
    fi
}

find-modules () {
    find /buildroot -type d -mindepth 1 -maxdepth 1 \! -name bin | sort
}

cmd="${1:-builder}"

case "${cmd}" in
    clean)
        clean
        ;;
    clobber)
        clean
        vid=$(builder_volume)
        if [ -n "${vid}" ] ; then
            printf "${GRN}Killing cache volume ${BLU}${vid}${END}\n"
            if ! docker volume rm ${vid} > /dev/null 2>&1 ; then \
                printf "${RED}Could not kill cache volume; are other builders still running?${END}\n"
            fi
        fi
        ;;
    bootstrap)
        bootstrap >&2
        echo $(builder)
        ;;
    builder)
        echo $(builder)
        ;;
    sync)
        shift
        sync $1 $2 $(builder)
        ;;
    release-type)
        shift
        RELVER="$1"
        if [ -z "${RELVER}" ]; then
            source <(module_version ${BUILDER_NAME})
            RELVER="${RELEASE_VERSION}"
        fi

        if [[ "${RELVER}" =~ ^[0-9]+\.[0-9]+\.[0-9]+$ ]]; then
            echo release
        elif [[ "${RELVER}" =~ ^[0-9]+\.[0-9]+\.[0-9]+-rc\.[0-9]*$ ]]; then
            echo rc
        else
            echo other
        fi
        ;;
    release-version)
        shift
        source <(module_version ${BUILDER_NAME})
        echo "${RELEASE_VERSION}"
        ;;
    version)
        shift
        source <(module_version ${BUILDER_NAME})
        echo "${BUILD_VERSION}"
        ;;
    compile)
        shift
        dexec /buildroot/builder.sh compile-internal
        ;;
    compile-internal)
        # This runs inside the builder image
        if [[ $(find-modules) != /buildroot/ambassador* ]]; then
            echo "Error: ambassador must be the first module to build things correctly"
            echo "Modules are: $(find-modules)"
            exit 1
        fi

        for MODDIR in $(find-modules); do
            module=$(basename ${MODDIR})
            eval "$(grep BUILD_VERSION apro.version 2>/dev/null)" # this will `eval ''` for OSS-only builds, leaving BUILD_VERSION unset; dont embed the version-number in OSS Go binaries

            if [ -e ${module}.dirty ] || ([ "$module" != ambassador ] && [ -e go.dirty ]) ; then
                if [ -e "${MODDIR}/go.mod" ]; then
                    printf "${CYN}==> ${GRN}Building ${BLU}${module}${GRN} go code${END}\n"
                    echo_on
                    mkdir -p /buildroot/bin
                    TIMEFORMAT="     (build took %1R seconds)"
                    (cd ${MODDIR} && time go build -trimpath ${BUILD_VERSION:+ -ldflags "-X main.Version=$BUILD_VERSION" } -o /buildroot/bin ./cmd/...) || exit 1
                    TIMEFORMAT="     (post-compile took %1R seconds)"
                    if [ -e ${MODDIR}/post-compile.sh ]; then (cd ${MODDIR} && time bash post-compile.sh); fi
                    TIMEFORMAT=""
                    echo_off
                fi
            fi

            if [ -e ${module}.dirty ]; then
                if [ -e "${MODDIR}/python" ]; then
                    if ! [ -e ${MODDIR}/python/*.egg-info ]; then
                        printf "${CYN}==> ${GRN}Setting up ${BLU}${module}${GRN} python code${END}\n"
                        echo_on
                        sudo pip install --no-deps -e ${MODDIR}/python || exit 1
                        echo_off
                    fi
                    chmod a+x ${MODDIR}/python/*.py
                fi

                rm ${module}.dirty
            else
                printf "${CYN}==> ${GRN}Already built ${BLU}${module}${GRN}${END}\n"
            fi
        done
        rm -f go.dirty  # Do this after _all_ the Go code is built
        ;;
    mypy-internal)
        # This runs inside the builder image
        shift
        op="$1"

        # This runs inside the builder image
        if [[ $(find-modules) != /buildroot/ambassador* ]]; then
            echo "Error: ambassador must be the first module to build things correctly"
            echo "Modules are: $(find-modules)"
            exit 1
        fi

        for MODDIR in $(find-modules); do
            module=$(basename ${MODDIR})

            if [ -e "${MODDIR}/python" ]; then
                cd "${MODDIR}"

                case "$op" in
                    start)
                        if ! dmypy status >/dev/null; then
                            dmypy start -- --use-fine-grained-cache --follow-imports=skip --ignore-missing-imports
                            printf "${CYN}==> ${GRN}Started mypy server for ${BLU}$module${GRN} Python code${END}\n"
                        else
                            printf "${CYN}==> ${GRN}mypy server already running for ${BLU}$module${GRN} Python code${END}\n"
                        fi
                        ;;

                    stop)
                        printf "${CYN}==> ${GRN}Stopping mypy server for ${BLU}$module${GRN} Python code${END}"
                        dmypy stop
                        ;;

                    check)
                        printf "${CYN}==> ${GRN}Running mypy over ${BLU}$module${GRN} Python code${END}\n"
                        time dmypy check python
                        ;;
                esac
            fi
        done
        ;;

    pip-compile)
        build_builder_base --stage1-only
        printf "${GRN}Running pip-compile to update ${BLU}requirements.txt${END}\n"
        docker run --rm -i "$builder_base_image" sh -c 'tar xf - && pip-compile --allow-unsafe -q >&2 && cat requirements.txt' \
               < <(cd "$DIR" && tar cf - requirements.in requirements.txt) \
               > "$DIR/requirements.txt.tmp"
        mv -f "$DIR/requirements.txt.tmp" "$DIR/requirements.txt"
        ;;

    pytest-internal)
        # This runs inside the builder image
        fail=""
        mkdir -p ${TEST_DATA_DIR}
        for MODDIR in $(find-modules); do
            if [ -e "${MODDIR}/python" ]; then
                if ! (cd ${MODDIR} && pytest --cov=ambassador --junitxml=${TEST_DATA_DIR}/pytest.xml --tb=short -ra "${pytest_args[@]}") then
                   fail="yes"
                fi
            fi
        done

        if [ "${fail}" = yes ]; then
            exit 1
        fi
        ;;
    gotest-internal)
        # This runs inside the builder image
        fail=""
        mkdir -p ${TEST_DATA_DIR}
        for MODDIR in $(find-modules); do
            if [ -e "${MODDIR}/go.mod" ]; then
                pkgs=$(cd ${MODDIR} && go list -f='{{ if or (gt (len .TestGoFiles) 0) (gt (len .XTestGoFiles) 0) }}{{ .ImportPath }}{{ end }}' ${GOTEST_PKGS})

                if [ -n "${pkgs}" ]; then
                    if ! (cd ${MODDIR} && gotestsum --junitfile ${TEST_DATA_DIR}/gotest.xml --packages ${pkgs} -- ${GOTEST_ARGS}) then
                       fail="yes"
                    fi
                fi
            fi
        done

        if [ "${fail}" = yes ]; then
            exit 1
        fi
        ;;
    build-builder-base)
        build_builder_base >&2
        echo "${builder_base_image}"
        ;;
    shell)
        echo
        docker exec -it "$(builder)" /bin/bash
        ;;
    *)
        echo "usage: builder.sh [bootstrap|builder|clean|clobber|compile|build-builder-base|shell]"
        exit 1
        ;;
esac<|MERGE_RESOLUTION|>--- conflicted
+++ resolved
@@ -254,13 +254,10 @@
             ${BUILDER_DOCKER_EXTRA} \
             --env=BUILDER_NAME="${BUILDER_NAME}" \
             --env=GOPRIVATE="${GOPRIVATE}" \
-<<<<<<< HEAD
             --env=AWS_SECRET_ACCESS_KEY \
             --env=AWS_ACCESS_KEY_ID \
             --env=AWS_SESSION_TOKEN \
-=======
             --init \
->>>>>>> 29dd253b
             --entrypoint=tail ${BUILDER_NAME}.local/builder -f /dev/null > /dev/null
         echo_off
 
